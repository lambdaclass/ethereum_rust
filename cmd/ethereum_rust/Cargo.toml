--- conflicted
+++ resolved
@@ -36,8 +36,5 @@
 
 [features]
 default = []
-<<<<<<< HEAD
-l2 = ["ethereum_rust-evm/l2"]
-=======
-l2 = ["ethereum_rust-vm/l2"]
->>>>>>> 45138d20
+
+l2 = ["ethereum_rust-vm/l2"]