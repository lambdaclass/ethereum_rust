[workspace]
members = [
    "ethrex",
    "crates/consensus",
    "crates/core",
    "crates/evm",
    "crates/net",
    "crates/rpc",
    "crates/storage",
]
resolver = "2"

[workspace.package]
version = "0.1.0"
edition = "2021"

[workspace.dependencies]
consensus = { path = "./crates/consensus" }
core = { path = "./crates/core" }
evm = { path = "./crates/evm" }
net = { path = "./crates/net" }
rpc = { path = "./crates/rpc" }
storage = { path = "./crates/storage" }

tracing = "0.1"
tracing-subscriber = "0.3.0"
serde = {version = "1.0.203", features = ["derive"]}
serde_json = "1.0.117"
libmdbx = { version = "0.5.0", features = ["orm"] }
<<<<<<< HEAD
bytes = "1.6.0"
=======
tokio = { version = "1.38.0", features = ["full"] }
>>>>>>> ad22ad49
<|MERGE_RESOLUTION|>--- conflicted
+++ resolved
@@ -27,8 +27,5 @@
 serde = {version = "1.0.203", features = ["derive"]}
 serde_json = "1.0.117"
 libmdbx = { version = "0.5.0", features = ["orm"] }
-<<<<<<< HEAD
 bytes = "1.6.0"
-=======
-tokio = { version = "1.38.0", features = ["full"] }
->>>>>>> ad22ad49
+tokio = { version = "1.38.0", features = ["full"] }