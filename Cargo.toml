--- conflicted
+++ resolved
@@ -5,11 +5,7 @@
     "crates/networking/p2p",
     "crates/networking/rpc",
     "crates/storage/store",
-<<<<<<< HEAD
-    "crates/vm/evm",
-=======
     "crates/vm",
->>>>>>> 45138d20
     "crates/storage/trie",
     "crates/common/rlp",
     "cmd/ethereum_rust",
@@ -26,21 +22,6 @@
 edition = "2021"
 
 [workspace.dependencies]
-<<<<<<< HEAD
-# TODO change this
-# Conflicts with types, because of the patch
-# We need the patches/patch_001_mdbx branch, check how to reference the repo directly (merge the branch?).
-ethereum_rust-storage = { git = "https://github.com/lambdaclass/ethereum_rust", package = "ethereum_rust-storage", branch = "patches/patch_001_mdbx" }
-ethereum_rust-rpc = { git = "https://github.com/lambdaclass/ethereum_rust", package = "ethereum_rust-rpc", branch = "patches/patch_001_mdbx" }
-ethereum_rust-core = { git = "https://github.com/lambdaclass/ethereum_rust", package = "ethereum_rust-core", branch = "patches/patch_001_mdbx" }
-ethereum_rust-rlp = { git = "https://github.com/lambdaclass/ethereum_rust", package = "ethereum_rust-rlp", branch = "patches/patch_001_mdbx" }
-ethereum_rust-evm = { git = "https://github.com/lambdaclass/ethereum_rust", package = "ethereum_rust-evm", branch = "patches/patch_001_mdbx" }
-ethereum_rust-blockchain = { git = "https://github.com/lambdaclass/ethereum_rust", package = "ethereum_rust-blockchain", branch = "patches/patch_001_mdbx" }
-ethereum_rust-net = { git = "https://github.com/lambdaclass/ethereum_rust", package = "ethereum_rust-net", branch = "patches/patch_001_mdbx" }
-ethereum_rust-trie = { git = "https://github.com/lambdaclass/ethereum_rust", package = "ethereum_rust-trie", branch = "patches/patch_001_mdbx" }
-ethereum_rust-l2 =  { path = "./crates/l2" }
-ethereum_rust-levm =  { path = "./crates/levm" }
-=======
 ethereum_rust-blockchain = { path = "./crates/blockchain" }
 ethereum_rust-core = { path = "./crates/common" }
 ethereum_rust-net = { path = "./crates/networking/p2p" }
@@ -51,7 +32,6 @@
 ethereum_rust-rlp = { path = "./crates/common/rlp" }
 ethereum_rust-l2 = { path = "./crates/l2" }
 ethereum_rust-levm = { path = "./crates/levm" }
->>>>>>> 45138d20
 
 tracing = { version = "0.1", features = ["log"] }
 tracing-subscriber = "0.3.0"
