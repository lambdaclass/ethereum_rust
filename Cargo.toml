--- conflicted
+++ resolved
@@ -30,8 +30,5 @@
 serde_json = "1.0.117"
 libmdbx = { version = "0.5.0", features = ["orm"] }
 tokio = { version = "1.38.0", features = ["full"] }
-<<<<<<< HEAD
 bytes = { version = "1.6.0", features = ["serde"] }
-=======
-thiserror = "1.0.61"
->>>>>>> 76fb1305
+thiserror = "1.0.61"