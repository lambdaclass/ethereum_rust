[workspace]
members = [
    "crates/blockchain",
    "crates/core",
    "crates/net",
    "crates/rpc",
    "crates/storage",
    "crates/evm",
    "crates/trie",
    "crates/rlp",
    "cmd/ethereum_rust",
    "cmd/ef_tests",
    "crates/levm",
<<<<<<< HEAD
    "crates/levm/bench/revm_comparison",
    "crates/l2"
=======
    "crates/l2",
    "cmd/ethereum_rust_l2",
>>>>>>> 701afaa1
]
resolver = "2"
default-members = ["cmd/ethereum_rust", "cmd/ethereum_rust_l2"]

[workspace.package]
version = "0.1.0"
edition = "2021"

[workspace.dependencies]
ethereum_rust-blockchain = { path = "./crates/blockchain" }
ethereum_rust-core = { path = "./crates/core" }
ethereum_rust-net = { path = "./crates/net" }
ethereum_rust-rpc = { path = "./crates/rpc" }
ethereum_rust-storage = { path = "./crates/storage" }
ethereum_rust-evm = { path = "./crates/evm" }
ethereum_rust-trie = { path = "./crates/trie" }
ethereum_rust-rlp = { path = "./crates/rlp" }
ethereum_rust-l2 =  { path = "./crates/l2" }
ethereum_rust-levm =  { path = "./crates/levm" }

tracing = { version = "0.1", features = ["log"] }
tracing-subscriber = "0.3.0"

ethereum-types = { version = "0.14.1", features = ["serialize"] }
serde = { version = "1.0.203", features = ["derive"] }
serde_json = "1.0.117"
libmdbx = { version = "0.5.0", features = ["orm"] }
bytes = { version = "1.6.0", features = ["serde"] }
tokio = { version = "1.38.0", features = ["full"] }
thiserror = "1.0.61"
hex = "0.4.3"
hex-literal = "0.4.1"
crc32fast = "1.4.2"
lazy_static = "1.5.0"
sha3 = "0.10.8"
tokio-util = { version = "0.7.12", features = ["rt"] }<|MERGE_RESOLUTION|>--- conflicted
+++ resolved
@@ -11,13 +11,9 @@
     "cmd/ethereum_rust",
     "cmd/ef_tests",
     "crates/levm",
-<<<<<<< HEAD
     "crates/levm/bench/revm_comparison",
-    "crates/l2"
-=======
     "crates/l2",
     "cmd/ethereum_rust_l2",
->>>>>>> 701afaa1
 ]
 resolver = "2"
 default-members = ["cmd/ethereum_rust", "cmd/ethereum_rust_l2"]
