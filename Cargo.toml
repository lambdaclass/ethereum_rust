[workspace]
members = [
    "ethrex",
    "crates/consensus",
    "crates/core",
    "crates/evm",
    "crates/net",
    "crates/rpc",
    "crates/storage",
    "ef_tests",
]
resolver = "2"

[workspace.package]
version = "0.1.0"
edition = "2021"

[workspace.dependencies]
consensus = { path = "./crates/consensus" }
core = { path = "./crates/core" }
evm = { path = "./crates/evm" }
net = { path = "./crates/net" }
rpc = { path = "./crates/rpc" }
storage = { path = "./crates/storage" }

tracing = "0.1"
tracing-subscriber = "0.3.0"
<<<<<<< HEAD

serde = { version = "1.0.203", features = ["derive"] }
=======
serde = {version = "1.0.203", features = ["derive"]}
>>>>>>> ad22ad49
serde_json = "1.0.117"
libmdbx = { version = "0.5.0", features = ["orm"] }
tokio = { version = "1.38.0", features = ["full"] }<|MERGE_RESOLUTION|>--- conflicted
+++ resolved
@@ -25,12 +25,8 @@
 
 tracing = "0.1"
 tracing-subscriber = "0.3.0"
-<<<<<<< HEAD
 
 serde = { version = "1.0.203", features = ["derive"] }
-=======
-serde = {version = "1.0.203", features = ["derive"]}
->>>>>>> ad22ad49
 serde_json = "1.0.117"
 libmdbx = { version = "0.5.0", features = ["orm"] }
 tokio = { version = "1.38.0", features = ["full"] }