--- conflicted
+++ resolved
@@ -17,8 +17,7 @@
     docker run --rm -p 127.0.0.1:8545:8545 ethereum_rust --http.addr 0.0.0.0
 
 build_image:
-<<<<<<< HEAD
-    docker build -t ethrex .
+    docker build -t ethereum_rust .
 
 spectest_version := "v2.1.1"
 spectest_artifact := "tests_" + spectest_version + ".tar.gz"
@@ -31,7 +30,4 @@
     rm -rf tmp {{spectest_artifact}}
 
 clean-vectors:
-    rm -rf ef_tests/vectors/*
-=======
-    docker build -t ethereum_rust .
->>>>>>> d8c428ec
+    rm -rf ef_tests/vectors/*