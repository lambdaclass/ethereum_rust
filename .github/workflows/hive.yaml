# Runs the specified hive testing suites
name: Hive
on:
  merge_group:
  push:
    branches: [main]
  pull_request:
    branches: ["*"]

concurrency:
  group: ${{ github.workflow }}-${{ github.head_ref || github.run_id }}
  cancel-in-progress: true

env:
  RUST_VERSION: 1.80.1
<<<<<<< HEAD
  HIVE_TEST_PATTERN: "/eth_chainId|eth_getTransactionByBlockHashAndIndex|eth_getTransactionByBlockNumberAndIndex|eth_getCode|eth_getStorageAt|eth_call|eth_getTransactionByHash|eth_getBlockByHash|eth_getBlockByNumber|eth_getBlockReceipts|eth_getTransactionReceipt"
=======
>>>>>>> 6a775b8d

jobs:
  run-hive:
    name: ${{ matrix.simulation }}
    runs-on: ubuntu-latest
    strategy:
      matrix:
        include:
          - simulation: rpc-compat
            run_command: just run-hive ethereum/rpc-compat "/eth_chainId|eth_getTransactionByBlockHashAndIndex|eth_getTransactionByBlockNumberAndIndex|eth_getCode|eth_getStorageAt|eth_call|eth_getTransactionByHash|eth_getBlockByHash|eth_getBlockByNumber"
    steps:
      - name: Checkout sources
        uses: actions/checkout@v3

      - name: Rustup toolchain install
        uses: dtolnay/rust-toolchain@stable
        with:
          toolchain: ${{ env.RUST_VERSION }}

      - name: Setup just
        uses: extractions/setup-just@v2

      - name: Setup Go
        uses: actions/setup-go@v3

      - name: Set up Docker Buildx
        uses: docker/setup-buildx-action@v3

      - name: Download Hive
        run: just setup-hive

      - name: Run Hive Simulation
        run: ${{ matrix.run_command }}<|MERGE_RESOLUTION|>--- conflicted
+++ resolved
@@ -13,10 +13,6 @@
 
 env:
   RUST_VERSION: 1.80.1
-<<<<<<< HEAD
-  HIVE_TEST_PATTERN: "/eth_chainId|eth_getTransactionByBlockHashAndIndex|eth_getTransactionByBlockNumberAndIndex|eth_getCode|eth_getStorageAt|eth_call|eth_getTransactionByHash|eth_getBlockByHash|eth_getBlockByNumber|eth_getBlockReceipts|eth_getTransactionReceipt"
-=======
->>>>>>> 6a775b8d
 
 jobs:
   run-hive:
@@ -26,7 +22,7 @@
       matrix:
         include:
           - simulation: rpc-compat
-            run_command: just run-hive ethereum/rpc-compat "/eth_chainId|eth_getTransactionByBlockHashAndIndex|eth_getTransactionByBlockNumberAndIndex|eth_getCode|eth_getStorageAt|eth_call|eth_getTransactionByHash|eth_getBlockByHash|eth_getBlockByNumber"
+            run_command: just run-hive ethereum/rpc-compat "/eth_chainId|eth_getTransactionByBlockHashAndIndex|eth_getTransactionByBlockNumberAndIndex|eth_getCode|eth_getStorageAt|eth_call|eth_getTransactionByHash|eth_getBlockByHash|eth_getBlockByNumber|eth_getBlockReceipts|eth_getTransactionReceipt"
     steps:
       - name: Checkout sources
         uses: actions/checkout@v3
