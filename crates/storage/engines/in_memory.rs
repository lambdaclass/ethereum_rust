use crate::error::StoreError;
use bytes::Bytes;
use ethereum_rust_core::types::{
    AccountInfo, BlockBody, BlockHash, BlockHeader, BlockNumber, Index, Receipt,
};
use ethereum_types::{Address, H256, U256};
use std::{collections::HashMap, fmt::Debug};

use super::api::StoreEngine;

#[derive(Default)]
pub struct Store {
    chain_data: ChainData,
    account_infos: HashMap<Address, AccountInfo>,
    block_numbers: HashMap<BlockHash, BlockNumber>,
    bodies: HashMap<BlockNumber, BlockBody>,
    headers: HashMap<BlockNumber, BlockHeader>,
    // Maps code hashes to code
    account_codes: HashMap<H256, Bytes>,
    account_storages: HashMap<Address, HashMap<H256, U256>>,
    // Maps transaction hashes to their block number and index within the block
    transaction_locations: HashMap<H256, (BlockNumber, Index)>,
    receipts: HashMap<BlockNumber, HashMap<Index, Receipt>>,
}

#[derive(Default)]
struct ChainData {
    chain_id: Option<U256>,
}

impl Store {
    pub fn new() -> Result<Self, StoreError> {
        Ok(Self::default())
    }
}

impl StoreEngine for Store {
    fn add_account_info(
        &mut self,
        address: Address,
        account_info: AccountInfo,
    ) -> Result<(), StoreError> {
        self.account_infos.insert(address, account_info);
        Ok(())
    }

    fn get_account_info(&self, address: Address) -> Result<Option<AccountInfo>, StoreError> {
        Ok(self.account_infos.get(&address).cloned())
    }

    fn remove_account_info(&mut self, address: Address) -> Result<(), StoreError> {
        self.account_infos.remove(&address);
        Ok(())
    }

    fn account_infos_iter(
        &self,
    ) -> Result<Box<dyn Iterator<Item = (Address, AccountInfo)>>, StoreError> {
        Ok(Box::new(self.account_infos.clone().into_iter()))
    }

    fn get_block_header(&self, block_number: u64) -> Result<Option<BlockHeader>, StoreError> {
        Ok(self.headers.get(&block_number).cloned())
    }

    fn get_block_body(&self, block_number: u64) -> Result<Option<BlockBody>, StoreError> {
        Ok(self.bodies.get(&block_number).cloned())
    }

    fn add_block_header(
        &mut self,
        block_number: BlockNumber,
        block_header: BlockHeader,
    ) -> Result<(), StoreError> {
        self.headers.insert(block_number, block_header);
        Ok(())
    }

    fn add_block_body(
        &mut self,
        block_number: BlockNumber,
        block_body: BlockBody,
    ) -> Result<(), StoreError> {
        self.bodies.insert(block_number, block_body);
        Ok(())
    }

    fn add_block_number(
        &mut self,
        block_hash: BlockHash,
        block_number: BlockNumber,
    ) -> Result<(), StoreError> {
        self.block_numbers.insert(block_hash, block_number);
        Ok(())
    }

    fn get_block_number(&self, block_hash: BlockHash) -> Result<Option<BlockNumber>, StoreError> {
        Ok(self.block_numbers.get(&block_hash).copied())
    }

    fn add_transaction_location(
        &mut self,
        transaction_hash: H256,
        block_number: BlockNumber,
        index: Index,
    ) -> Result<(), StoreError> {
        self.transaction_locations
            .insert(transaction_hash, (block_number, index));
        Ok(())
    }

    fn get_transaction_location(
        &self,
        transaction_hash: H256,
    ) -> Result<Option<(BlockNumber, Index)>, StoreError> {
        Ok(self.transaction_locations.get(&transaction_hash).copied())
    }

    fn add_receipt(
        &mut self,
        block_number: BlockNumber,
        index: Index,
        receipt: Receipt,
    ) -> Result<(), StoreError> {
        let entry = self.receipts.entry(block_number).or_default();
        entry.insert(index, receipt);
        Ok(())
    }

    fn get_receipt(
        &self,
        block_number: BlockNumber,
        index: Index,
    ) -> Result<Option<Receipt>, StoreError> {
        Ok(self
            .receipts
            .get(&block_number)
            .and_then(|entry| entry.get(&index))
            .cloned())
    }

    fn add_account_code(&mut self, code_hash: H256, code: Bytes) -> Result<(), StoreError> {
        self.account_codes.insert(code_hash, code);
        Ok(())
    }

    fn get_account_code(&self, code_hash: H256) -> Result<Option<Bytes>, StoreError> {
        Ok(self.account_codes.get(&code_hash).cloned())
    }

    fn add_storage_at(
        &mut self,
        address: Address,
        storage_key: H256,
        storage_value: U256,
    ) -> Result<(), StoreError> {
        let entry = self.account_storages.entry(address).or_default();
        entry.insert(storage_key, storage_value);
        Ok(())
    }

    fn get_storage_at(
        &self,
        address: Address,
        storage_key: H256,
    ) -> Result<Option<U256>, StoreError> {
        Ok(self
            .account_storages
            .get(&address)
            .and_then(|entry| entry.get(&storage_key).cloned()))
    }

    fn remove_account_storage(&mut self, address: Address) -> Result<(), StoreError> {
        self.account_storages.remove(&address);
        Ok(())
    }

<<<<<<< HEAD
    fn account_storage_iter(
        &mut self,
        address: Address,
    ) -> Result<Box<dyn Iterator<Item = (H256, U256)>>, StoreError> {
        Ok(Box::new(
            self.account_storages
                .get(&address)
                .cloned()
                .into_iter()
                .flatten(),
        ))
=======
    fn update_chain_id(&mut self, chain_id: U256) -> Result<(), StoreError> {
        self.chain_data.chain_id.replace(chain_id);
        Ok(())
    }

    fn get_chain_id(&self) -> Result<Option<U256>, StoreError> {
        Ok(self.chain_data.chain_id)
>>>>>>> d373053e
    }
}

impl Debug for Store {
    fn fmt(&self, f: &mut std::fmt::Formatter<'_>) -> std::fmt::Result {
        f.debug_struct("In Memory Store").finish()
    }
}<|MERGE_RESOLUTION|>--- conflicted
+++ resolved
@@ -175,7 +175,6 @@
         Ok(())
     }
 
-<<<<<<< HEAD
     fn account_storage_iter(
         &mut self,
         address: Address,
@@ -187,7 +186,8 @@
                 .into_iter()
                 .flatten(),
         ))
-=======
+    }
+
     fn update_chain_id(&mut self, chain_id: U256) -> Result<(), StoreError> {
         self.chain_data.chain_id.replace(chain_id);
         Ok(())
@@ -195,7 +195,6 @@
 
     fn get_chain_id(&self) -> Result<Option<U256>, StoreError> {
         Ok(self.chain_data.chain_id)
->>>>>>> d373053e
     }
 }
 
