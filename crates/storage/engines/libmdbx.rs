use super::api::StoreEngine;
use crate::error::StoreError;
use crate::rlp::{
    AccountCodeHashRLP, AccountCodeRLP, AccountInfoRLP, AddressRLP, BlockBodyRLP, BlockHashRLP,
    BlockHeaderRLP, ReceiptRLP, TransactionHashRLP, TupleRLP,
};
use crate::trie::Trie;
use anyhow::Result;
use bytes::Bytes;
use ethereum_rust_core::rlp::decode::RLPDecode;
use ethereum_rust_core::rlp::encode::RLPEncode;
use ethereum_rust_core::types::{
    AccountInfo, BlockBody, BlockHash, BlockHeader, BlockNumber, ChainConfig, Index, Receipt,
};
use ethereum_types::{Address, H256, U256};
use libmdbx::orm::{Decodable, Encodable};
use libmdbx::{
    dupsort,
    orm::{table, Database},
    table_info,
};
use serde_json;
use std::fmt::{Debug, Formatter};
use std::path::Path;
use std::sync::Arc;

pub struct Store {
    db: Arc<Database>,
}

impl Store {
    pub fn new(path: &str) -> Result<Self, StoreError> {
        Ok(Self {
            db: Arc::new(init_db(Some(path))),
        })
    }

    // Helper method to write into a libmdbx table
    fn write<T: libmdbx::orm::Table>(
        &self,
        key: T::Key,
        value: T::Value,
    ) -> Result<(), StoreError> {
        let txn = self
            .db
            .begin_readwrite()
            .map_err(StoreError::LibmdbxError)?;
        txn.upsert::<T>(key, value)
            .map_err(StoreError::LibmdbxError)?;
        txn.commit().map_err(StoreError::LibmdbxError)
    }

    // Helper method to read from a libmdbx table
    fn read<T: libmdbx::orm::Table>(&self, key: T::Key) -> Result<Option<T::Value>, StoreError> {
        let txn = self.db.begin_read().map_err(StoreError::LibmdbxError)?;
        txn.get::<T>(key).map_err(StoreError::LibmdbxError)
    }

    // Helper method to remove an entry from a libmdbx table
    fn remove<T: libmdbx::orm::Table>(&self, key: T::Key) -> Result<(), StoreError> {
        let txn = self
            .db
            .begin_readwrite()
            .map_err(StoreError::LibmdbxError)?;
        txn.delete::<T>(key, None)
            .map_err(StoreError::LibmdbxError)?;
        txn.commit().map_err(StoreError::LibmdbxError)
    }

    fn get_block_hash_by_block_number(
        &self,
        number: BlockNumber,
    ) -> Result<Option<BlockHash>, StoreError> {
        Ok(self.read::<CanonicalBlockHashes>(number)?.map(|a| a.to()))
    }
}

impl StoreEngine for Store {
    fn add_account_info(
        &mut self,
        address: Address,
        account_info: AccountInfo,
    ) -> Result<(), StoreError> {
        self.write::<AccountInfos>(address.into(), account_info.into())
    }

    fn get_account_info(&self, address: Address) -> Result<Option<AccountInfo>, StoreError> {
        Ok(self.read::<AccountInfos>(address.into())?.map(|a| a.to()))
    }

    fn remove_account_info(&mut self, address: Address) -> Result<(), StoreError> {
        self.remove::<AccountInfos>(address.into())
    }

    fn account_infos_iter(
        &self,
    ) -> Result<Box<dyn Iterator<Item = (Address, AccountInfo)>>, StoreError> {
        // Read storage from mdbx
        let txn = self.db.begin_read().map_err(StoreError::LibmdbxError)?;
        let cursor = txn
            .cursor::<AccountInfos>()
            .map_err(StoreError::LibmdbxError)?;
        let iter = cursor
            .walk(None)
            .map_while(|res| res.ok().map(|(addr, info)| (addr.to(), info.to())));
        // We need to collect here so the resulting iterator doesn't read from the cursor itself
        Ok(Box::new(iter.collect::<Vec<_>>().into_iter()))
    }

    fn add_block_header(
        &mut self,
        block_hash: BlockHash,
        block_header: BlockHeader,
    ) -> std::result::Result<(), StoreError> {
        self.write::<Headers>(block_hash.into(), block_header.into())
    }

    fn get_block_header(
        &self,
        block_number: BlockNumber,
    ) -> Result<Option<BlockHeader>, StoreError> {
        if let Some(hash) = self.get_block_hash_by_block_number(block_number)? {
            Ok(self.read::<Headers>(hash.into())?.map(|b| b.to()))
        } else {
            Ok(None)
        }
    }

    fn add_block_body(
        &mut self,
        block_hash: BlockHash,
        block_body: BlockBody,
    ) -> std::result::Result<(), StoreError> {
        self.write::<Bodies>(block_hash.into(), block_body.into())
    }

    fn get_block_body(
        &self,
        block_number: BlockNumber,
    ) -> std::result::Result<Option<BlockBody>, StoreError> {
        if let Some(hash) = self.get_block_hash_by_block_number(block_number)? {
            self.get_block_body_by_hash(hash)
        } else {
            Ok(None)
        }
    }

    fn get_block_body_by_hash(
        &self,
        block_hash: BlockHash,
    ) -> Result<Option<BlockBody>, StoreError> {
        Ok(self.read::<Bodies>(block_hash.into())?.map(|b| b.to()))
    }

    fn add_block_number(
        &mut self,
        block_hash: BlockHash,
        block_number: BlockNumber,
    ) -> std::result::Result<(), StoreError> {
        self.write::<BlockNumbers>(block_hash.into(), block_number)
    }

    fn get_block_number(
        &self,
        block_hash: BlockHash,
    ) -> std::result::Result<Option<BlockNumber>, StoreError> {
        self.read::<BlockNumbers>(block_hash.into())
    }

    fn add_account_code(&mut self, code_hash: H256, code: Bytes) -> Result<(), StoreError> {
        self.write::<AccountCodes>(code_hash.into(), code.into())
    }

    fn get_account_code(&self, code_hash: H256) -> Result<Option<Bytes>, StoreError> {
        Ok(self.read::<AccountCodes>(code_hash.into())?.map(|b| b.to()))
    }

    fn add_receipt(
        &mut self,
        block_hash: BlockHash,
        index: Index,
        receipt: Receipt,
    ) -> Result<(), StoreError> {
        self.write::<Receipts>((block_hash, index).into(), receipt.into())
    }

    fn get_receipt(
        &self,
        block_number: BlockNumber,
        index: Index,
    ) -> Result<Option<Receipt>, StoreError> {
        if let Some(hash) = self.get_block_hash_by_block_number(block_number)? {
            Ok(self.read::<Receipts>((hash, index).into())?.map(|b| b.to()))
        } else {
            Ok(None)
        }
    }

    fn add_transaction_location(
        &mut self,
        transaction_hash: H256,
        block_hash: BlockHash,
        index: Index,
    ) -> Result<(), StoreError> {
        self.write::<TransactionLocations>(transaction_hash.into(), (block_hash, index).into())
    }

    fn get_transaction_location(
        &self,
        transaction_hash: H256,
    ) -> Result<Option<(BlockHash, Index)>, StoreError> {
        self.read::<TransactionLocations>(transaction_hash.into())
            .map(|o| o.map(|t| t.to()))
    }

    fn add_storage_at(
        &mut self,
        address: Address,
        storage_key: H256,
        storage_value: U256,
    ) -> Result<(), StoreError> {
        self.write::<AccountStorages>(address.into(), (storage_key.into(), storage_value.into()))
    }

    fn get_storage_at(
        &self,
        address: Address,
        storage_key: H256,
    ) -> std::result::Result<Option<U256>, StoreError> {
        // Read storage from mdbx
        let txn = self.db.begin_read().map_err(StoreError::LibmdbxError)?;
        let mut cursor = txn
            .cursor::<AccountStorages>()
            .map_err(StoreError::LibmdbxError)?;
        Ok(cursor
            .seek_value(address.into(), storage_key.into())
            .map_err(StoreError::LibmdbxError)?
            .map(|s| s.1.into()))
    }

    fn remove_account_storage(&mut self, address: Address) -> Result<(), StoreError> {
        self.remove::<AccountStorages>(address.into())
    }

    /// Stores the chain config serialized as json
    fn set_chain_config(&mut self, chain_config: &ChainConfig) -> Result<(), StoreError> {
        self.write::<ChainData>(
            ChainDataIndex::ChainConfig,
            serde_json::to_string(chain_config)
                .map_err(|_| StoreError::DecodeError)?
                .into_bytes(),
        )
    }

    fn get_chain_config(&self) -> Result<ChainConfig, StoreError> {
        match self.read::<ChainData>(ChainDataIndex::ChainConfig)? {
            None => Err(StoreError::Custom("Chain config not found".to_string())),
            Some(bytes) => {
                let json = String::from_utf8(bytes).map_err(|_| StoreError::DecodeError)?;
                let chain_config: ChainConfig =
                    serde_json::from_str(&json).map_err(|_| StoreError::DecodeError)?;
                Ok(chain_config)
            }
        }
    }

    fn account_storage_iter(
        &mut self,
        address: Address,
    ) -> Result<Box<dyn Iterator<Item = (H256, U256)>>, StoreError> {
        let txn = self.db.begin_read().map_err(StoreError::LibmdbxError)?;
        let cursor = txn
            .cursor::<AccountStorages>()
            .map_err(StoreError::LibmdbxError)?;
        let iter = cursor
            .walk_key(address.into(), None)
            .map_while(|res| res.ok().map(|(key, value)| (key.into(), value.into())));
        // We need to collect here so the resulting iterator doesn't read from the cursor itself
        Ok(Box::new(iter.collect::<Vec<_>>().into_iter()))
    }

    fn update_earliest_block_number(
        &mut self,
        block_number: BlockNumber,
    ) -> Result<(), StoreError> {
        self.write::<ChainData>(
            ChainDataIndex::EarliestBlockNumber,
            block_number.encode_to_vec(),
        )
    }

    fn get_earliest_block_number(&self) -> Result<Option<BlockNumber>, StoreError> {
        match self.read::<ChainData>(ChainDataIndex::EarliestBlockNumber)? {
            None => Ok(None),
            Some(ref rlp) => RLPDecode::decode(rlp)
                .map(Some)
                .map_err(|_| StoreError::DecodeError),
        }
    }

    fn update_finalized_block_number(
        &mut self,
        block_number: BlockNumber,
    ) -> Result<(), StoreError> {
        self.write::<ChainData>(
            ChainDataIndex::FinalizedBlockNumber,
            block_number.encode_to_vec(),
        )
    }

    fn get_finalized_block_number(&self) -> Result<Option<BlockNumber>, StoreError> {
        match self.read::<ChainData>(ChainDataIndex::FinalizedBlockNumber)? {
            None => Ok(None),
            Some(ref rlp) => RLPDecode::decode(rlp)
                .map(Some)
                .map_err(|_| StoreError::DecodeError),
        }
    }

    fn update_safe_block_number(&mut self, block_number: BlockNumber) -> Result<(), StoreError> {
        self.write::<ChainData>(
            ChainDataIndex::SafeBlockNumber,
            block_number.encode_to_vec(),
        )
    }

    fn get_safe_block_number(&self) -> Result<Option<BlockNumber>, StoreError> {
        match self.read::<ChainData>(ChainDataIndex::SafeBlockNumber)? {
            None => Ok(None),
            Some(ref rlp) => RLPDecode::decode(rlp)
                .map(Some)
                .map_err(|_| StoreError::DecodeError),
        }
    }

    fn update_latest_block_number(&mut self, block_number: BlockNumber) -> Result<(), StoreError> {
        self.write::<ChainData>(
            ChainDataIndex::LatestBlockNumber,
            block_number.encode_to_vec(),
        )
    }

    fn get_latest_block_number(&self) -> Result<Option<BlockNumber>, StoreError> {
        match self.read::<ChainData>(ChainDataIndex::LatestBlockNumber)? {
            None => Ok(None),
            Some(ref rlp) => RLPDecode::decode(rlp)
                .map(Some)
                .map_err(|_| StoreError::DecodeError),
        }
    }

    fn update_pending_block_number(&mut self, block_number: BlockNumber) -> Result<(), StoreError> {
        self.write::<ChainData>(
            ChainDataIndex::PendingBlockNumber,
            block_number.encode_to_vec(),
        )
    }

    fn get_pending_block_number(&self) -> Result<Option<BlockNumber>, StoreError> {
        match self.read::<ChainData>(ChainDataIndex::PendingBlockNumber)? {
            None => Ok(None),
            Some(ref rlp) => RLPDecode::decode(rlp)
                .map(Some)
                .map_err(|_| StoreError::DecodeError),
        }
    }

<<<<<<< HEAD
    fn set_canonical_block_hash(
        &mut self,
        number: BlockNumber,
        hash: BlockHash,
    ) -> Result<(), StoreError> {
        self.write::<CanonicalBlockHashes>(number, hash.into())
=======
    fn state_trie(&self, block_number: BlockNumber) -> Result<Option<Trie>, StoreError> {
        let Some(state_root) = self.get_block_header(block_number)?.map(|h| h.state_root) else {
            return Ok(None);
        };
        let db = Box::new(crate::trie::LibmdbxTrieDB::<StateTrieNodes>::new(
            self.db.clone(),
        ));
        let trie = Trie::open(db, state_root);
        Ok(Some(trie))
>>>>>>> e6f5193d
    }
}

impl Debug for Store {
    fn fmt(&self, f: &mut Formatter<'_>) -> std::fmt::Result {
        f.debug_struct("Libmdbx Store").finish()
    }
}

// Define tables

table!(
    /// The canonical block hash for each block number. It represents the canonical chain.
    ( CanonicalBlockHashes ) BlockNumber => BlockHashRLP
);

table!(
    /// Block hash to number table.
    ( BlockNumbers ) BlockHashRLP => BlockNumber
);

table!(
    /// Block headers table.
    ( Headers ) BlockHashRLP => BlockHeaderRLP
);
table!(
    /// Block bodies table.
    ( Bodies ) BlockHashRLP => BlockBodyRLP
);
table!(
    /// Account infos table.
    ( AccountInfos ) AddressRLP => AccountInfoRLP
);
dupsort!(
    /// Account storages table.
    ( AccountStorages ) AddressRLP => (AccountStorageKeyBytes, AccountStorageValueBytes) [AccountStorageKeyBytes]
);
table!(
    /// Account codes table.
    ( AccountCodes ) AccountCodeHashRLP => AccountCodeRLP
);

dupsort!(
    /// Receipts table.
    ( Receipts ) TupleRLP<BlockHash, Index>[Index] => ReceiptRLP
);

table!(
    /// Transaction locations table.
    ( TransactionLocations ) TransactionHashRLP => TupleRLP<BlockHash, Index>
);

table!(
    /// Stores chain data, each value is unique and stored as its rlp encoding
    /// See [ChainDataIndex] for available chain values
    ( ChainData ) ChainDataIndex => Vec<u8>
);

// Trie storages

table!(
    /// state trie nodes
    ( StateTrieNodes ) Vec<u8> => Vec<u8>
);

// Storage values are stored as bytes instead of using their rlp encoding
// As they are stored in a dupsort table, they need to have a fixed size, and encoding them doesn't preserve their size
pub struct AccountStorageKeyBytes(pub [u8; 32]);
pub struct AccountStorageValueBytes(pub [u8; 32]);

impl Encodable for AccountStorageKeyBytes {
    type Encoded = [u8; 32];

    fn encode(self) -> Self::Encoded {
        self.0
    }
}

impl Decodable for AccountStorageKeyBytes {
    fn decode(b: &[u8]) -> anyhow::Result<Self> {
        Ok(AccountStorageKeyBytes(b.try_into()?))
    }
}

impl Encodable for AccountStorageValueBytes {
    type Encoded = [u8; 32];

    fn encode(self) -> Self::Encoded {
        self.0
    }
}

impl Decodable for AccountStorageValueBytes {
    fn decode(b: &[u8]) -> anyhow::Result<Self> {
        Ok(AccountStorageValueBytes(b.try_into()?))
    }
}

impl From<H256> for AccountStorageKeyBytes {
    fn from(value: H256) -> Self {
        AccountStorageKeyBytes(value.0)
    }
}

impl From<U256> for AccountStorageValueBytes {
    fn from(value: U256) -> Self {
        let mut value_bytes = [0; 32];
        value.to_big_endian(&mut value_bytes);
        AccountStorageValueBytes(value_bytes)
    }
}

impl From<AccountStorageKeyBytes> for H256 {
    fn from(value: AccountStorageKeyBytes) -> Self {
        H256(value.0)
    }
}

impl From<AccountStorageValueBytes> for U256 {
    fn from(value: AccountStorageValueBytes) -> Self {
        U256::from_big_endian(&value.0)
    }
}

/// Represents the key for each unique value of the chain data stored in the db
// (TODO: Remove this comment once full) Will store chain-specific data such as chain id and latest finalized/pending/safe block number
pub enum ChainDataIndex {
    ChainConfig = 0,
    EarliestBlockNumber = 1,
    FinalizedBlockNumber = 2,
    SafeBlockNumber = 3,
    LatestBlockNumber = 4,
    PendingBlockNumber = 5,
}

impl Encodable for ChainDataIndex {
    type Encoded = [u8; 4];

    fn encode(self) -> Self::Encoded {
        (self as u32).encode()
    }
}

/// Initializes a new database with the provided path. If the path is `None`, the database
/// will be temporary.
pub fn init_db(path: Option<impl AsRef<Path>>) -> Database {
    let tables = [
        table_info!(BlockNumbers),
        table_info!(Headers),
        table_info!(Bodies),
        table_info!(AccountInfos),
        table_info!(AccountStorages),
        table_info!(AccountCodes),
        table_info!(Receipts),
        table_info!(TransactionLocations),
        table_info!(ChainData),
<<<<<<< HEAD
        table_info!(CanonicalBlockHashes),
=======
        table_info!(StateTrieNodes),
>>>>>>> e6f5193d
    ]
    .into_iter()
    .collect();
    let path = path.map(|p| p.as_ref().to_path_buf());
    Database::create(path, &tables).unwrap()
}

#[cfg(test)]
mod tests {
    use libmdbx::{
        dupsort,
        orm::{table, Database, Decodable, Encodable},
        table_info,
    };

    #[test]
    fn mdbx_smoke_test() {
        // Declare tables used for the smoke test
        table!(
            /// Example table.
            ( Example ) String => String
        );

        // Assemble database chart
        let tables = [table_info!(Example)].into_iter().collect();

        let key = "Hello".to_string();
        let value = "World!".to_string();

        let db = Database::create(None, &tables).unwrap();

        // Write values
        {
            let txn = db.begin_readwrite().unwrap();
            txn.upsert::<Example>(key.clone(), value.clone()).unwrap();
            txn.commit().unwrap();
        }
        // Read written values
        let read_value = {
            let txn = db.begin_read().unwrap();
            txn.get::<Example>(key).unwrap()
        };
        assert_eq!(read_value, Some(value));
    }

    #[test]
    fn mdbx_structs_smoke_test() {
        #[derive(Clone, Copy, Debug, PartialEq, Eq)]
        pub struct ExampleKey([u8; 32]);

        impl Encodable for ExampleKey {
            type Encoded = [u8; 32];

            fn encode(self) -> Self::Encoded {
                Encodable::encode(self.0)
            }
        }

        #[derive(Clone, Copy, Debug, PartialEq, Eq)]
        pub struct ExampleValue {
            x: u64,
            y: [u8; 32],
        }

        impl Encodable for ExampleValue {
            type Encoded = [u8; 40];

            fn encode(self) -> Self::Encoded {
                let mut encoded = [0u8; 40];
                encoded[..8].copy_from_slice(&self.x.to_ne_bytes());
                encoded[8..].copy_from_slice(&self.y);
                encoded
            }
        }

        impl Decodable for ExampleValue {
            fn decode(b: &[u8]) -> anyhow::Result<Self> {
                let x = u64::from_ne_bytes(b[..8].try_into()?);
                let y = b[8..].try_into()?;
                Ok(Self { x, y })
            }
        }

        // Declare tables used for the smoke test
        table!(
            /// Example table.
            ( StructsExample ) ExampleKey => ExampleValue
        );

        // Assemble database chart
        let tables = [table_info!(StructsExample)].into_iter().collect();
        let key = ExampleKey([151; 32]);
        let value = ExampleValue { x: 42, y: [42; 32] };

        let db = Database::create(None, &tables).unwrap();

        // Write values
        {
            let txn = db.begin_readwrite().unwrap();
            txn.upsert::<StructsExample>(key, value).unwrap();
            txn.commit().unwrap();
        }
        // Read written values
        let read_value = {
            let txn = db.begin_read().unwrap();
            txn.get::<StructsExample>(key).unwrap()
        };
        assert_eq!(read_value, Some(value));
    }

    #[test]
    fn mdbx_dupsort_smoke_test() {
        #[derive(Clone, Copy, Debug, PartialEq, Eq)]
        pub struct ExampleKey(u8);

        impl Encodable for ExampleKey {
            type Encoded = [u8; 1];

            fn encode(self) -> Self::Encoded {
                [self.0]
            }
        }
        impl Decodable for ExampleKey {
            fn decode(b: &[u8]) -> anyhow::Result<Self> {
                if b.len() != 1 {
                    anyhow::bail!("Invalid length");
                }
                Ok(Self(b[0]))
            }
        }

        #[derive(Clone, Copy, Debug, PartialEq, Eq)]
        pub struct ExampleValue {
            x: u64,
            y: [u8; 32],
        }

        impl Encodable for ExampleValue {
            type Encoded = [u8; 40];

            fn encode(self) -> Self::Encoded {
                let mut encoded = [0u8; 40];
                encoded[..8].copy_from_slice(&self.x.to_ne_bytes());
                encoded[8..].copy_from_slice(&self.y);
                encoded
            }
        }

        impl Decodable for ExampleValue {
            fn decode(b: &[u8]) -> anyhow::Result<Self> {
                let x = u64::from_ne_bytes(b[..8].try_into()?);
                let y = b[8..].try_into()?;
                Ok(Self { x, y })
            }
        }

        // Declare tables used for the smoke test
        dupsort!(
            /// Example table.
            ( DupsortExample ) ExampleKey => (ExampleKey, ExampleValue) [ExampleKey]
        );

        // Assemble database chart
        let tables = [table_info!(DupsortExample)].into_iter().collect();
        let key = ExampleKey(151);
        let subkey1 = ExampleKey(16);
        let subkey2 = ExampleKey(42);
        let value = ExampleValue { x: 42, y: [42; 32] };

        let db = Database::create(None, &tables).unwrap();

        // Write values
        {
            let txn = db.begin_readwrite().unwrap();
            txn.upsert::<DupsortExample>(key, (subkey1, value)).unwrap();
            txn.upsert::<DupsortExample>(key, (subkey2, value)).unwrap();
            txn.commit().unwrap();
        }
        // Read written values
        {
            let txn = db.begin_read().unwrap();
            let mut cursor = txn.cursor::<DupsortExample>().unwrap();
            let value1 = cursor.seek_exact(key).unwrap().unwrap();
            assert_eq!(value1, (key, (subkey1, value)));
            let value2 = cursor.seek_value(key, subkey2).unwrap().unwrap();
            assert_eq!(value2, (subkey2, value));
        };
    }
}<|MERGE_RESOLUTION|>--- conflicted
+++ resolved
@@ -365,14 +365,6 @@
         }
     }
 
-<<<<<<< HEAD
-    fn set_canonical_block_hash(
-        &mut self,
-        number: BlockNumber,
-        hash: BlockHash,
-    ) -> Result<(), StoreError> {
-        self.write::<CanonicalBlockHashes>(number, hash.into())
-=======
     fn state_trie(&self, block_number: BlockNumber) -> Result<Option<Trie>, StoreError> {
         let Some(state_root) = self.get_block_header(block_number)?.map(|h| h.state_root) else {
             return Ok(None);
@@ -382,7 +374,14 @@
         ));
         let trie = Trie::open(db, state_root);
         Ok(Some(trie))
->>>>>>> e6f5193d
+    }
+
+    fn set_canonical_block_hash(
+        &mut self,
+        number: BlockNumber,
+        hash: BlockHash,
+    ) -> Result<(), StoreError> {
+        self.write::<CanonicalBlockHashes>(number, hash.into())
     }
 }
 
@@ -539,11 +538,8 @@
         table_info!(Receipts),
         table_info!(TransactionLocations),
         table_info!(ChainData),
-<<<<<<< HEAD
+        table_info!(StateTrieNodes),
         table_info!(CanonicalBlockHashes),
-=======
-        table_info!(StateTrieNodes),
->>>>>>> e6f5193d
     ]
     .into_iter()
     .collect();
