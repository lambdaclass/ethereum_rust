use super::api::StoreEngine;
use crate::error::StoreError;
use crate::rlp::{
<<<<<<< HEAD
    AccountCodeHashRLP, AccountCodeRLP, AccountInfoRLP, AddressRLP, BlockBodyRLP, BlockHashRLP,
    BlockHeaderRLP, ReceiptRLP, TransactionHashRLP, TransactionRLP,
=======
    AccountCodeHashRLP, AccountCodeRLP, AddressRLP, BlockBodyRLP, BlockHashRLP, BlockHeaderRLP,
    ReceiptRLP, TransactionHashRLP,
>>>>>>> de558483
};
use crate::trie::Trie;
use anyhow::Result;
use bytes::Bytes;
use ethereum_rust_core::rlp::decode::RLPDecode;
use ethereum_rust_core::rlp::encode::RLPEncode;
use ethereum_rust_core::types::{
<<<<<<< HEAD
    AccountInfo, BlockBody, BlockHash, BlockHeader, BlockNumber, ChainConfig, Index, Receipt,
    Transaction,
=======
    BlockBody, BlockHash, BlockHeader, BlockNumber, ChainConfig, Index, Receipt,
>>>>>>> de558483
};
use ethereum_types::{Address, H256, U256};
use libmdbx::orm::{Decodable, Encodable};
use libmdbx::{
    dupsort,
    orm::{table, Database},
    table_info,
};
use serde_json;
use std::fmt::{Debug, Formatter};
use std::path::Path;
use std::sync::Arc;

pub struct Store {
    db: Arc<Database>,
}

impl Store {
    pub fn new(path: &str) -> Result<Self, StoreError> {
        Ok(Self {
            db: Arc::new(init_db(Some(path))),
        })
    }

    // Helper method to write into a libmdbx table
    fn write<T: libmdbx::orm::Table>(
        &self,
        key: T::Key,
        value: T::Value,
    ) -> Result<(), StoreError> {
        let txn = self
            .db
            .begin_readwrite()
            .map_err(StoreError::LibmdbxError)?;
        txn.upsert::<T>(key, value)
            .map_err(StoreError::LibmdbxError)?;
        txn.commit().map_err(StoreError::LibmdbxError)
    }

    // Helper method to read from a libmdbx table
    fn read<T: libmdbx::orm::Table>(&self, key: T::Key) -> Result<Option<T::Value>, StoreError> {
        let txn = self.db.begin_read().map_err(StoreError::LibmdbxError)?;
        txn.get::<T>(key).map_err(StoreError::LibmdbxError)
    }

    // Helper method to remove an entry from a libmdbx table
    fn remove<T: libmdbx::orm::Table>(&self, key: T::Key) -> Result<(), StoreError> {
        let txn = self
            .db
            .begin_readwrite()
            .map_err(StoreError::LibmdbxError)?;
        txn.delete::<T>(key, None)
            .map_err(StoreError::LibmdbxError)?;
        txn.commit().map_err(StoreError::LibmdbxError)
    }
}

impl StoreEngine for Store {
    fn add_block_header(
        &mut self,
        block_number: BlockNumber,
        block_header: BlockHeader,
    ) -> std::result::Result<(), StoreError> {
        self.write::<Headers>(block_number, block_header.into())
    }

    fn get_block_header(
        &self,
        block_number: BlockNumber,
    ) -> Result<Option<BlockHeader>, StoreError> {
        Ok(self.read::<Headers>(block_number)?.map(|a| a.to()))
    }

    fn add_block_body(
        &mut self,
        block_number: BlockNumber,
        block_body: BlockBody,
    ) -> std::result::Result<(), StoreError> {
        self.write::<Bodies>(block_number, block_body.into())
    }

    fn get_block_body(
        &self,
        block_number: BlockNumber,
    ) -> std::result::Result<Option<BlockBody>, StoreError> {
        Ok(self.read::<Bodies>(block_number)?.map(|b| b.to()))
    }

    fn add_block_number(
        &mut self,
        block_hash: BlockHash,
        block_number: BlockNumber,
    ) -> std::result::Result<(), StoreError> {
        self.write::<BlockNumbers>(block_hash.into(), block_number)
    }

    fn get_block_number(
        &self,
        block_hash: BlockHash,
    ) -> std::result::Result<Option<BlockNumber>, StoreError> {
        self.read::<BlockNumbers>(block_hash.into())
    }

    fn add_account_code(&mut self, code_hash: H256, code: Bytes) -> Result<(), StoreError> {
        self.write::<AccountCodes>(code_hash.into(), code.into())
    }

    fn get_account_code(&self, code_hash: H256) -> Result<Option<Bytes>, StoreError> {
        Ok(self.read::<AccountCodes>(code_hash.into())?.map(|b| b.to()))
    }

    fn add_receipt(
        &mut self,
        block_number: BlockNumber,
        index: Index,
        receipt: Receipt,
    ) -> Result<(), StoreError> {
        self.write::<Receipts>((block_number, index), receipt.into())
    }

    fn get_receipt(
        &self,
        block_number: BlockNumber,
        index: Index,
    ) -> Result<Option<Receipt>, StoreError> {
        Ok(self
            .read::<Receipts>((block_number, index))?
            .map(|r| r.to()))
    }

    fn add_transaction_location(
        &mut self,
        transaction_hash: H256,
        block_number: BlockNumber,
        index: Index,
    ) -> Result<(), StoreError> {
        self.write::<TransactionLocations>(transaction_hash.into(), (block_number, index))
    }

    fn get_transaction_location(
        &self,
        transaction_hash: H256,
    ) -> Result<Option<(BlockNumber, Index)>, StoreError> {
        self.read::<TransactionLocations>(transaction_hash.into())
    }

    fn add_transaction_to_pool(
        &mut self,
        hash: H256,
        transaction: Transaction,
    ) -> Result<(), StoreError> {
        self.write::<TransactionPool>(hash.into(), transaction.into())?;
        Ok(())
    }

    fn add_storage_at(
        &mut self,
        address: Address,
        storage_key: H256,
        storage_value: U256,
    ) -> Result<(), StoreError> {
        self.write::<AccountStorages>(address.into(), (storage_key.into(), storage_value.into()))
    }

    fn get_storage_at(
        &self,
        address: Address,
        storage_key: H256,
    ) -> std::result::Result<Option<U256>, StoreError> {
        // Read storage from mdbx
        let txn = self.db.begin_read().map_err(StoreError::LibmdbxError)?;
        let mut cursor = txn
            .cursor::<AccountStorages>()
            .map_err(StoreError::LibmdbxError)?;
        Ok(cursor
            .seek_value(address.into(), storage_key.into())
            .map_err(StoreError::LibmdbxError)?
            .map(|s| s.1.into()))
    }

    fn remove_account_storage(&mut self, address: Address) -> Result<(), StoreError> {
        self.remove::<AccountStorages>(address.into())
    }

    /// Stores the chain config serialized as json
    fn set_chain_config(&mut self, chain_config: &ChainConfig) -> Result<(), StoreError> {
        self.write::<ChainData>(
            ChainDataIndex::ChainConfig,
            serde_json::to_string(chain_config)
                .map_err(|_| StoreError::DecodeError)?
                .into_bytes(),
        )
    }

    fn get_chain_config(&self) -> Result<ChainConfig, StoreError> {
        match self.read::<ChainData>(ChainDataIndex::ChainConfig)? {
            None => Err(StoreError::Custom("Chain config not found".to_string())),
            Some(bytes) => {
                let json = String::from_utf8(bytes).map_err(|_| StoreError::DecodeError)?;
                let chain_config: ChainConfig =
                    serde_json::from_str(&json).map_err(|_| StoreError::DecodeError)?;
                Ok(chain_config)
            }
        }
    }

    fn account_storage_iter(
        &mut self,
        address: Address,
    ) -> Result<Box<dyn Iterator<Item = (H256, U256)>>, StoreError> {
        let txn = self.db.begin_read().map_err(StoreError::LibmdbxError)?;
        let cursor = txn
            .cursor::<AccountStorages>()
            .map_err(StoreError::LibmdbxError)?;
        let iter = cursor
            .walk_key(address.into(), None)
            .map_while(|res| res.ok().map(|(key, value)| (key.into(), value.into())));
        // We need to collect here so the resulting iterator doesn't read from the cursor itself
        Ok(Box::new(iter.collect::<Vec<_>>().into_iter()))
    }

    fn update_earliest_block_number(
        &mut self,
        block_number: BlockNumber,
    ) -> Result<(), StoreError> {
        self.write::<ChainData>(
            ChainDataIndex::EarliestBlockNumber,
            block_number.encode_to_vec(),
        )
    }

    fn get_earliest_block_number(&self) -> Result<Option<BlockNumber>, StoreError> {
        match self.read::<ChainData>(ChainDataIndex::EarliestBlockNumber)? {
            None => Ok(None),
            Some(ref rlp) => RLPDecode::decode(rlp)
                .map(Some)
                .map_err(|_| StoreError::DecodeError),
        }
    }

    fn update_finalized_block_number(
        &mut self,
        block_number: BlockNumber,
    ) -> Result<(), StoreError> {
        self.write::<ChainData>(
            ChainDataIndex::FinalizedBlockNumber,
            block_number.encode_to_vec(),
        )
    }

    fn get_finalized_block_number(&self) -> Result<Option<BlockNumber>, StoreError> {
        match self.read::<ChainData>(ChainDataIndex::FinalizedBlockNumber)? {
            None => Ok(None),
            Some(ref rlp) => RLPDecode::decode(rlp)
                .map(Some)
                .map_err(|_| StoreError::DecodeError),
        }
    }

    fn update_safe_block_number(&mut self, block_number: BlockNumber) -> Result<(), StoreError> {
        self.write::<ChainData>(
            ChainDataIndex::SafeBlockNumber,
            block_number.encode_to_vec(),
        )
    }

    fn get_safe_block_number(&self) -> Result<Option<BlockNumber>, StoreError> {
        match self.read::<ChainData>(ChainDataIndex::SafeBlockNumber)? {
            None => Ok(None),
            Some(ref rlp) => RLPDecode::decode(rlp)
                .map(Some)
                .map_err(|_| StoreError::DecodeError),
        }
    }

    fn update_latest_block_number(&mut self, block_number: BlockNumber) -> Result<(), StoreError> {
        self.write::<ChainData>(
            ChainDataIndex::LatestBlockNumber,
            block_number.encode_to_vec(),
        )
    }

    fn get_latest_block_number(&self) -> Result<Option<BlockNumber>, StoreError> {
        match self.read::<ChainData>(ChainDataIndex::LatestBlockNumber)? {
            None => Ok(None),
            Some(ref rlp) => RLPDecode::decode(rlp)
                .map(Some)
                .map_err(|_| StoreError::DecodeError),
        }
    }

    fn update_pending_block_number(&mut self, block_number: BlockNumber) -> Result<(), StoreError> {
        self.write::<ChainData>(
            ChainDataIndex::PendingBlockNumber,
            block_number.encode_to_vec(),
        )
    }

    fn get_pending_block_number(&self) -> Result<Option<BlockNumber>, StoreError> {
        match self.read::<ChainData>(ChainDataIndex::PendingBlockNumber)? {
            None => Ok(None),
            Some(ref rlp) => RLPDecode::decode(rlp)
                .map(Some)
                .map_err(|_| StoreError::DecodeError),
        }
    }

    fn state_trie(&self, block_number: BlockNumber) -> Result<Option<Trie>, StoreError> {
        let Some(state_root) = self.get_block_header(block_number)?.map(|h| h.state_root) else {
            return Ok(None);
        };
        let db = Box::new(crate::trie::LibmdbxTrieDB::<StateTrieNodes>::new(
            self.db.clone(),
        ));
        let trie = Trie::open(db, state_root);
        Ok(Some(trie))
    }

    fn new_state_trie(&self) -> Result<Trie, StoreError> {
        let db = Box::new(crate::trie::LibmdbxTrieDB::<StateTrieNodes>::new(
            self.db.clone(),
        ));
        let trie = Trie::new(db);
        Ok(trie)
    }
}

impl Debug for Store {
    fn fmt(&self, f: &mut Formatter<'_>) -> std::fmt::Result {
        f.debug_struct("Libmdbx Store").finish()
    }
}

// Define tables

table!(
    /// Block hash to number table.
    ( BlockNumbers ) BlockHashRLP => BlockNumber
);

table!(
    /// Block headers table.
    ( Headers ) BlockNumber => BlockHeaderRLP
);
table!(
    /// Block bodies table.
    ( Bodies ) BlockNumber => BlockBodyRLP
);
dupsort!(
    /// Account storages table.
    ( AccountStorages ) AddressRLP => (AccountStorageKeyBytes, AccountStorageValueBytes) [AccountStorageKeyBytes]
);
table!(
    /// Account codes table.
    ( AccountCodes ) AccountCodeHashRLP => AccountCodeRLP
);
dupsort!(
    /// Receipts table.
    ( Receipts ) (BlockNumber, Index)[Index] => ReceiptRLP
);

table!(
    /// Transaction locations table.
    ( TransactionLocations ) TransactionHashRLP => (BlockNumber, Index)
);

table!(
    /// Transaction pool trable.
    ( TransactionPool ) TransactionHashRLP => TransactionRLP
);

table!(
    /// Stores chain data, each value is unique and stored as its rlp encoding
    /// See [ChainDataIndex] for available chain values
    ( ChainData ) ChainDataIndex => Vec<u8>
);

// Trie storages

table!(
    /// state trie nodes
    ( StateTrieNodes ) Vec<u8> => Vec<u8>
);

// Storage values are stored as bytes instead of using their rlp encoding
// As they are stored in a dupsort table, they need to have a fixed size, and encoding them doesn't preserve their size
pub struct AccountStorageKeyBytes(pub [u8; 32]);
pub struct AccountStorageValueBytes(pub [u8; 32]);

impl Encodable for AccountStorageKeyBytes {
    type Encoded = [u8; 32];

    fn encode(self) -> Self::Encoded {
        self.0
    }
}

impl Decodable for AccountStorageKeyBytes {
    fn decode(b: &[u8]) -> anyhow::Result<Self> {
        Ok(AccountStorageKeyBytes(b.try_into()?))
    }
}

impl Encodable for AccountStorageValueBytes {
    type Encoded = [u8; 32];

    fn encode(self) -> Self::Encoded {
        self.0
    }
}

impl Decodable for AccountStorageValueBytes {
    fn decode(b: &[u8]) -> anyhow::Result<Self> {
        Ok(AccountStorageValueBytes(b.try_into()?))
    }
}

impl From<H256> for AccountStorageKeyBytes {
    fn from(value: H256) -> Self {
        AccountStorageKeyBytes(value.0)
    }
}

impl From<U256> for AccountStorageValueBytes {
    fn from(value: U256) -> Self {
        let mut value_bytes = [0; 32];
        value.to_big_endian(&mut value_bytes);
        AccountStorageValueBytes(value_bytes)
    }
}

impl From<AccountStorageKeyBytes> for H256 {
    fn from(value: AccountStorageKeyBytes) -> Self {
        H256(value.0)
    }
}

impl From<AccountStorageValueBytes> for U256 {
    fn from(value: AccountStorageValueBytes) -> Self {
        U256::from_big_endian(&value.0)
    }
}

/// Represents the key for each unique value of the chain data stored in the db
// (TODO: Remove this comment once full) Will store chain-specific data such as chain id and latest finalized/pending/safe block number
pub enum ChainDataIndex {
    ChainConfig = 0,
    EarliestBlockNumber = 1,
    FinalizedBlockNumber = 2,
    SafeBlockNumber = 3,
    LatestBlockNumber = 4,
    PendingBlockNumber = 5,
}

impl Encodable for ChainDataIndex {
    type Encoded = [u8; 4];

    fn encode(self) -> Self::Encoded {
        (self as u32).encode()
    }
}

/// Initializes a new database with the provided path. If the path is `None`, the database
/// will be temporary.
pub fn init_db(path: Option<impl AsRef<Path>>) -> Database {
    let tables = [
        table_info!(BlockNumbers),
        table_info!(Headers),
        table_info!(Bodies),
        table_info!(AccountStorages),
        table_info!(AccountCodes),
        table_info!(Receipts),
        table_info!(TransactionLocations),
        table_info!(TransactionPool),
        table_info!(ChainData),
        table_info!(StateTrieNodes),
    ]
    .into_iter()
    .collect();
    let path = path.map(|p| p.as_ref().to_path_buf());
    Database::create(path, &tables).unwrap()
}

#[cfg(test)]
mod tests {
    use libmdbx::{
        dupsort,
        orm::{table, Database, Decodable, Encodable},
        table_info,
    };

    #[test]
    fn mdbx_smoke_test() {
        // Declare tables used for the smoke test
        table!(
            /// Example table.
            ( Example ) String => String
        );

        // Assemble database chart
        let tables = [table_info!(Example)].into_iter().collect();

        let key = "Hello".to_string();
        let value = "World!".to_string();

        let db = Database::create(None, &tables).unwrap();

        // Write values
        {
            let txn = db.begin_readwrite().unwrap();
            txn.upsert::<Example>(key.clone(), value.clone()).unwrap();
            txn.commit().unwrap();
        }
        // Read written values
        let read_value = {
            let txn = db.begin_read().unwrap();
            txn.get::<Example>(key).unwrap()
        };
        assert_eq!(read_value, Some(value));
    }

    #[test]
    fn mdbx_structs_smoke_test() {
        #[derive(Clone, Copy, Debug, PartialEq, Eq)]
        pub struct ExampleKey([u8; 32]);

        impl Encodable for ExampleKey {
            type Encoded = [u8; 32];

            fn encode(self) -> Self::Encoded {
                Encodable::encode(self.0)
            }
        }

        #[derive(Clone, Copy, Debug, PartialEq, Eq)]
        pub struct ExampleValue {
            x: u64,
            y: [u8; 32],
        }

        impl Encodable for ExampleValue {
            type Encoded = [u8; 40];

            fn encode(self) -> Self::Encoded {
                let mut encoded = [0u8; 40];
                encoded[..8].copy_from_slice(&self.x.to_ne_bytes());
                encoded[8..].copy_from_slice(&self.y);
                encoded
            }
        }

        impl Decodable for ExampleValue {
            fn decode(b: &[u8]) -> anyhow::Result<Self> {
                let x = u64::from_ne_bytes(b[..8].try_into()?);
                let y = b[8..].try_into()?;
                Ok(Self { x, y })
            }
        }

        // Declare tables used for the smoke test
        table!(
            /// Example table.
            ( StructsExample ) ExampleKey => ExampleValue
        );

        // Assemble database chart
        let tables = [table_info!(StructsExample)].into_iter().collect();
        let key = ExampleKey([151; 32]);
        let value = ExampleValue { x: 42, y: [42; 32] };

        let db = Database::create(None, &tables).unwrap();

        // Write values
        {
            let txn = db.begin_readwrite().unwrap();
            txn.upsert::<StructsExample>(key, value).unwrap();
            txn.commit().unwrap();
        }
        // Read written values
        let read_value = {
            let txn = db.begin_read().unwrap();
            txn.get::<StructsExample>(key).unwrap()
        };
        assert_eq!(read_value, Some(value));
    }

    #[test]
    fn mdbx_dupsort_smoke_test() {
        #[derive(Clone, Copy, Debug, PartialEq, Eq)]
        pub struct ExampleKey(u8);

        impl Encodable for ExampleKey {
            type Encoded = [u8; 1];

            fn encode(self) -> Self::Encoded {
                [self.0]
            }
        }
        impl Decodable for ExampleKey {
            fn decode(b: &[u8]) -> anyhow::Result<Self> {
                if b.len() != 1 {
                    anyhow::bail!("Invalid length");
                }
                Ok(Self(b[0]))
            }
        }

        #[derive(Clone, Copy, Debug, PartialEq, Eq)]
        pub struct ExampleValue {
            x: u64,
            y: [u8; 32],
        }

        impl Encodable for ExampleValue {
            type Encoded = [u8; 40];

            fn encode(self) -> Self::Encoded {
                let mut encoded = [0u8; 40];
                encoded[..8].copy_from_slice(&self.x.to_ne_bytes());
                encoded[8..].copy_from_slice(&self.y);
                encoded
            }
        }

        impl Decodable for ExampleValue {
            fn decode(b: &[u8]) -> anyhow::Result<Self> {
                let x = u64::from_ne_bytes(b[..8].try_into()?);
                let y = b[8..].try_into()?;
                Ok(Self { x, y })
            }
        }

        // Declare tables used for the smoke test
        dupsort!(
            /// Example table.
            ( DupsortExample ) ExampleKey => (ExampleKey, ExampleValue) [ExampleKey]
        );

        // Assemble database chart
        let tables = [table_info!(DupsortExample)].into_iter().collect();
        let key = ExampleKey(151);
        let subkey1 = ExampleKey(16);
        let subkey2 = ExampleKey(42);
        let value = ExampleValue { x: 42, y: [42; 32] };

        let db = Database::create(None, &tables).unwrap();

        // Write values
        {
            let txn = db.begin_readwrite().unwrap();
            txn.upsert::<DupsortExample>(key, (subkey1, value)).unwrap();
            txn.upsert::<DupsortExample>(key, (subkey2, value)).unwrap();
            txn.commit().unwrap();
        }
        // Read written values
        {
            let txn = db.begin_read().unwrap();
            let mut cursor = txn.cursor::<DupsortExample>().unwrap();
            let value1 = cursor.seek_exact(key).unwrap().unwrap();
            assert_eq!(value1, (key, (subkey1, value)));
            let value2 = cursor.seek_value(key, subkey2).unwrap().unwrap();
            assert_eq!(value2, (subkey2, value));
        };
    }
}<|MERGE_RESOLUTION|>--- conflicted
+++ resolved
@@ -1,13 +1,8 @@
 use super::api::StoreEngine;
 use crate::error::StoreError;
 use crate::rlp::{
-<<<<<<< HEAD
-    AccountCodeHashRLP, AccountCodeRLP, AccountInfoRLP, AddressRLP, BlockBodyRLP, BlockHashRLP,
-    BlockHeaderRLP, ReceiptRLP, TransactionHashRLP, TransactionRLP,
-=======
     AccountCodeHashRLP, AccountCodeRLP, AddressRLP, BlockBodyRLP, BlockHashRLP, BlockHeaderRLP,
-    ReceiptRLP, TransactionHashRLP,
->>>>>>> de558483
+    ReceiptRLP, TransactionHashRLP, TransactionRLP,
 };
 use crate::trie::Trie;
 use anyhow::Result;
@@ -15,12 +10,7 @@
 use ethereum_rust_core::rlp::decode::RLPDecode;
 use ethereum_rust_core::rlp::encode::RLPEncode;
 use ethereum_rust_core::types::{
-<<<<<<< HEAD
-    AccountInfo, BlockBody, BlockHash, BlockHeader, BlockNumber, ChainConfig, Index, Receipt,
-    Transaction,
-=======
-    BlockBody, BlockHash, BlockHeader, BlockNumber, ChainConfig, Index, Receipt,
->>>>>>> de558483
+    BlockBody, BlockHash, BlockHeader, BlockNumber, ChainConfig, Index, Receipt, Transaction,
 };
 use ethereum_types::{Address, H256, U256};
 use libmdbx::orm::{Decodable, Encodable};
