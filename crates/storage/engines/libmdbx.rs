--- conflicted
+++ resolved
@@ -1,13 +1,8 @@
 use super::api::StoreEngine;
 use crate::error::StoreError;
 use crate::rlp::{
-<<<<<<< HEAD
-    AccountCodeHashRLP, AccountCodeRLP, BlockBodyRLP, BlockHashRLP, BlockHeaderRLP, ReceiptRLP,
-    TransactionHashRLP,
-=======
     AccountCodeHashRLP, AccountCodeRLP, AddressRLP, BlockBodyRLP, BlockHashRLP, BlockHeaderRLP,
     ReceiptRLP, TransactionHashRLP,
->>>>>>> de558483
 };
 use crate::trie::Trie;
 use anyhow::Result;
@@ -277,7 +272,6 @@
         let trie = Trie::new(db);
         Ok(trie)
     }
-<<<<<<< HEAD
 
     fn open_storage_trie(&mut self, address: Address, storage_root: H256) -> Trie {
         let db = Box::new(crate::trie::LibmdbxDupsortTrieDB::<
@@ -286,8 +280,6 @@
         >::new(self.db.clone(), address.0));
         Trie::open(db, storage_root)
     }
-=======
->>>>>>> de558483
 }
 
 impl Debug for Store {
@@ -311,14 +303,6 @@
     /// Block bodies table.
     ( Bodies ) BlockNumber => BlockBodyRLP
 );
-<<<<<<< HEAD
-
-=======
-dupsort!(
-    /// Account storages table.
-    ( AccountStorages ) AddressRLP => (AccountStorageKeyBytes, AccountStorageValueBytes) [AccountStorageKeyBytes]
-);
->>>>>>> de558483
 table!(
     /// Account codes table.
     ( AccountCodes ) AccountCodeHashRLP => AccountCodeRLP
@@ -437,10 +421,6 @@
         table_info!(BlockNumbers),
         table_info!(Headers),
         table_info!(Bodies),
-<<<<<<< HEAD
-=======
-        table_info!(AccountStorages),
->>>>>>> de558483
         table_info!(AccountCodes),
         table_info!(Receipts),
         table_info!(TransactionLocations),
