use super::api::StoreEngine;
use crate::error::StoreError;
use crate::rlp::{
    AccountCodeHashRLP, AccountCodeRLP, AccountInfoRLP, AddressRLP, BlockBodyRLP, BlockHashRLP,
    BlockHeaderRLP, ReceiptRLP, TransactionHashRLP,
};
use anyhow::Result;
use bytes::Bytes;
use ethereum_rust_core::rlp::decode::RLPDecode;
use ethereum_rust_core::rlp::encode::RLPEncode;
use ethereum_rust_core::types::{
    AccountInfo, BlockBody, BlockHash, BlockHeader, BlockNumber, ChainConfig, Index, Receipt,
};
use ethereum_types::{Address, H256, U256};
use libmdbx::orm::{Decodable, Encodable};
use libmdbx::{
    dupsort,
    orm::{table, Database},
    table_info,
};
use std::fmt::{Debug, Formatter};
use std::path::Path;

pub struct Store {
    db: Database,
}

impl Store {
    pub fn new(path: &str) -> Result<Self, StoreError> {
        Ok(Self {
            db: init_db(Some(path)),
        })
    }

    // Helper method to write into a libmdx table
    fn write<T: libmdbx::orm::Table>(
        &self,
        key: T::Key,
        value: T::Value,
    ) -> Result<(), StoreError> {
        let txn = self
            .db
            .begin_readwrite()
            .map_err(StoreError::LibmdbxError)?;
        txn.upsert::<T>(key, value)
            .map_err(StoreError::LibmdbxError)?;
        txn.commit().map_err(StoreError::LibmdbxError)
    }

    // Helper method to read from a libmdx table
    fn read<T: libmdbx::orm::Table>(&self, key: T::Key) -> Result<Option<T::Value>, StoreError> {
        let txn = self.db.begin_read().map_err(StoreError::LibmdbxError)?;
        txn.get::<T>(key).map_err(StoreError::LibmdbxError)
    }

    // Helper method to remove an entry from a libmdx table
    fn remove<T: libmdbx::orm::Table>(&self, key: T::Key) -> Result<(), StoreError> {
        let txn = self
            .db
            .begin_readwrite()
            .map_err(StoreError::LibmdbxError)?;
        txn.delete::<T>(key, None)
            .map_err(StoreError::LibmdbxError)?;
        txn.commit().map_err(StoreError::LibmdbxError)
    }
}

impl StoreEngine for Store {
    fn add_account_info(
        &mut self,
        address: Address,
        account_info: AccountInfo,
    ) -> Result<(), StoreError> {
        self.write::<AccountInfos>(address.into(), account_info.into())
    }

    fn get_account_info(&self, address: Address) -> Result<Option<AccountInfo>, StoreError> {
        Ok(self.read::<AccountInfos>(address.into())?.map(|a| a.to()))
    }

    fn remove_account_info(&mut self, address: Address) -> Result<(), StoreError> {
        self.remove::<AccountInfos>(address.into())
    }

    fn add_block_header(
        &mut self,
        block_number: BlockNumber,
        block_header: BlockHeader,
    ) -> std::result::Result<(), StoreError> {
        self.write::<Headers>(block_number, block_header.into())
    }

    fn get_block_header(
        &self,
        block_number: BlockNumber,
    ) -> Result<Option<BlockHeader>, StoreError> {
        Ok(self.read::<Headers>(block_number)?.map(|a| a.to()))
    }

    fn add_block_body(
        &mut self,
        block_number: BlockNumber,
        block_body: BlockBody,
    ) -> std::result::Result<(), StoreError> {
        self.write::<Bodies>(block_number, block_body.into())
    }

    fn get_block_body(
        &self,
        block_number: BlockNumber,
    ) -> std::result::Result<Option<BlockBody>, StoreError> {
        Ok(self.read::<Bodies>(block_number)?.map(|b| b.to()))
    }

    fn add_block_number(
        &mut self,
        block_hash: BlockHash,
        block_number: BlockNumber,
    ) -> std::result::Result<(), StoreError> {
        self.write::<BlockNumbers>(block_hash.into(), block_number)
    }

    fn get_block_number(
        &self,
        block_hash: BlockHash,
    ) -> std::result::Result<Option<BlockNumber>, StoreError> {
        self.read::<BlockNumbers>(block_hash.into())
    }

    fn add_account_code(&mut self, code_hash: H256, code: Bytes) -> Result<(), StoreError> {
        self.write::<AccountCodes>(code_hash.into(), code.into())
    }

    fn get_account_code(&self, code_hash: H256) -> Result<Option<Bytes>, StoreError> {
        Ok(self.read::<AccountCodes>(code_hash.into())?.map(|b| b.to()))
    }

    fn add_receipt(
        &mut self,
        block_number: BlockNumber,
        index: Index,
        receipt: Receipt,
    ) -> Result<(), StoreError> {
        self.write::<Receipts>((block_number, index), receipt.into())
    }

    fn get_receipt(
        &self,
        block_number: BlockNumber,
        index: Index,
    ) -> Result<Option<Receipt>, StoreError> {
        Ok(self
            .read::<Receipts>((block_number, index))?
            .map(|r| r.to()))
    }

    fn add_transaction_location(
        &mut self,
        transaction_hash: H256,
        block_number: BlockNumber,
        index: Index,
    ) -> Result<(), StoreError> {
        self.write::<TransactionLocations>(transaction_hash.into(), (block_number, index))
    }

    fn get_transaction_location(
        &self,
        transaction_hash: H256,
    ) -> Result<Option<(BlockNumber, Index)>, StoreError> {
        self.read::<TransactionLocations>(transaction_hash.into())
    }

    fn add_storage_at(
        &mut self,
        address: Address,
        storage_key: H256,
        storage_value: H256,
    ) -> Result<(), StoreError> {
        self.write::<AccountStorages>(address.into(), (storage_key.into(), storage_value.into()))
    }

    fn get_storage_at(
        &self,
        address: Address,
        storage_key: H256,
    ) -> std::result::Result<Option<H256>, StoreError> {
        // Read storage from mdbx
        let txn = self.db.begin_read().map_err(StoreError::LibmdbxError)?;
        let mut cursor = txn
            .cursor::<AccountStorages>()
            .map_err(StoreError::LibmdbxError)?;
        Ok(cursor
            .seek_value(address.into(), storage_key.into())
            .map_err(StoreError::LibmdbxError)?
            .map(|s| s.1.into()))
    }

    fn remove_account_storage(&mut self, address: Address) -> Result<(), StoreError> {
        self.remove::<AccountStorages>(address.into())
    }

    fn set_chain_config(&mut self, chain_config: &ChainConfig) -> Result<(), StoreError> {
        // Store cancun timestamp
        if let Some(cancun_time) = chain_config.cancun_time {
            self.write::<ChainData>(ChainDataIndex::CancunTime, cancun_time.encode_to_vec())?;
        };
        // Store chain id
        self.write::<ChainData>(
            ChainDataIndex::ChainId,
            chain_config.chain_id.encode_to_vec(),
        )
    }

    fn get_chain_id(&self) -> Result<Option<U256>, StoreError> {
        match self.read::<ChainData>(ChainDataIndex::ChainId)? {
            None => Ok(None),
            Some(ref rlp) => RLPDecode::decode(rlp)
                .map(Some)
                .map_err(|_| StoreError::DecodeError),
        }
    }

<<<<<<< HEAD
    fn get_cancun_time(&self) -> Result<Option<u64>, StoreError> {
        match self.read::<ChainData>(ChainDataIndex::CancunTime)? {
=======
    fn update_earliest_block_number(
        &mut self,
        block_number: BlockNumber,
    ) -> Result<(), StoreError> {
        self.write::<ChainData>(
            ChainDataIndex::EarliestBlockNumber,
            block_number.encode_to_vec(),
        )
    }

    fn get_earliest_block_number(&self) -> Result<Option<BlockNumber>, StoreError> {
        match self.read::<ChainData>(ChainDataIndex::EarliestBlockNumber)? {
            None => Ok(None),
            Some(ref rlp) => RLPDecode::decode(rlp)
                .map(Some)
                .map_err(|_| StoreError::DecodeError),
        }
    }

    fn update_finalized_block_number(
        &mut self,
        block_number: BlockNumber,
    ) -> Result<(), StoreError> {
        self.write::<ChainData>(
            ChainDataIndex::FinalizedBlockNumber,
            block_number.encode_to_vec(),
        )
    }

    fn get_finalized_block_number(&self) -> Result<Option<BlockNumber>, StoreError> {
        match self.read::<ChainData>(ChainDataIndex::FinalizedBlockNumber)? {
            None => Ok(None),
            Some(ref rlp) => RLPDecode::decode(rlp)
                .map(Some)
                .map_err(|_| StoreError::DecodeError),
        }
    }

    fn update_safe_block_number(&mut self, block_number: BlockNumber) -> Result<(), StoreError> {
        self.write::<ChainData>(
            ChainDataIndex::SafeBlockNumber,
            block_number.encode_to_vec(),
        )
    }

    fn get_safe_block_number(&self) -> Result<Option<BlockNumber>, StoreError> {
        match self.read::<ChainData>(ChainDataIndex::SafeBlockNumber)? {
            None => Ok(None),
            Some(ref rlp) => RLPDecode::decode(rlp)
                .map(Some)
                .map_err(|_| StoreError::DecodeError),
        }
    }

    fn update_latest_block_number(&mut self, block_number: BlockNumber) -> Result<(), StoreError> {
        self.write::<ChainData>(
            ChainDataIndex::LatestBlockNumber,
            block_number.encode_to_vec(),
        )
    }

    fn get_latest_block_number(&self) -> Result<Option<BlockNumber>, StoreError> {
        match self.read::<ChainData>(ChainDataIndex::LatestBlockNumber)? {
            None => Ok(None),
            Some(ref rlp) => RLPDecode::decode(rlp)
                .map(Some)
                .map_err(|_| StoreError::DecodeError),
        }
    }

    fn update_pending_block_number(&mut self, block_number: BlockNumber) -> Result<(), StoreError> {
        self.write::<ChainData>(
            ChainDataIndex::PendingBlockNumber,
            block_number.encode_to_vec(),
        )
    }

    fn get_pending_block_number(&self) -> Result<Option<BlockNumber>, StoreError> {
        match self.read::<ChainData>(ChainDataIndex::PendingBlockNumber)? {
>>>>>>> 0c9170a1
            None => Ok(None),
            Some(ref rlp) => RLPDecode::decode(rlp)
                .map(Some)
                .map_err(|_| StoreError::DecodeError),
        }
    }
}

impl Debug for Store {
    fn fmt(&self, f: &mut Formatter<'_>) -> std::fmt::Result {
        f.debug_struct("Libmdbx Store").finish()
    }
}

// Define tables

table!(
    /// Block hash to number table.
    ( BlockNumbers ) BlockHashRLP => BlockNumber
);

table!(
    /// Block headers table.
    ( Headers ) BlockNumber => BlockHeaderRLP
);
table!(
    /// Block bodies table.
    ( Bodies ) BlockNumber => BlockBodyRLP
);
table!(
    /// Account infos table.
    ( AccountInfos ) AddressRLP => AccountInfoRLP
);
dupsort!(
    /// Account storages table.
    ( AccountStorages ) AddressRLP => (AccountStorageKeyBytes, AccountStorageValueBytes) [AccountStorageKeyBytes]
);
table!(
    /// Account codes table.
    ( AccountCodes ) AccountCodeHashRLP => AccountCodeRLP
);
dupsort!(
    /// Receipts table.
    ( Receipts ) (BlockNumber, Index)[Index] => ReceiptRLP
);

table!(
    /// Transaction locations table.
    ( TransactionLocations ) TransactionHashRLP => (BlockNumber, Index)
);

table!(
    /// Stores chain data, each value is unique and stored as its rlp encoding
    /// See [ChainDataIndex] for available chain values
    ( ChainData ) ChainDataIndex => Vec<u8>
);

// Storage values are stored as bytes instead of using their rlp encoding
// As they are stored in a dupsort table, they need to have a fixed size, and encoding them doesn't preserve their size
pub struct AccountStorageKeyBytes(pub [u8; 32]);
pub struct AccountStorageValueBytes(pub [u8; 32]);

impl Encodable for AccountStorageKeyBytes {
    type Encoded = [u8; 32];

    fn encode(self) -> Self::Encoded {
        self.0
    }
}

impl Decodable for AccountStorageKeyBytes {
    fn decode(b: &[u8]) -> anyhow::Result<Self> {
        Ok(AccountStorageKeyBytes(b.try_into()?))
    }
}

impl Encodable for AccountStorageValueBytes {
    type Encoded = [u8; 32];

    fn encode(self) -> Self::Encoded {
        self.0
    }
}

impl Decodable for AccountStorageValueBytes {
    fn decode(b: &[u8]) -> anyhow::Result<Self> {
        Ok(AccountStorageValueBytes(b.try_into()?))
    }
}

impl From<H256> for AccountStorageKeyBytes {
    fn from(value: H256) -> Self {
        AccountStorageKeyBytes(value.0)
    }
}

impl From<H256> for AccountStorageValueBytes {
    fn from(value: H256) -> Self {
        AccountStorageValueBytes(value.0)
    }
}

impl From<AccountStorageValueBytes> for H256 {
    fn from(value: AccountStorageValueBytes) -> Self {
        H256(value.0)
    }
}

/// Represents the key for each unique value of the chain data stored in the db
// (TODO: Remove this comment once full) Will store chain-specific data such as chain id and latest finalized/pending/safe block number
pub enum ChainDataIndex {
    ChainId = 0,
<<<<<<< HEAD
    CancunTime = 1,
=======
    EarliestBlockNumber = 1,
    FinalizedBlockNumber = 2,
    SafeBlockNumber = 3,
    LatestBlockNumber = 4,
    PendingBlockNumber = 5,
>>>>>>> 0c9170a1
}

impl Encodable for ChainDataIndex {
    type Encoded = [u8; 4];

    fn encode(self) -> Self::Encoded {
        (self as u32).encode()
    }
}

/// Initializes a new database with the provided path. If the path is `None`, the database
/// will be temporary.
pub fn init_db(path: Option<impl AsRef<Path>>) -> Database {
    let tables = [
        table_info!(BlockNumbers),
        table_info!(Headers),
        table_info!(Bodies),
        table_info!(AccountInfos),
        table_info!(AccountStorages),
        table_info!(AccountCodes),
        table_info!(Receipts),
        table_info!(TransactionLocations),
        table_info!(ChainData),
    ]
    .into_iter()
    .collect();
    let path = path.map(|p| p.as_ref().to_path_buf());
    Database::create(path, &tables).unwrap()
}

#[cfg(test)]
mod tests {
    use libmdbx::{
        dupsort,
        orm::{table, Database, Decodable, Encodable},
        table_info,
    };

    #[test]
    fn mdbx_smoke_test() {
        // Declare tables used for the smoke test
        table!(
            /// Example table.
            ( Example ) String => String
        );

        // Assemble database chart
        let tables = [table_info!(Example)].into_iter().collect();

        let key = "Hello".to_string();
        let value = "World!".to_string();

        let db = Database::create(None, &tables).unwrap();

        // Write values
        {
            let txn = db.begin_readwrite().unwrap();
            txn.upsert::<Example>(key.clone(), value.clone()).unwrap();
            txn.commit().unwrap();
        }
        // Read written values
        let read_value = {
            let txn = db.begin_read().unwrap();
            txn.get::<Example>(key).unwrap()
        };
        assert_eq!(read_value, Some(value));
    }

    #[test]
    fn mdbx_structs_smoke_test() {
        #[derive(Clone, Copy, Debug, PartialEq, Eq)]
        pub struct ExampleKey([u8; 32]);

        impl Encodable for ExampleKey {
            type Encoded = [u8; 32];

            fn encode(self) -> Self::Encoded {
                Encodable::encode(self.0)
            }
        }

        #[derive(Clone, Copy, Debug, PartialEq, Eq)]
        pub struct ExampleValue {
            x: u64,
            y: [u8; 32],
        }

        impl Encodable for ExampleValue {
            type Encoded = [u8; 40];

            fn encode(self) -> Self::Encoded {
                let mut encoded = [0u8; 40];
                encoded[..8].copy_from_slice(&self.x.to_ne_bytes());
                encoded[8..].copy_from_slice(&self.y);
                encoded
            }
        }

        impl Decodable for ExampleValue {
            fn decode(b: &[u8]) -> anyhow::Result<Self> {
                let x = u64::from_ne_bytes(b[..8].try_into()?);
                let y = b[8..].try_into()?;
                Ok(Self { x, y })
            }
        }

        // Declare tables used for the smoke test
        table!(
            /// Example table.
            ( StructsExample ) ExampleKey => ExampleValue
        );

        // Assemble database chart
        let tables = [table_info!(StructsExample)].into_iter().collect();
        let key = ExampleKey([151; 32]);
        let value = ExampleValue { x: 42, y: [42; 32] };

        let db = Database::create(None, &tables).unwrap();

        // Write values
        {
            let txn = db.begin_readwrite().unwrap();
            txn.upsert::<StructsExample>(key, value).unwrap();
            txn.commit().unwrap();
        }
        // Read written values
        let read_value = {
            let txn = db.begin_read().unwrap();
            txn.get::<StructsExample>(key).unwrap()
        };
        assert_eq!(read_value, Some(value));
    }

    #[test]
    fn mdbx_dupsort_smoke_test() {
        #[derive(Clone, Copy, Debug, PartialEq, Eq)]
        pub struct ExampleKey(u8);

        impl Encodable for ExampleKey {
            type Encoded = [u8; 1];

            fn encode(self) -> Self::Encoded {
                [self.0]
            }
        }
        impl Decodable for ExampleKey {
            fn decode(b: &[u8]) -> anyhow::Result<Self> {
                if b.len() != 1 {
                    anyhow::bail!("Invalid length");
                }
                Ok(Self(b[0]))
            }
        }

        #[derive(Clone, Copy, Debug, PartialEq, Eq)]
        pub struct ExampleValue {
            x: u64,
            y: [u8; 32],
        }

        impl Encodable for ExampleValue {
            type Encoded = [u8; 40];

            fn encode(self) -> Self::Encoded {
                let mut encoded = [0u8; 40];
                encoded[..8].copy_from_slice(&self.x.to_ne_bytes());
                encoded[8..].copy_from_slice(&self.y);
                encoded
            }
        }

        impl Decodable for ExampleValue {
            fn decode(b: &[u8]) -> anyhow::Result<Self> {
                let x = u64::from_ne_bytes(b[..8].try_into()?);
                let y = b[8..].try_into()?;
                Ok(Self { x, y })
            }
        }

        // Declare tables used for the smoke test
        dupsort!(
            /// Example table.
            ( DupsortExample ) ExampleKey => (ExampleKey, ExampleValue) [ExampleKey]
        );

        // Assemble database chart
        let tables = [table_info!(DupsortExample)].into_iter().collect();
        let key = ExampleKey(151);
        let subkey1 = ExampleKey(16);
        let subkey2 = ExampleKey(42);
        let value = ExampleValue { x: 42, y: [42; 32] };

        let db = Database::create(None, &tables).unwrap();

        // Write values
        {
            let txn = db.begin_readwrite().unwrap();
            txn.upsert::<DupsortExample>(key, (subkey1, value)).unwrap();
            txn.upsert::<DupsortExample>(key, (subkey2, value)).unwrap();
            txn.commit().unwrap();
        }
        // Read written values
        {
            let txn = db.begin_read().unwrap();
            let mut cursor = txn.cursor::<DupsortExample>().unwrap();
            let value1 = cursor.seek_exact(key).unwrap().unwrap();
            assert_eq!(value1, (key, (subkey1, value)));
            let value2 = cursor.seek_value(key, subkey2).unwrap().unwrap();
            assert_eq!(value2, (subkey2, value));
        };
    }
}<|MERGE_RESOLUTION|>--- conflicted
+++ resolved
@@ -220,10 +220,15 @@
         }
     }
 
-<<<<<<< HEAD
     fn get_cancun_time(&self) -> Result<Option<u64>, StoreError> {
         match self.read::<ChainData>(ChainDataIndex::CancunTime)? {
-=======
+            None => Ok(None),
+            Some(ref rlp) => RLPDecode::decode(rlp)
+                .map(Some)
+                .map_err(|_| StoreError::DecodeError),
+        }
+    }
+
     fn update_earliest_block_number(
         &mut self,
         block_number: BlockNumber,
@@ -303,7 +308,6 @@
 
     fn get_pending_block_number(&self) -> Result<Option<BlockNumber>, StoreError> {
         match self.read::<ChainData>(ChainDataIndex::PendingBlockNumber)? {
->>>>>>> 0c9170a1
             None => Ok(None),
             Some(ref rlp) => RLPDecode::decode(rlp)
                 .map(Some)
@@ -416,15 +420,12 @@
 // (TODO: Remove this comment once full) Will store chain-specific data such as chain id and latest finalized/pending/safe block number
 pub enum ChainDataIndex {
     ChainId = 0,
-<<<<<<< HEAD
-    CancunTime = 1,
-=======
     EarliestBlockNumber = 1,
     FinalizedBlockNumber = 2,
     SafeBlockNumber = 3,
     LatestBlockNumber = 4,
     PendingBlockNumber = 5,
->>>>>>> 0c9170a1
+    CancunTime = 6,
 }
 
 impl Encodable for ChainDataIndex {
