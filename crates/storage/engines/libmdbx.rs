use super::api::StoreEngine;
use crate::error::StoreError;
use crate::rlp::{
    AccountCodeHashRLP, AccountCodeRLP, BlockBodyRLP, BlockHashRLP, BlockHeaderRLP, ReceiptRLP,
    Rlp, TransactionHashRLP, TransactionRLP, TupleRLP,
};
use anyhow::Result;
use bytes::Bytes;
use ethereum_rust_core::types::{
    BlockBody, BlockHash, BlockHeader, BlockNumber, ChainConfig, Index, Receipt, Transaction,
};
use ethereum_rust_rlp::decode::RLPDecode;
use ethereum_rust_rlp::encode::RLPEncode;
use ethereum_rust_trie::{LibmdbxDupsortTrieDB, LibmdbxTrieDB, Trie};
use ethereum_types::{Address, H256, U256};
use libmdbx::orm::{Decodable, Encodable};
use libmdbx::{
    dupsort,
    orm::{table, Database},
    table_info,
};
use serde_json;
use std::fmt::{Debug, Formatter};
use std::path::Path;
use std::sync::Arc;

pub struct Store {
    db: Arc<Database>,
}

impl Store {
    pub fn new(path: &str) -> Result<Self, StoreError> {
        Ok(Self {
            db: Arc::new(init_db(Some(path))),
        })
    }

    // Helper method to write into a libmdbx table
    fn write<T: libmdbx::orm::Table>(
        &self,
        key: T::Key,
        value: T::Value,
    ) -> Result<(), StoreError> {
        let txn = self
            .db
            .begin_readwrite()
            .map_err(StoreError::LibmdbxError)?;
        txn.upsert::<T>(key, value)
            .map_err(StoreError::LibmdbxError)?;
        txn.commit().map_err(StoreError::LibmdbxError)
    }

    // Helper method to read from a libmdbx table
    fn read<T: libmdbx::orm::Table>(&self, key: T::Key) -> Result<Option<T::Value>, StoreError> {
        let txn = self.db.begin_read().map_err(StoreError::LibmdbxError)?;
        txn.get::<T>(key).map_err(StoreError::LibmdbxError)
    }

    fn get_block_hash_by_block_number(
        &self,
        number: BlockNumber,
    ) -> Result<Option<BlockHash>, StoreError> {
        Ok(self.read::<CanonicalBlockHashes>(number)?.map(|a| a.to()))
    }
}

impl StoreEngine for Store {
    fn add_block_header(
        &self,
        block_hash: BlockHash,
        block_header: BlockHeader,
    ) -> std::result::Result<(), StoreError> {
        self.write::<Headers>(block_hash.into(), block_header.into())
    }

    fn get_block_header(
        &self,
        block_number: BlockNumber,
    ) -> Result<Option<BlockHeader>, StoreError> {
        if let Some(hash) = self.get_block_hash_by_block_number(block_number)? {
            Ok(self.read::<Headers>(hash.into())?.map(|b| b.to()))
        } else {
            Ok(None)
        }
    }

    fn add_block_body(
        &self,
        block_hash: BlockHash,
        block_body: BlockBody,
    ) -> std::result::Result<(), StoreError> {
        self.write::<Bodies>(block_hash.into(), block_body.into())
    }

    fn get_block_body(
        &self,
        block_number: BlockNumber,
    ) -> std::result::Result<Option<BlockBody>, StoreError> {
        if let Some(hash) = self.get_block_hash_by_block_number(block_number)? {
            self.get_block_body_by_hash(hash)
        } else {
            Ok(None)
        }
    }

    fn get_block_body_by_hash(
        &self,
        block_hash: BlockHash,
    ) -> Result<Option<BlockBody>, StoreError> {
        Ok(self.read::<Bodies>(block_hash.into())?.map(|b| b.to()))
    }

    fn get_block_header_by_hash(
        &self,
        block_hash: BlockHash,
    ) -> Result<Option<BlockHeader>, StoreError> {
        Ok(self.read::<Headers>(block_hash.into())?.map(|b| b.to()))
    }

    fn add_block_number(
        &self,
        block_hash: BlockHash,
        block_number: BlockNumber,
    ) -> std::result::Result<(), StoreError> {
        self.write::<BlockNumbers>(block_hash.into(), block_number)
    }

    fn get_block_number(
        &self,
        block_hash: BlockHash,
    ) -> std::result::Result<Option<BlockNumber>, StoreError> {
        self.read::<BlockNumbers>(block_hash.into())
    }

    fn add_account_code(&self, code_hash: H256, code: Bytes) -> Result<(), StoreError> {
        self.write::<AccountCodes>(code_hash.into(), code.into())
    }

    fn get_account_code(&self, code_hash: H256) -> Result<Option<Bytes>, StoreError> {
        Ok(self.read::<AccountCodes>(code_hash.into())?.map(|b| b.to()))
    }

    fn add_receipt(
        &self,
        block_hash: BlockHash,
        index: Index,
        receipt: Receipt,
    ) -> Result<(), StoreError> {
        self.write::<Receipts>((block_hash, index).into(), receipt.into())
    }

    fn get_receipt(
        &self,
        block_number: BlockNumber,
        index: Index,
    ) -> Result<Option<Receipt>, StoreError> {
        if let Some(hash) = self.get_block_hash_by_block_number(block_number)? {
            Ok(self.read::<Receipts>((hash, index).into())?.map(|b| b.to()))
        } else {
            Ok(None)
        }
    }

    fn add_transaction_location(
        &self,
        transaction_hash: H256,
        block_number: BlockNumber,
        block_hash: BlockHash,
        index: Index,
    ) -> Result<(), StoreError> {
        self.write::<TransactionLocations>(
            transaction_hash.into(),
            (block_number, block_hash, index).into(),
        )
    }

    fn get_transaction_location(
        &self,
        transaction_hash: H256,
    ) -> Result<Option<(BlockNumber, BlockHash, Index)>, StoreError> {
        let txn = self.db.begin_read().map_err(StoreError::LibmdbxError)?;
        let cursor = txn
            .cursor::<TransactionLocations>()
            .map_err(StoreError::LibmdbxError)?;
        Ok(cursor
            .walk_key(transaction_hash.into(), None)
            .map_while(|res| res.ok().map(|t| t.to()))
            .find(|(number, hash, _index)| {
                self.get_block_hash_by_block_number(*number)
                    .is_ok_and(|o| o == Some(*hash))
            }))
    }

    fn add_transaction_to_pool(
        &self,
        hash: H256,
        transaction: Transaction,
    ) -> Result<(), StoreError> {
        self.write::<TransactionPool>(hash.into(), transaction.into())?;
        Ok(())
    }

    fn get_transaction_from_pool(&self, hash: H256) -> Result<Option<Transaction>, StoreError> {
        Ok(self.read::<TransactionPool>(hash.into())?.map(|t| t.to()))
    }

    /// Stores the chain config serialized as json
    fn set_chain_config(&self, chain_config: &ChainConfig) -> Result<(), StoreError> {
        self.write::<ChainData>(
            ChainDataIndex::ChainConfig,
            serde_json::to_string(chain_config)
                .map_err(|_| StoreError::DecodeError)?
                .into_bytes(),
        )
    }

    fn get_chain_config(&self) -> Result<ChainConfig, StoreError> {
        match self.read::<ChainData>(ChainDataIndex::ChainConfig)? {
            None => Err(StoreError::Custom("Chain config not found".to_string())),
            Some(bytes) => {
                let json = String::from_utf8(bytes).map_err(|_| StoreError::DecodeError)?;
                let chain_config: ChainConfig =
                    serde_json::from_str(&json).map_err(|_| StoreError::DecodeError)?;
                Ok(chain_config)
            }
        }
    }

    fn update_earliest_block_number(&self, block_number: BlockNumber) -> Result<(), StoreError> {
        self.write::<ChainData>(
            ChainDataIndex::EarliestBlockNumber,
            block_number.encode_to_vec(),
        )
    }

    fn get_earliest_block_number(&self) -> Result<Option<BlockNumber>, StoreError> {
        match self.read::<ChainData>(ChainDataIndex::EarliestBlockNumber)? {
            None => Ok(None),
            Some(ref rlp) => RLPDecode::decode(rlp)
                .map(Some)
                .map_err(|_| StoreError::DecodeError),
        }
    }

    fn update_finalized_block_number(&self, block_number: BlockNumber) -> Result<(), StoreError> {
        self.write::<ChainData>(
            ChainDataIndex::FinalizedBlockNumber,
            block_number.encode_to_vec(),
        )
    }

    fn get_finalized_block_number(&self) -> Result<Option<BlockNumber>, StoreError> {
        match self.read::<ChainData>(ChainDataIndex::FinalizedBlockNumber)? {
            None => Ok(None),
            Some(ref rlp) => RLPDecode::decode(rlp)
                .map(Some)
                .map_err(|_| StoreError::DecodeError),
        }
    }

    fn update_safe_block_number(&self, block_number: BlockNumber) -> Result<(), StoreError> {
        self.write::<ChainData>(
            ChainDataIndex::SafeBlockNumber,
            block_number.encode_to_vec(),
        )
    }

    fn get_safe_block_number(&self) -> Result<Option<BlockNumber>, StoreError> {
        match self.read::<ChainData>(ChainDataIndex::SafeBlockNumber)? {
            None => Ok(None),
            Some(ref rlp) => RLPDecode::decode(rlp)
                .map(Some)
                .map_err(|_| StoreError::DecodeError),
        }
    }

    fn update_latest_block_number(&self, block_number: BlockNumber) -> Result<(), StoreError> {
        self.write::<ChainData>(
            ChainDataIndex::LatestBlockNumber,
            block_number.encode_to_vec(),
        )
    }

    fn get_latest_block_number(&self) -> Result<Option<BlockNumber>, StoreError> {
        match self.read::<ChainData>(ChainDataIndex::LatestBlockNumber)? {
            None => Ok(None),
            Some(ref rlp) => RLPDecode::decode(rlp)
                .map(Some)
                .map_err(|_| StoreError::DecodeError),
        }
    }

    fn update_pending_block_number(&self, block_number: BlockNumber) -> Result<(), StoreError> {
        self.write::<ChainData>(
            ChainDataIndex::PendingBlockNumber,
            block_number.encode_to_vec(),
        )
    }

    fn get_pending_block_number(&self) -> Result<Option<BlockNumber>, StoreError> {
        match self.read::<ChainData>(ChainDataIndex::PendingBlockNumber)? {
            None => Ok(None),
            Some(ref rlp) => RLPDecode::decode(rlp)
                .map(Some)
                .map_err(|_| StoreError::DecodeError),
        }
    }

    fn state_trie(&self, block_number: BlockNumber) -> Result<Option<Trie>, StoreError> {
        let Some(state_root) = self.get_block_header(block_number)?.map(|h| h.state_root) else {
            return Ok(None);
        };
        let db = Box::new(LibmdbxTrieDB::<StateTrieNodes>::new(self.db.clone()));
        let trie = Trie::open(db, state_root);
        Ok(Some(trie))
    }

    fn new_state_trie(&self) -> Result<Trie, StoreError> {
        let db = Box::new(LibmdbxTrieDB::<StateTrieNodes>::new(self.db.clone()));
        let trie = Trie::new(db);
        Ok(trie)
    }

<<<<<<< HEAD
    fn open_storage_trie(&mut self, address: Address, storage_root: H256) -> Trie {
        let db = Box::new(LibmdbxDupsortTrieDB::<StorageTriesNodes, [u8; 20]>::new(
            self.db.clone(),
            address.0,
        ));
=======
    fn open_storage_trie(&self, address: Address, storage_root: H256) -> Trie {
        let db = Box::new(crate::trie::LibmdbxDupsortTrieDB::<
            StorageTriesNodes,
            [u8; 20],
        >::new(self.db.clone(), address.0));
>>>>>>> 640a41a7
        Trie::open(db, storage_root)
    }

    fn set_canonical_block(&self, number: BlockNumber, hash: BlockHash) -> Result<(), StoreError> {
        self.write::<CanonicalBlockHashes>(number, hash.into())
    }
}

impl Debug for Store {
    fn fmt(&self, f: &mut Formatter<'_>) -> std::fmt::Result {
        f.debug_struct("Libmdbx Store").finish()
    }
}

// Define tables

table!(
    /// The canonical block hash for each block number. It represents the canonical chain.
    ( CanonicalBlockHashes ) BlockNumber => BlockHashRLP
);

table!(
    /// Block hash to number table.
    ( BlockNumbers ) BlockHashRLP => BlockNumber
);

table!(
    /// Block headers table.
    ( Headers ) BlockHashRLP => BlockHeaderRLP
);
table!(
    /// Block bodies table.
    ( Bodies ) BlockHashRLP => BlockBodyRLP
);
table!(
    /// Account codes table.
    ( AccountCodes ) AccountCodeHashRLP => AccountCodeRLP
);

dupsort!(
    /// Receipts table.
    ( Receipts ) TupleRLP<BlockHash, Index>[Index] => ReceiptRLP
);

dupsort!(
    /// Table containing all storage trie's nodes
    /// Each node is stored by address and node hash in order to keep different storage trie's nodes separate
    ( StorageTriesNodes ) ([u8;20], [u8;33])[[u8;20]] => Vec<u8>
);

dupsort!(
    /// Transaction locations table.
    ( TransactionLocations ) TransactionHashRLP => Rlp<(BlockNumber, BlockHash, Index)>
);

table!(
    /// Transaction pool trable.
    ( TransactionPool ) TransactionHashRLP => TransactionRLP
);

table!(
    /// Stores chain data, each value is unique and stored as its rlp encoding
    /// See [ChainDataIndex] for available chain values
    ( ChainData ) ChainDataIndex => Vec<u8>
);

// Trie storages

table!(
    /// state trie nodes
    ( StateTrieNodes ) Vec<u8> => Vec<u8>
);

// Storage values are stored as bytes instead of using their rlp encoding
// As they are stored in a dupsort table, they need to have a fixed size, and encoding them doesn't preserve their size
pub struct AccountStorageKeyBytes(pub [u8; 32]);
pub struct AccountStorageValueBytes(pub [u8; 32]);

impl Encodable for AccountStorageKeyBytes {
    type Encoded = [u8; 32];

    fn encode(self) -> Self::Encoded {
        self.0
    }
}

impl Decodable for AccountStorageKeyBytes {
    fn decode(b: &[u8]) -> anyhow::Result<Self> {
        Ok(AccountStorageKeyBytes(b.try_into()?))
    }
}

impl Encodable for AccountStorageValueBytes {
    type Encoded = [u8; 32];

    fn encode(self) -> Self::Encoded {
        self.0
    }
}

impl Decodable for AccountStorageValueBytes {
    fn decode(b: &[u8]) -> anyhow::Result<Self> {
        Ok(AccountStorageValueBytes(b.try_into()?))
    }
}

impl From<H256> for AccountStorageKeyBytes {
    fn from(value: H256) -> Self {
        AccountStorageKeyBytes(value.0)
    }
}

impl From<U256> for AccountStorageValueBytes {
    fn from(value: U256) -> Self {
        let mut value_bytes = [0; 32];
        value.to_big_endian(&mut value_bytes);
        AccountStorageValueBytes(value_bytes)
    }
}

impl From<AccountStorageKeyBytes> for H256 {
    fn from(value: AccountStorageKeyBytes) -> Self {
        H256(value.0)
    }
}

impl From<AccountStorageValueBytes> for U256 {
    fn from(value: AccountStorageValueBytes) -> Self {
        U256::from_big_endian(&value.0)
    }
}

/// Represents the key for each unique value of the chain data stored in the db
// (TODO: Remove this comment once full) Will store chain-specific data such as chain id and latest finalized/pending/safe block number
pub enum ChainDataIndex {
    ChainConfig = 0,
    EarliestBlockNumber = 1,
    FinalizedBlockNumber = 2,
    SafeBlockNumber = 3,
    LatestBlockNumber = 4,
    PendingBlockNumber = 5,
}

impl Encodable for ChainDataIndex {
    type Encoded = [u8; 4];

    fn encode(self) -> Self::Encoded {
        (self as u32).encode()
    }
}

/// Initializes a new database with the provided path. If the path is `None`, the database
/// will be temporary.
pub fn init_db(path: Option<impl AsRef<Path>>) -> Database {
    let tables = [
        table_info!(BlockNumbers),
        table_info!(Headers),
        table_info!(Bodies),
        table_info!(AccountCodes),
        table_info!(Receipts),
        table_info!(TransactionLocations),
        table_info!(TransactionPool),
        table_info!(ChainData),
        table_info!(StateTrieNodes),
        table_info!(StorageTriesNodes),
        table_info!(CanonicalBlockHashes),
    ]
    .into_iter()
    .collect();
    let path = path.map(|p| p.as_ref().to_path_buf());
    Database::create(path, &tables).unwrap()
}

#[cfg(test)]
mod tests {
    use libmdbx::{
        dupsort,
        orm::{table, Database, Decodable, Encodable},
        table_info,
    };

    #[test]
    fn mdbx_smoke_test() {
        // Declare tables used for the smoke test
        table!(
            /// Example table.
            ( Example ) String => String
        );

        // Assemble database chart
        let tables = [table_info!(Example)].into_iter().collect();

        let key = "Hello".to_string();
        let value = "World!".to_string();

        let db = Database::create(None, &tables).unwrap();

        // Write values
        {
            let txn = db.begin_readwrite().unwrap();
            txn.upsert::<Example>(key.clone(), value.clone()).unwrap();
            txn.commit().unwrap();
        }
        // Read written values
        let read_value = {
            let txn = db.begin_read().unwrap();
            txn.get::<Example>(key).unwrap()
        };
        assert_eq!(read_value, Some(value));
    }

    #[test]
    fn mdbx_structs_smoke_test() {
        #[derive(Clone, Copy, Debug, PartialEq, Eq)]
        pub struct ExampleKey([u8; 32]);

        impl Encodable for ExampleKey {
            type Encoded = [u8; 32];

            fn encode(self) -> Self::Encoded {
                Encodable::encode(self.0)
            }
        }

        #[derive(Clone, Copy, Debug, PartialEq, Eq)]
        pub struct ExampleValue {
            x: u64,
            y: [u8; 32],
        }

        impl Encodable for ExampleValue {
            type Encoded = [u8; 40];

            fn encode(self) -> Self::Encoded {
                let mut encoded = [0u8; 40];
                encoded[..8].copy_from_slice(&self.x.to_ne_bytes());
                encoded[8..].copy_from_slice(&self.y);
                encoded
            }
        }

        impl Decodable for ExampleValue {
            fn decode(b: &[u8]) -> anyhow::Result<Self> {
                let x = u64::from_ne_bytes(b[..8].try_into()?);
                let y = b[8..].try_into()?;
                Ok(Self { x, y })
            }
        }

        // Declare tables used for the smoke test
        table!(
            /// Example table.
            ( StructsExample ) ExampleKey => ExampleValue
        );

        // Assemble database chart
        let tables = [table_info!(StructsExample)].into_iter().collect();
        let key = ExampleKey([151; 32]);
        let value = ExampleValue { x: 42, y: [42; 32] };

        let db = Database::create(None, &tables).unwrap();

        // Write values
        {
            let txn = db.begin_readwrite().unwrap();
            txn.upsert::<StructsExample>(key, value).unwrap();
            txn.commit().unwrap();
        }
        // Read written values
        let read_value = {
            let txn = db.begin_read().unwrap();
            txn.get::<StructsExample>(key).unwrap()
        };
        assert_eq!(read_value, Some(value));
    }

    #[test]
    fn mdbx_dupsort_smoke_test() {
        #[derive(Clone, Copy, Debug, PartialEq, Eq)]
        pub struct ExampleKey(u8);

        impl Encodable for ExampleKey {
            type Encoded = [u8; 1];

            fn encode(self) -> Self::Encoded {
                [self.0]
            }
        }
        impl Decodable for ExampleKey {
            fn decode(b: &[u8]) -> anyhow::Result<Self> {
                if b.len() != 1 {
                    anyhow::bail!("Invalid length");
                }
                Ok(Self(b[0]))
            }
        }

        #[derive(Clone, Copy, Debug, PartialEq, Eq)]
        pub struct ExampleValue {
            x: u64,
            y: [u8; 32],
        }

        impl Encodable for ExampleValue {
            type Encoded = [u8; 40];

            fn encode(self) -> Self::Encoded {
                let mut encoded = [0u8; 40];
                encoded[..8].copy_from_slice(&self.x.to_ne_bytes());
                encoded[8..].copy_from_slice(&self.y);
                encoded
            }
        }

        impl Decodable for ExampleValue {
            fn decode(b: &[u8]) -> anyhow::Result<Self> {
                let x = u64::from_ne_bytes(b[..8].try_into()?);
                let y = b[8..].try_into()?;
                Ok(Self { x, y })
            }
        }

        // Declare tables used for the smoke test
        dupsort!(
            /// Example table.
            ( DupsortExample ) ExampleKey => (ExampleKey, ExampleValue) [ExampleKey]
        );

        // Assemble database chart
        let tables = [table_info!(DupsortExample)].into_iter().collect();
        let key = ExampleKey(151);
        let subkey1 = ExampleKey(16);
        let subkey2 = ExampleKey(42);
        let value = ExampleValue { x: 42, y: [42; 32] };

        let db = Database::create(None, &tables).unwrap();

        // Write values
        {
            let txn = db.begin_readwrite().unwrap();
            txn.upsert::<DupsortExample>(key, (subkey1, value)).unwrap();
            txn.upsert::<DupsortExample>(key, (subkey2, value)).unwrap();
            txn.commit().unwrap();
        }
        // Read written values
        {
            let txn = db.begin_read().unwrap();
            let mut cursor = txn.cursor::<DupsortExample>().unwrap();
            let value1 = cursor.seek_exact(key).unwrap().unwrap();
            assert_eq!(value1, (key, (subkey1, value)));
            let value2 = cursor.seek_value(key, subkey2).unwrap().unwrap();
            assert_eq!(value2, (subkey2, value));
        };

        // Walk through duplicates
        {
            let txn = db.begin_read().unwrap();
            let cursor = txn.cursor::<DupsortExample>().unwrap();
            let mut acc = 0;
            for key in cursor.walk_key(key, None).map(|r| r.unwrap().0 .0) {
                acc += key;
            }

            assert_eq!(acc, 58);
        }
    }
}<|MERGE_RESOLUTION|>--- conflicted
+++ resolved
@@ -321,19 +321,11 @@
         Ok(trie)
     }
 
-<<<<<<< HEAD
-    fn open_storage_trie(&mut self, address: Address, storage_root: H256) -> Trie {
+    fn open_storage_trie(&self, address: Address, storage_root: H256) -> Trie {
         let db = Box::new(LibmdbxDupsortTrieDB::<StorageTriesNodes, [u8; 20]>::new(
             self.db.clone(),
             address.0,
         ));
-=======
-    fn open_storage_trie(&self, address: Address, storage_root: H256) -> Trie {
-        let db = Box::new(crate::trie::LibmdbxDupsortTrieDB::<
-            StorageTriesNodes,
-            [u8; 20],
-        >::new(self.db.clone(), address.0));
->>>>>>> 640a41a7
         Trie::open(db, storage_root)
     }
 
