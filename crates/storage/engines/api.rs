--- conflicted
+++ resolved
@@ -177,10 +177,9 @@
     /// Obtain the current chain id
     fn get_chain_id(&self) -> Result<Option<U256>, StoreError>;
 
-<<<<<<< HEAD
     /// Obtain the timestamp at which the cancun fork was activated
     fn get_cancun_time(&self) -> Result<Option<u64>, StoreError>;
-=======
+
     // Update earliest block number
     fn update_earliest_block_number(&mut self, block_number: BlockNumber)
         -> Result<(), StoreError>;
@@ -214,5 +213,4 @@
 
     // Obtain pending block number
     fn get_pending_block_number(&self) -> Result<Option<BlockNumber>, StoreError>;
->>>>>>> 0c9170a1
 }