--- conflicted
+++ resolved
@@ -234,16 +234,14 @@
     // Obtain pending block number
     fn get_pending_block_number(&self) -> Result<Option<BlockNumber>, StoreError>;
 
-<<<<<<< HEAD
-    // Get the canonical block hash for a given block number.
-    fn set_canonical_block_hash(
-        &mut self,
-        number: BlockNumber,
-        hash: BlockHash,
-    ) -> Result<(), StoreError>;
-=======
     // Obtain the world state trie for the given block
     #[allow(unused)] // TODO: remove
     fn state_trie(&self, block_number: BlockNumber) -> Result<Option<Trie>, StoreError>;
->>>>>>> e6f5193d
+
+    // Get the canonical block hash for a given block number.
+    fn set_canonical_block_hash(
+        &mut self,
+        number: BlockNumber,
+        hash: BlockHash,
+    ) -> Result<(), StoreError>;
 }