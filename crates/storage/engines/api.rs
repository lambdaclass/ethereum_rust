--- conflicted
+++ resolved
@@ -169,16 +169,14 @@
     // Obtain the world state trie for the given block
     fn state_trie(&self, block_number: BlockNumber) -> Result<Option<Trie>, StoreError>;
 
-<<<<<<< HEAD
+    // Obtain a world state from an empty root
+    // This method should be used when creating the genesis world state
+    fn new_state_trie(&self) -> Result<Trie, StoreError>;
+
     // Get the canonical block hash for a given block number.
     fn set_canonical_block_hash(
         &mut self,
         number: BlockNumber,
         hash: BlockHash,
     ) -> Result<(), StoreError>;
-=======
-    // Obtain a world state from an empty root
-    // This method should be used when creating the genesis world state
-    fn new_state_trie(&self) -> Result<Trie, StoreError>;
->>>>>>> 1b41d23b
 }