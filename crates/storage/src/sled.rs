--- conflicted
+++ resolved
@@ -1,16 +1,11 @@
 use super::{Key, StoreEngine, Value};
 use crate::error::StoreError;
 use crate::rlp::{AccountInfoRLP, AddressRLP};
-<<<<<<< HEAD
+use bytes::Bytes;
 use ethereum_rust_core::types::{
     AccountInfo, BlockBody, BlockHash, BlockHeader, BlockNumber, Index, Receipt,
 };
-use ethereum_types::Address;
-=======
-use bytes::Bytes;
-use ethereum_rust_core::types::{AccountInfo, BlockBody, BlockHash, BlockHeader, BlockNumber};
 use ethereum_types::{Address, H256};
->>>>>>> 591fbecd
 use libmdbx::orm::{Decodable, Encodable};
 use sled::Db;
 use std::fmt::Debug;
@@ -102,7 +97,6 @@
         Ok(self.values.get(key)?.map(|value| value.to_vec()))
     }
 
-<<<<<<< HEAD
     fn add_receipt(
         &mut self,
         _block_number: BlockNumber,
@@ -117,13 +111,14 @@
         _block_number: BlockNumber,
         _index: Index,
     ) -> Result<Option<Receipt>, StoreError> {
-=======
+        todo!()
+    }
+
     fn add_account_code(&mut self, _code_hash: H256, _code: Bytes) -> Result<(), StoreError> {
         todo!()
     }
 
     fn get_account_code(&self, _code_hash: H256) -> Result<Option<Bytes>, StoreError> {
->>>>>>> 591fbecd
         todo!()
     }
 }
