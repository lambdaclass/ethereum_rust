--- conflicted
+++ resolved
@@ -1,11 +1,7 @@
 mod block;
 
-<<<<<<< HEAD
-use block::{BlockBodyRLP, BlockHeaderRLP, BlockNumber};
-=======
-use block::BlockHeaderRLP;
+use block::{BlockBodyRLP, BlockHeaderRLP};
 use core::types::BlockNumber;
->>>>>>> a628502a
 use libmdbx::{
     orm::{table, Database},
     table_info,
