#[cfg(feature = "in_memory")]
use self::engines::in_memory::Store as InMemoryStore;
#[cfg(feature = "libmdbx")]
use self::engines::libmdbx::Store as LibmdbxStore;
use self::error::StoreError;
use bytes::Bytes;
use engines::api::StoreEngine;
use ethereum_rust_core::types::{
    Account, AccountInfo, Block, BlockBody, BlockHash, BlockHeader, BlockNumber, Genesis, Index,
    Receipt, Transaction,
};
use ethereum_types::{Address, H256, U256};
use std::fmt::Debug;
use std::sync::{Arc, Mutex};
use tracing::info;

mod engines;
pub mod error;
mod rlp;

#[derive(Debug, Clone)]
pub struct Store {
    engine: Arc<Mutex<dyn StoreEngine>>,
}

#[allow(dead_code)]
#[derive(Debug)]
pub enum EngineType {
    #[cfg(feature = "in_memory")]
    InMemory,
    #[cfg(feature = "libmdbx")]
    Libmdbx,
}

impl Store {
    pub fn new(path: &str, engine_type: EngineType) -> Result<Self, StoreError> {
        info!("Starting storage engine ({engine_type:?})");
        let store = match engine_type {
            #[cfg(feature = "libmdbx")]
            EngineType::Libmdbx => Self {
                engine: Arc::new(Mutex::new(LibmdbxStore::new(path)?)),
            },
            #[cfg(feature = "in_memory")]
            EngineType::InMemory => Self {
                engine: Arc::new(Mutex::new(InMemoryStore::new()?)),
            },
        };
        info!("Started store engine");
        Ok(store)
    }

    pub fn add_account_info(
        &self,
        address: Address,
        account_info: AccountInfo,
    ) -> Result<(), StoreError> {
        self.engine
            .clone()
            .lock()
            .unwrap()
            .add_account_info(address, account_info)
    }

    pub fn get_account_info(&self, address: Address) -> Result<Option<AccountInfo>, StoreError> {
        self.engine
            .clone()
            .lock()
            .unwrap()
            .get_account_info(address)
    }

    pub fn remove_account_info(&self, address: Address) -> Result<(), StoreError> {
        self.engine
            .clone()
            .lock()
            .unwrap()
            .remove_account_info(address)
    }

    pub fn add_block_header(
        &self,
        block_number: BlockNumber,
        block_header: BlockHeader,
    ) -> Result<(), StoreError> {
        self.engine
            .clone()
            .lock()
            .unwrap()
            .add_block_header(block_number, block_header)
    }

    pub fn get_block_header(
        &self,
        block_number: BlockNumber,
    ) -> Result<Option<BlockHeader>, StoreError> {
        self.engine
            .clone()
            .lock()
            .unwrap()
            .get_block_header(block_number)
    }

    pub fn add_block_body(
        &self,
        block_number: BlockNumber,
        block_body: BlockBody,
    ) -> Result<(), StoreError> {
        self.engine
            .clone()
            .lock()
            .unwrap()
            .add_block_body(block_number, block_body)
    }

    pub fn get_block_body(
        &self,
        block_number: BlockNumber,
    ) -> Result<Option<BlockBody>, StoreError> {
        self.engine
            .clone()
            .lock()
            .unwrap()
            .get_block_body(block_number)
    }

    pub fn add_block_number(
        &self,
        block_hash: BlockHash,
        block_number: BlockNumber,
    ) -> Result<(), StoreError> {
        self.engine
            .clone()
            .lock()
            .unwrap()
            .add_block_number(block_hash, block_number)
    }

    pub fn get_block_number(
        &self,
        block_hash: BlockHash,
    ) -> Result<Option<BlockNumber>, StoreError> {
        self.engine
            .clone()
            .lock()
            .unwrap()
            .get_block_number(block_hash)
    }

    pub fn add_transaction_location(
        &self,
        transaction_hash: H256,
        block_number: BlockNumber,
        index: Index,
    ) -> Result<(), StoreError> {
        self.engine
            .lock()
            .unwrap()
            .add_transaction_location(transaction_hash, block_number, index)
    }

    pub fn get_transaction_location(
        &self,
        transaction_hash: H256,
    ) -> Result<Option<(BlockNumber, Index)>, StoreError> {
        self.engine
            .lock()
            .unwrap()
            .get_transaction_location(transaction_hash)
    }

    pub fn add_account_code(&self, code_hash: H256, code: Bytes) -> Result<(), StoreError> {
        self.engine
            .clone()
            .lock()
            .unwrap()
            .add_account_code(code_hash, code)
    }

    pub fn get_account_code(&self, code_hash: H256) -> Result<Option<Bytes>, StoreError> {
        self.engine
            .clone()
            .lock()
            .unwrap()
            .get_account_code(code_hash)
    }

    pub fn get_code_by_account_address(
        &self,
        address: Address,
    ) -> Result<Option<Bytes>, StoreError> {
        self.engine
            .clone()
            .lock()
            .unwrap()
            .get_code_by_account_address(address)
    }

    pub fn add_account(&mut self, address: Address, account: Account) -> Result<(), StoreError> {
        self.engine.lock().unwrap().add_account(address, account)
    }

    pub fn add_receipt(
        &self,
        block_number: BlockNumber,
        index: Index,
        receipt: Receipt,
    ) -> Result<(), StoreError> {
        self.engine
            .clone()
            .lock()
            .unwrap()
            .add_receipt(block_number, index, receipt)
    }

    pub fn get_receipt(
        &self,
        block_number: BlockNumber,
        index: Index,
    ) -> Result<Option<Receipt>, StoreError> {
        self.engine
            .clone()
            .lock()
            .unwrap()
            .get_receipt(block_number, index)
    }

    pub fn add_block(&self, block: Block) -> Result<(), StoreError> {
        // TODO Maybe add both in a single tx?
        self.add_block_body(block.header.number, block.body)?;
        self.add_block_header(block.header.number, block.header)?;
        Ok(())
    }

    pub fn add_initial_state(&mut self, genesis: Genesis) -> Result<(), StoreError> {
        // TODO: Check initial state is not already present in db
        info!("Storing initial state from genesis");

        // Obtain genesis block
        let genesis_block = genesis.get_block();

        // Store genesis block
        self.add_block(genesis_block)?;

        // Store each alloc account
        for (address, account) in genesis.alloc.into_iter() {
            self.add_account(address, account.into())?;
        }

        // Store chain info
        self.update_chain_id(genesis.config.chain_id)
    }

    pub fn get_transaction_by_hash(
        &self,
        transaction_hash: H256,
    ) -> Result<Option<Transaction>, StoreError> {
        self.engine
            .lock()
            .unwrap()
            .get_transaction_by_hash(transaction_hash)
    }

    pub fn add_storage_at(
        &self,
        address: Address,
        storage_key: H256,
        storage_value: H256,
    ) -> Result<(), StoreError> {
        self.engine
            .lock()
            .unwrap()
            .add_storage_at(address, storage_key, storage_value)
    }

    pub fn get_storage_at(
        &self,
        address: Address,
        storage_key: H256,
    ) -> Result<Option<H256>, StoreError> {
        self.engine
            .lock()
            .unwrap()
            .get_storage_at(address, storage_key)
    }

    pub fn remove_account_storage(&self, address: Address) -> Result<(), StoreError> {
        self.engine.lock().unwrap().remove_account_storage(address)
    }

    pub fn remove_account(&self, address: Address) -> Result<(), StoreError> {
        self.engine.lock().unwrap().remove_account(address)
    }

<<<<<<< HEAD
    pub fn update_chain_id(&self, chain_id: U256) -> Result<(), StoreError> {
        self.engine.lock().unwrap().update_chain_id(chain_id)
    }

    pub fn get_chain_id(&self) -> Result<Option<U256>, StoreError> {
        self.engine.lock().unwrap().get_chain_id()
=======
    pub fn increment_balance(&self, address: Address, amount: U256) -> Result<(), StoreError> {
        self.engine
            .lock()
            .unwrap()
            .increment_balance(address, amount)
>>>>>>> b464e7f3
    }
}

#[cfg(test)]
mod tests {
    use std::{env, fs, str::FromStr};

    use bytes::Bytes;
    use ethereum_rust_core::{
        rlp::decode::RLPDecode,
        types::{self, Transaction, TxType},
        Bloom,
    };
    use ethereum_types::{H256, U256};

    use super::*;

    #[cfg(feature = "in_memory")]
    #[test]
    fn test_in_memory_store() {
        let store = Store::new("test", EngineType::InMemory).unwrap();
        test_store_suite(store);
    }

    #[cfg(feature = "libmdbx")]
    #[test]
    fn test_libmdbx_store() {
        // Removing preexistent DBs in case of a failed previous test
        remove_test_dbs("test.mdbx");
        let store = Store::new("test.mdbx", EngineType::Libmdbx).unwrap();
        test_store_suite(store);
        remove_test_dbs("test.mdbx");
    }

    fn test_store_suite(store: Store) {
        test_store_account(store.clone());
        test_store_block(store.clone());
        test_store_block_number(store.clone());
        test_store_transaction_location(store.clone());
        test_store_block_receipt(store.clone());
        test_store_account_code(store.clone());
        test_store_account_storage(store.clone());
        test_remove_account_storage(store.clone());
<<<<<<< HEAD
        test_store_chain_data(store.clone());
=======
        test_increment_balance(store.clone());
>>>>>>> b464e7f3
    }

    fn test_store_account(store: Store) {
        let address = Address::random();
        let code = Bytes::new();
        let balance = U256::from_dec_str("50").unwrap();
        let nonce = 5;
        let code_hash = types::code_hash(&code);

        let account_info = new_account_info(code.clone(), balance, nonce);
        let _ = store.add_account_info(address, account_info);

        let stored_account_info = store.get_account_info(address).unwrap().unwrap();

        assert_eq!(code_hash, stored_account_info.code_hash);
        assert_eq!(balance, stored_account_info.balance);
        assert_eq!(nonce, stored_account_info.nonce);
    }

    fn new_account_info(code: Bytes, balance: U256, nonce: u64) -> AccountInfo {
        AccountInfo {
            code_hash: types::code_hash(&code),
            balance,
            nonce,
        }
    }

    fn remove_test_dbs(prefix: &str) {
        // Removes all test databases from filesystem
        for entry in fs::read_dir(env::current_dir().unwrap()).unwrap() {
            if entry
                .as_ref()
                .unwrap()
                .file_name()
                .to_str()
                .unwrap()
                .starts_with(prefix)
            {
                fs::remove_dir_all(entry.unwrap().path()).unwrap();
            }
        }
    }

    fn test_store_block(store: Store) {
        let (block_header, block_body) = create_block_for_testing();
        let block_number = 6;

        store
            .add_block_header(block_number, block_header.clone())
            .unwrap();
        store
            .add_block_body(block_number, block_body.clone())
            .unwrap();

        let stored_header = store.get_block_header(block_number).unwrap().unwrap();
        let stored_body = store.get_block_body(block_number).unwrap().unwrap();

        assert_eq!(stored_header, block_header);
        assert_eq!(stored_body, block_body);
    }

    fn create_block_for_testing() -> (BlockHeader, BlockBody) {
        let block_header = BlockHeader {
            parent_hash: H256::from_str(
                "0x1ac1bf1eef97dc6b03daba5af3b89881b7ae4bc1600dc434f450a9ec34d44999",
            )
            .unwrap(),
            ommers_hash: H256::from_str(
                "0x1dcc4de8dec75d7aab85b567b6ccd41ad312451b948a7413f0a142fd40d49347",
            )
            .unwrap(),
            coinbase: Address::from_str("0x2adc25665018aa1fe0e6bc666dac8fc2697ff9ba").unwrap(),
            state_root: H256::from_str(
                "0x9de6f95cb4ff4ef22a73705d6ba38c4b927c7bca9887ef5d24a734bb863218d9",
            )
            .unwrap(),
            transactions_root: H256::from_str(
                "0x578602b2b7e3a3291c3eefca3a08bc13c0d194f9845a39b6f3bcf843d9fed79d",
            )
            .unwrap(),
            receipt_root: H256::from_str(
                "0x035d56bac3f47246c5eed0e6642ca40dc262f9144b582f058bc23ded72aa72fa",
            )
            .unwrap(),
            logs_bloom: Bloom::from([0; 256]),
            difficulty: U256::zero(),
            number: 1,
            gas_limit: 0x016345785d8a0000,
            gas_used: 0xa8de,
            timestamp: 0x03e8,
            extra_data: Bytes::new(),
            prev_randao: H256::zero(),
            nonce: 0x0000000000000000,
            base_fee_per_gas: 0x07,
            withdrawals_root: Some(
                H256::from_str(
                    "0x56e81f171bcc55a6ff8345e692c0f86e5b48e01b996cadc001622fb5e363b421",
                )
                .unwrap(),
            ),
            blob_gas_used: Some(0x00),
            excess_blob_gas: Some(0x00),
            parent_beacon_block_root: Some(H256::zero()),
        };
        let block_body = BlockBody {
            transactions: vec![Transaction::decode(&hex::decode("b86f02f86c8330182480114e82f618946177843db3138ae69679a54b95cf345ed759450d870aa87bee53800080c080a0151ccc02146b9b11adf516e6787b59acae3e76544fdcd75e77e67c6b598ce65da064c5dd5aae2fbb535830ebbdad0234975cd7ece3562013b63ea18cc0df6c97d4").unwrap()).unwrap(),
            Transaction::decode(&hex::decode("f86d80843baa0c4082f618946177843db3138ae69679a54b95cf345ed759450d870aa87bee538000808360306ba0151ccc02146b9b11adf516e6787b59acae3e76544fdcd75e77e67c6b598ce65da064c5dd5aae2fbb535830ebbdad0234975cd7ece3562013b63ea18cc0df6c97d4").unwrap()).unwrap()],
            ommers: Default::default(),
            withdrawals: Default::default(),
        };
        (block_header, block_body)
    }

    fn test_store_block_number(store: Store) {
        let block_hash = H256::random();
        let block_number = 6;

        store.add_block_number(block_hash, block_number).unwrap();

        let stored_number = store.get_block_number(block_hash).unwrap().unwrap();

        assert_eq!(stored_number, block_number);
    }

    fn test_store_transaction_location(store: Store) {
        let transaction_hash = H256::random();
        let block_number = 6;
        let index = 3;

        store
            .add_transaction_location(transaction_hash, block_number, index)
            .unwrap();

        let stored_location = store
            .get_transaction_location(transaction_hash)
            .unwrap()
            .unwrap();

        assert_eq!(stored_location, (block_number, index));
    }

    fn test_store_block_receipt(store: Store) {
        let receipt = Receipt {
            tx_type: TxType::EIP2930,
            succeeded: true,
            cumulative_gas_used: 1747,
            bloom: Bloom::random(),
            logs: vec![],
        };
        let block_number = 6;
        let index = 4;

        store
            .add_receipt(block_number, index, receipt.clone())
            .unwrap();

        let stored_receipt = store.get_receipt(block_number, index).unwrap().unwrap();

        assert_eq!(stored_receipt, receipt);
    }

    fn test_store_account_code(store: Store) {
        let code_hash = H256::random();
        let code = Bytes::from("kiwi");

        store.add_account_code(code_hash, code.clone()).unwrap();

        let stored_code = store.get_account_code(code_hash).unwrap().unwrap();

        assert_eq!(stored_code, code);
    }

    fn test_store_account_storage(store: Store) {
        let address = Address::random();
        let storage_key_a = H256::random();
        let storage_key_b = H256::random();
        let storage_value_a = H256::random();
        let storage_value_b = H256::random();

        store
            .add_storage_at(address, storage_key_a, storage_value_a)
            .unwrap();
        store
            .add_storage_at(address, storage_key_b, storage_value_b)
            .unwrap();

        let stored_value_a = store
            .get_storage_at(address, storage_key_a)
            .unwrap()
            .unwrap();
        let stored_value_b = store
            .get_storage_at(address, storage_key_b)
            .unwrap()
            .unwrap();

        assert_eq!(stored_value_a, storage_value_a);
        assert_eq!(stored_value_b, storage_value_b);
    }

    fn test_remove_account_storage(store: Store) {
        let address_alpha = Address::random();
        let address_beta = Address::random();

        let storage_key_a = H256::random();
        let storage_key_b = H256::random();
        let storage_value_a = H256::random();
        let storage_value_b = H256::random();

        store
            .add_storage_at(address_alpha, storage_key_a, storage_value_a)
            .unwrap();
        store
            .add_storage_at(address_alpha, storage_key_b, storage_value_b)
            .unwrap();

        store
            .add_storage_at(address_beta, storage_key_a, storage_value_a)
            .unwrap();
        store
            .add_storage_at(address_beta, storage_key_b, storage_value_b)
            .unwrap();

        store.remove_account_storage(address_alpha).unwrap();

        let stored_value_alpha_a = store.get_storage_at(address_alpha, storage_key_a).unwrap();
        let stored_value_alpha_b = store.get_storage_at(address_alpha, storage_key_b).unwrap();

        let stored_value_beta_a = store.get_storage_at(address_beta, storage_key_a).unwrap();
        let stored_value_beta_b = store.get_storage_at(address_beta, storage_key_b).unwrap();

        assert!(stored_value_alpha_a.is_none());
        assert!(stored_value_alpha_b.is_none());

        assert!(stored_value_beta_a.is_some());
        assert!(stored_value_beta_b.is_some());
    }

<<<<<<< HEAD
    fn test_store_chain_data(store: Store) {
        let chain_id = U256::from_dec_str("46").unwrap();

        store.update_chain_id(chain_id).unwrap();

        let stored_chain_id = store.get_chain_id().unwrap().unwrap();

        assert_eq!(chain_id, stored_chain_id);
=======
    fn test_increment_balance(store: Store) {
        let address = Address::random();
        let account_info = AccountInfo {
            balance: 50.into(),
            ..Default::default()
        };
        store.add_account_info(address, account_info).unwrap();
        store.increment_balance(address, 25.into()).unwrap();

        let stored_account_info = store.get_account_info(address).unwrap().unwrap();

        assert_eq!(stored_account_info.balance, 75.into());
>>>>>>> b464e7f3
    }
}<|MERGE_RESOLUTION|>--- conflicted
+++ resolved
@@ -291,20 +291,19 @@
         self.engine.lock().unwrap().remove_account(address)
     }
 
-<<<<<<< HEAD
+    pub fn increment_balance(&self, address: Address, amount: U256) -> Result<(), StoreError> {
+        self.engine
+            .lock()
+            .unwrap()
+            .increment_balance(address, amount)
+    }
+
     pub fn update_chain_id(&self, chain_id: U256) -> Result<(), StoreError> {
         self.engine.lock().unwrap().update_chain_id(chain_id)
     }
 
     pub fn get_chain_id(&self) -> Result<Option<U256>, StoreError> {
         self.engine.lock().unwrap().get_chain_id()
-=======
-    pub fn increment_balance(&self, address: Address, amount: U256) -> Result<(), StoreError> {
-        self.engine
-            .lock()
-            .unwrap()
-            .increment_balance(address, amount)
->>>>>>> b464e7f3
     }
 }
 
@@ -348,11 +347,8 @@
         test_store_account_code(store.clone());
         test_store_account_storage(store.clone());
         test_remove_account_storage(store.clone());
-<<<<<<< HEAD
+        test_increment_balance(store.clone());
         test_store_chain_data(store.clone());
-=======
-        test_increment_balance(store.clone());
->>>>>>> b464e7f3
     }
 
     fn test_store_account(store: Store) {
@@ -590,16 +586,6 @@
         assert!(stored_value_beta_b.is_some());
     }
 
-<<<<<<< HEAD
-    fn test_store_chain_data(store: Store) {
-        let chain_id = U256::from_dec_str("46").unwrap();
-
-        store.update_chain_id(chain_id).unwrap();
-
-        let stored_chain_id = store.get_chain_id().unwrap().unwrap();
-
-        assert_eq!(chain_id, stored_chain_id);
-=======
     fn test_increment_balance(store: Store) {
         let address = Address::random();
         let account_info = AccountInfo {
@@ -612,6 +598,15 @@
         let stored_account_info = store.get_account_info(address).unwrap().unwrap();
 
         assert_eq!(stored_account_info.balance, 75.into());
->>>>>>> b464e7f3
+    }
+
+    fn test_store_chain_data(store: Store) {
+        let chain_id = U256::from_dec_str("46").unwrap();
+
+        store.update_chain_id(chain_id).unwrap();
+
+        let stored_chain_id = store.get_chain_id().unwrap().unwrap();
+
+        assert_eq!(chain_id, stored_chain_id);
     }
 }