[package]
name = "ethereum_rust-storage"
version = "0.1.0"
edition = "2021"

# See more keys and their definitions at https://doc.rust-lang.org/cargo/reference/manifest.html

[dependencies]
ethereum_rust-core.workspace = true

ethereum-types = "0.14.1"
libmdbx.workspace = true
anyhow = "1.0.86"
<<<<<<< HEAD
bytes.workspace = true
tracing.workspace = true
thiserror.workspace = true

sled = { version = "0.34.7", optional = true }
rocksdb = { version = "0.19.0", optional = true }

[features]
default = ["in_memory", "libmdbx"]
in_memory = []
libmdbx = []
sled = ["dep:sled"]
rocksdb = ["dep:rocksdb"]
=======
patricia-merkle-tree.workspace = true
sha3.workspace = true

[dev-dependencies]
hex.workspace = true
>>>>>>> 06db18b6
<|MERGE_RESOLUTION|>--- conflicted
+++ resolved
@@ -11,10 +11,11 @@
 ethereum-types = "0.14.1"
 libmdbx.workspace = true
 anyhow = "1.0.86"
-<<<<<<< HEAD
 bytes.workspace = true
 tracing.workspace = true
 thiserror.workspace = true
+patricia-merkle-tree.workspace = true
+sha3.workspace = true
 
 sled = { version = "0.34.7", optional = true }
 rocksdb = { version = "0.19.0", optional = true }
@@ -25,10 +26,6 @@
 libmdbx = []
 sled = ["dep:sled"]
 rocksdb = ["dep:rocksdb"]
-=======
-patricia-merkle-tree.workspace = true
-sha3.workspace = true
 
 [dev-dependencies]
-hex.workspace = true
->>>>>>> 06db18b6
+hex.workspace = true