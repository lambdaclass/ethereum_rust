--- conflicted
+++ resolved
@@ -9,13 +9,9 @@
 
 use crate::error::StoreError;
 
-<<<<<<< HEAD
-use super::{db::TrieDB, hashing::NodeHashRef, nibble::NibbleSlice, node_ref::NodeRef, ValueRLP};
-=======
 use super::{
-    db::TrieDB, dumb_hash::DumbNodeHash, hashing::NodeHashRef, nibble::NibbleSlice, ValueRLP,
+    db::TrieDB, dumb_hash::DumbNodeHash, hashing::NodeHashRef, nibble::NibbleSlice, node_ref::NodeRef, ValueRLP
 };
->>>>>>> 8aca4b0b
 
 /// A Node in an Ethereum Compatible Patricia Merkle Trie
 #[derive(Debug)]
@@ -83,6 +79,7 @@
 
     /// Computes the node's hash given the offset in the path traversed before reaching this node
     pub fn compute_hash(&self, db: &TrieDB, path_offset: usize) -> Result<NodeHashRef, StoreError> {
+        dbg!("EVIL");
         match self {
             Node::Branch(n) => n.compute_hash(db, path_offset),
             Node::Extension(n) => n.compute_hash(db, path_offset),
@@ -90,10 +87,17 @@
         }
     }
 
-<<<<<<< HEAD
     pub fn insert_self(self, path_offset: usize, db: &mut TrieDB) -> Result<NodeRef, StoreError> {
-        let hash = self.compute_hash(db, path_offset).unwrap().finalize();
+        let hash = self.dumb_hash(db, path_offset).finalize();
         db.insert_node(self, hash)
+    }
+
+    pub fn dumb_hash(&self, db: &TrieDB, path_offset: usize) -> DumbNodeHash {
+        match self {
+            Node::Branch(n) => n.dumb_hash(db, path_offset),
+            Node::Extension(n) => n.dumb_hash(db, path_offset),
+            Node::Leaf(n) => n.dumb_hash(path_offset),
+        }
     }
 }
 
@@ -116,13 +120,6 @@
                 format!("Node::Extension(child: {}, prefix {:?}", *n.child, n.prefix)
             }
             Node::Leaf(n) => format!("Node::Leaf(path: {:?}, value: {:?})", n.path, n.value),
-=======
-    pub fn dumb_hash(&self, db: &TrieDB, path_offset: usize) -> DumbNodeHash {
-        match self {
-            Node::Branch(n) => n.dumb_hash(db, path_offset),
-            Node::Extension(n) => n.dumb_hash(db, path_offset),
-            Node::Leaf(n) => n.dumb_hash(path_offset),
->>>>>>> 8aca4b0b
         }
     }
 }