use crate::error::StoreError;
use crate::trie::db::TrieDB;
use crate::trie::dumb_hash::{self, DumbNodeHash, HashBuilder};
use crate::trie::nibble::NibbleSlice;
use crate::trie::ValueRLP;
use crate::trie::{nibble::NibbleVec, node_ref::NodeRef};

use crate::trie::hashing::{NodeHash, NodeHashRef, NodeHasher, PathKind};

use super::{BranchNode, LeafNode, Node};

/// Extension Node of an an Ethereum Compatible Patricia Merkle Trie
/// Contains the node's prefix and a reference to its child node, doesn't store any value
#[derive(Debug)]
pub struct ExtensionNode {
    pub hash: NodeHash,
    pub prefix: NibbleVec,
    pub child: NodeRef,
}

impl ExtensionNode {
    /// Creates a new extension node given its child reference and prefix
    pub(crate) fn new(prefix: NibbleVec, child: NodeRef) -> Self {
        Self {
            prefix,
            child,
            hash: Default::default(),
        }
    }

    /// Retrieves a value from the subtrie originating from this node given its path
    pub fn get(&self, db: &TrieDB, mut path: NibbleSlice) -> Result<Option<ValueRLP>, StoreError> {
        // If the path is prefixed by this node's prefix, delegate to its child.
        // Otherwise, no value is present.
        if path.skip_prefix(&self.prefix) {
            let child_node = db
                .get_node(self.child)?
                .expect("inconsistent internal tree structure");

            child_node.get(db, path)
        } else {
            Ok(None)
        }
    }

    /// Inserts a value into the subtrie originating from this node and returns the new root of the subtrie
    pub fn insert(
        mut self,
        db: &mut TrieDB,
        mut path: NibbleSlice,
        value: ValueRLP,
    ) -> Result<Node, StoreError> {
        /* Possible flow paths (there are duplicates between different prefix lengths):
            Extension { prefix, child } -> Extension { prefix , child' } (insert into child)
            Extension { prefixL+C+prefixR, child } -> Extension { prefixL, Branch { [ Extension { prefixR, child }, ..], Path, Value} } (if path fully traversed)
            Extension { prefixL+C+prefixR, child } -> Extension { prefixL, Branch { [ Extension { prefixR, child }, Leaf { Path, Value }..] None, None} } (if path not fully traversed)
            Extension { prefixL+C+None, child } -> Extension { prefixL, Branch { [child, ... ], Path, Value} } (if path fully traversed)
            Extension { prefixL+C+None, child } -> Extension { prefixL, Branch { [child, ... ], Leaf { Path, Value }, ... }, None, None } (if path not fully traversed)
            Extension { None+C+prefixR } -> Branch { [ Extension { prefixR, child } , ..], Path, Value} (if path fully traversed)
            Extension { None+C+prefixR } -> Branch { [ Extension { prefixR, child } , Leaf { Path, Value } , ... ], None, None} (if path not fully traversed)
        */

        self.hash.mark_as_dirty();

        if path.skip_prefix(&self.prefix) {
            // Insert into child node
            let child_node = db
                .get_node(self.child)?
                .expect("inconsistent internal tree structure");

            let child_node = child_node.insert(db, path.clone(), value)?;
            self.child = child_node.insert_self(path.offset(), db)?;

            Ok(self.into())
        } else {
            let offset = path.clone().count_prefix_vec(&self.prefix);
            path.offset_add(offset);
            // Split prefix into left_prefix and right_prefix
            let (left_prefix, choice, right_prefix) = self.prefix.split_extract_at(offset);

            let left_prefix = (!left_prefix.is_empty()).then_some(left_prefix);
            let right_prefix = (!right_prefix.is_empty()).then_some(right_prefix);

            // Create right prefix node:
            // If there is a right prefix the node will be Extension { prefixR, Self.child }
            // If there is no right prefix the node will be Self.child
            let right_prefix_node = if let Some(right_prefix) = right_prefix {
                let extension_node: Node = ExtensionNode::new(right_prefix, self.child).into();
                extension_node.insert_self(path.offset(), db)?
            } else {
                self.child
            };

            // Create a branch node:
            // If the path hasn't been traversed: Branch { [ RPrefixNode, Leaf { Path, Value }, ... ], None, None }
            // If the path has been fully traversed: Branch { [ RPrefixNode, ... ], Path, Value }
            let mut choices = [Default::default(); 16];
            choices[choice as usize] = right_prefix_node;
            let branch_node = if let Some(c) = path.next() {
                let new_leaf = LeafNode::new(path.data(), value);
                choices[c as usize] = Node::from(new_leaf).insert_self(path.offset(), db)?;
                BranchNode::new(choices)
            } else {
                BranchNode::new_with_value(choices, path.data(), value)
            };

            // Create a final node, then return it:
            // If there is a left_prefix: Extension { left_prefix , Branch }
            // If there is no left_prefix: Branch
            match left_prefix {
                Some(left_prefix) => {
                    let branch_ref = Node::from(branch_node).insert_self(path.offset(), db)?;

                    Ok(ExtensionNode::new(left_prefix, branch_ref).into())
                }
                None => Ok(branch_node.into()),
            }
        }
    }

    pub fn remove(
        mut self,
        db: &mut TrieDB,
        mut path: NibbleSlice,
    ) -> Result<(Option<Node>, Option<ValueRLP>), StoreError> {
        /* Possible flow paths:
            Extension { prefix, child } -> Extension { prefix, child } (no removal)
            Extension { prefix, child } -> None (If child.remove = None)
            Extension { prefix, child } -> Extension { prefix, ChildBranch } (if child.remove = Branch)
            Extension { prefix, child } -> ChildExtension { SelfPrefix+ChildPrefix, ChildExtensionChild } (if child.remove = Extension)
            Extension { prefix, child } -> ChildLeaf (if child.remove = Leaf)
        */

        // Check if the value is part of the child subtrie according to the prefix
        if path.skip_prefix(&self.prefix) {
            let child_node = db
                .get_node(self.child)?
                .expect("inconsistent internal tree structure");
            // Remove value from child subtrie
            let (child_node, old_value) = child_node.remove(db, path.clone())?;
            if old_value.is_some() {
                self.hash.mark_as_dirty();
            }
            // Restructure node based on removal
            let node = match child_node {
                // If there is no subtrie remove the node
                None => None,
                Some(node) => Some(match node {
                    // If it is a branch node set it as self's child
                    branch_node @ Node::Branch(_) => {
                        self.child = branch_node.insert_self(path.offset(), db)?;
                        self.into()
                    }
                    // If it is an extension replace self with it after updating its prefix
                    Node::Extension(mut extension_node) => {
                        self.prefix.extend(&extension_node.prefix);
                        extension_node.prefix = self.prefix;
                        extension_node.into()
                    }
                    // If it is a leaf node replace self with it
                    Node::Leaf(leaf_node) => leaf_node.into(),
                }),
            };

            Ok((node, old_value))
        } else {
            Ok((Some(self.into()), None))
        }
    }

    /// Computes the node's hash given the offset in the path traversed before reaching this node
    pub fn compute_hash(&self, db: &TrieDB, path_offset: usize) -> Result<NodeHashRef, StoreError> {
        if let Some(hash) = self.hash.extract_ref() {
            return Ok(hash);
        };
        let child_node = db
            .get_node(self.child)?
            .expect("inconsistent internal tree structure");

        let child_hash_ref = child_node.compute_hash(db, path_offset + self.prefix.len())?;

        Ok(compute_extension_hash(
            &self.hash,
            &self.prefix,
            child_hash_ref,
        ))
    }

    pub fn dumb_hash(&self, db: &TrieDB, path_offset: usize) -> DumbNodeHash {
        let child_node = db
        .get_node(self.child).unwrap()
        .expect("inconsistent internal tree structure");
        let child_hash = child_node.dumb_hash(db, path_offset + self.prefix.len());
        let prefix_len = NodeHasher::path_len(self.prefix.len());
        let child_len = match child_hash {
        DumbNodeHash::Inline(ref x) => x.len(),
        DumbNodeHash::Hashed(x) => NodeHasher::bytes_len(32, x[0]),
        };

        let mut hasher = HashBuilder::new();
        hasher.write_list_header(prefix_len + child_len);
        hasher.write_path_vec(&self.prefix, dumb_hash::PathKind::Extension);
        match child_hash {
            DumbNodeHash::Inline( x) => hasher.write_raw(&x),
            DumbNodeHash::Hashed(x) => hasher.write_bytes(&x.0),
        }
        hasher.finalize()
    }
}

/// Helper function to compute the hash of an extension node
fn compute_extension_hash<'a>(
    hash: &'a NodeHash,
    prefix: &NibbleVec,
    child_hash_ref: NodeHashRef,
) -> NodeHashRef<'a> {
    let prefix_len = NodeHasher::path_len(prefix.len());
    let child_len = match &child_hash_ref {
        NodeHashRef::Inline(x) => x.len(),
        NodeHashRef::Hashed(x) => NodeHasher::bytes_len(x.len(), x[0]),
    };

    let mut hasher = NodeHasher::new(hash);
    hasher.write_list_header(prefix_len + child_len);
    hasher.write_path_vec(prefix, PathKind::Extension);
    match child_hash_ref {
        NodeHashRef::Inline(x) => hasher.write_raw(&x),
        NodeHashRef::Hashed(x) => hasher.write_bytes(&x),
    }
    hasher.finalize()
}

#[cfg(test)]
mod test {
    use super::*;
    use crate::{
        //pmt_node,
        trie::{nibble::Nibble, Trie},
    };

    #[test]
    fn new() {
        let node = ExtensionNode::new(NibbleVec::new(), Default::default());

        assert_eq!(node.prefix.len(), 0);
        assert_eq!(node.child, NodeRef::default());
    }

<<<<<<< HEAD
    //     #[test]
    //     fn get_some() {
    //         let mut trie = Trie::new_temp();
    //         let node = pmt_node! { @(trie)
    //             extension { [0], branch {
    //                 0 => leaf { vec![0x00] => vec![0x12, 0x34, 0x56, 0x78] },
    //                 1 => leaf { vec![0x01] => vec![0x34, 0x56, 0x78, 0x9A] },
    //             } }
    //         };

    //         assert_eq!(
    //             node.get(&trie.db, NibbleSlice::new(&[0x00])).unwrap(),
    //             Some(vec![0x12, 0x34, 0x56, 0x78]),
    //         );
    //         assert_eq!(
    //             node.get(&trie.db, NibbleSlice::new(&[0x01])).unwrap(),
    //             Some(vec![0x34, 0x56, 0x78, 0x9A]),
    //         );
    //     }

    //     #[test]
    //     fn get_none() {
    //         let mut trie = Trie::new_temp();
    //         let node = pmt_node! { @(trie)
    //             extension { [0], branch {
    //                 0 => leaf { vec![0x00] => vec![0x12, 0x34, 0x56, 0x78] },
    //                 1 => leaf { vec![0x01] => vec![0x34, 0x56, 0x78, 0x9A] },
    //             } }
    //         };

    //         assert_eq!(node.get(&trie.db, NibbleSlice::new(&[0x02])).unwrap(), None,);
    //     }

    //     #[test]
    //     fn insert_passthrough() {
    //         let mut trie = Trie::new_temp();
    //         let node = pmt_node! { @(trie)
    //             extension { [0], branch {
    //                 0 => leaf { vec![0x00] => vec![0x12, 0x34, 0x56, 0x78] },
    //                 1 => leaf { vec![0x01] => vec![0x34, 0x56, 0x78, 0x9A] },
    //             } }
    //         };

    //         let node = node
    //             .insert(&mut trie.db, NibbleSlice::new(&[0x02]), vec![])
    //             .unwrap();
    //         let node = match node {
    //             Node::Extension(x) => x,
    //             _ => panic!("expected an extension node"),
    //         };
    //         assert!(node.prefix.iter().eq([Nibble::V0].into_iter()));
    //     }

    //     #[test]
    //     fn insert_branch() {
    //         let mut trie = Trie::new_temp();
    //         let node = pmt_node! { @(trie)
    //             extension { [0], branch {
    //                 0 => leaf { vec![0x00] => vec![0x12, 0x34, 0x56, 0x78] },
    //                 1 => leaf { vec![0x01] => vec![0x34, 0x56, 0x78, 0x9A] },
    //             } }
    //         };

    //         let node = node
    //             .insert(&mut trie.db, NibbleSlice::new(&[0x10]), vec![])
    //             .unwrap();
    //         let node = match node {
    //             Node::Branch(x) => x,
    //             _ => panic!("expected a branch node"),
    //         };
    //         assert!(node.choices.iter().any(|x| x == &NodeRef::new(3)));
    //     }

    //     #[test]
    //     fn insert_branch_extension() {
    //         let mut trie = Trie::new_temp();
    //         let node = pmt_node! { @(trie)
    //             extension { [0, 0], branch {
    //                 0 => leaf { vec![0x00, 0x00] => vec![0x12, 0x34, 0x56, 0x78] },
    //                 1 => leaf { vec![0x00, 0x10] => vec![0x34, 0x56, 0x78, 0x9A] },
    //             } }
    //         };

    //         let node = node
    //             .insert(&mut trie.db, NibbleSlice::new(&[0x10]), vec![])
    //             .unwrap();
    //         let node = match node {
    //             Node::Branch(x) => x,
    //             _ => panic!("expected a branch node"),
    //         };
    //         assert!(node.choices.iter().any(|x| x == &NodeRef::new(4)));
    //     }

    //     #[test]
    //     fn insert_extension_branch() {
    //         let mut trie = Trie::new_temp();
    //         let node = pmt_node! { @(trie)
    //             extension { [0, 0], branch {
    //                 0 => leaf { vec![0x00, 0x00] => vec![0x12, 0x34, 0x56, 0x78] },
    //                 1 => leaf { vec![0x00, 0x10] => vec![0x34, 0x56, 0x78, 0x9A] },
    //             } }
    //         };

    //         let path = NibbleSlice::new(&[0x01]);
    //         let value = vec![0x02];

    //         let node = node
    //             .insert(&mut trie.db, path.clone(), value.clone())
    //             .unwrap();

    //         assert!(matches!(node, Node::Extension(_)));
    //         assert_eq!(node.get(&trie.db, path).unwrap(), Some(value));
    //     }

    //     #[test]
    //     fn insert_extension_branch_extension() {
    //         let mut trie = Trie::new_temp();
    //         let node = pmt_node! { @(trie)
    //             extension { [0, 0], branch {
    //                 0 => leaf { vec![0x00, 0x00] => vec![0x12, 0x34, 0x56, 0x78] },
    //                 1 => leaf { vec![0x00, 0x10] => vec![0x34, 0x56, 0x78, 0x9A] },
    //             } }
    //         };

    //         let path = NibbleSlice::new(&[0x01]);
    //         let value = vec![0x04];

    //         let node = node
    //             .insert(&mut trie.db, path.clone(), value.clone())
    //             .unwrap();

    //         assert!(matches!(node, Node::Extension(_)));
    //         assert_eq!(node.get(&trie.db, path).unwrap(), Some(value));
    //     }

    //     #[test]
    //     fn remove_none() {
    //         let mut trie = Trie::new_temp();
    //         let node = pmt_node! { @(trie)
    //             extension { [0], branch {
    //                 0 => leaf { vec![0x00] => vec![0x00] },
    //                 1 => leaf { vec![0x01] => vec![0x01] },
    //             } }
    //         };

    //         let (node, value) = node
    //             .remove(&mut trie.db, NibbleSlice::new(&[0x02]))
    //             .unwrap();

    //         assert!(matches!(node, Some(Node::Extension(_))));
    //         assert_eq!(value, None);
    //     }

    //     #[test]
    //     fn remove_into_leaf() {
    //         let mut trie = Trie::new_temp();
    //         let node = pmt_node! { @(trie)
    //             extension { [0], branch {
    //                 0 => leaf { vec![0x00] => vec![0x00] },
    //                 1 => leaf { vec![0x01] => vec![0x01] },
    //             } }
    //         };

    //         let (node, value) = node
    //             .remove(&mut trie.db, NibbleSlice::new(&[0x01]))
    //             .unwrap();

    //         assert!(matches!(node, Some(Node::Leaf(_))));
    //         assert_eq!(value, Some(vec![0x01]));
    //     }

    //     #[test]
    //     fn remove_into_extension() {
    //         let mut trie = Trie::new_temp();
    //         let node = pmt_node! { @(trie)
    //             extension { [0], branch {
    //                 0 => leaf { vec![0x00] => vec![0x00] },
    //                 1 => extension { [0], branch {
    //                     0 => leaf { vec![0x01, 0x00] => vec![0x01, 0x00] },
    //                     1 => leaf { vec![0x01, 0x01] => vec![0x01, 0x01] },
    //                 } },
    //             } }
    //         };

    //         let (node, value) = node
    //             .remove(&mut trie.db, NibbleSlice::new(&[0x00]))
    //             .unwrap();

    //         assert!(matches!(node, Some(Node::Extension(_))));
    //         assert_eq!(value, Some(vec![0x00]));
    //     }

    //     #[test]
    //     fn compute_hash() {
    //         let mut trie = Trie::new_temp();
    //         let node = pmt_node! { @(trie)
    //             extension { [0, 0], branch {
    //                 0 => leaf { vec![0x00, 0x00] => vec![0x12, 0x34] },
    //                 1 => leaf { vec![0x00, 0x10] => vec![0x56, 0x78] },
    //             } }
    //         };

    //         let node_hash_ref = node.compute_hash(&trie.db, 0).unwrap();
    //         assert_eq!(
    //             node_hash_ref.as_ref(),
    //             &[
    //                 0xDD, 0x82, 0x00, 0x00, 0xD9, 0xC4, 0x30, 0x82, 0x12, 0x34, 0xC4, 0x30, 0x82, 0x56,
    //                 0x78, 0x80, 0x80, 0x80, 0x80, 0x80, 0x80, 0x80, 0x80, 0x80, 0x80, 0x80, 0x80, 0x80,
    //                 0x80, 0x80,
    //             ],
    //         );
    //     }

    //     #[test]
    //     fn compute_hash_long() {
    //         let mut trie = Trie::new_temp();
    //         let node = pmt_node! { @(trie)
    //             extension { [0, 0], branch {
    //                 0 => leaf { vec![0x00, 0x00] => vec![0x12, 0x34, 0x56, 0x78, 0x9A] },
    //                 1 => leaf { vec![0x00, 0x10] => vec![0x34, 0x56, 0x78, 0x9A, 0xBC] },
    //             } }
    //         };

    //         let node_hash_ref = node.compute_hash(&trie.db, 0).unwrap();
    //         assert_eq!(
    //             node_hash_ref.as_ref(),
    //             &[
    //                 0xFA, 0xBA, 0x42, 0x79, 0xB3, 0x9B, 0xCD, 0xEB, 0x7C, 0x53, 0x0F, 0xD7, 0x6E, 0x5A,
    //                 0xA3, 0x48, 0xD3, 0x30, 0x76, 0x26, 0x14, 0x84, 0x55, 0xA0, 0xAE, 0xFE, 0x0F, 0x52,
    //                 0x89, 0x5F, 0x36, 0x06,
    //             ],
    //         );
    //     }
=======
    #[test]
    fn get_some() {
        let mut trie = Trie::new_temp();
        let node = pmt_node! { @(trie)
            extension { [0], branch {
                0 => leaf { vec![0x00] => vec![0x12, 0x34, 0x56, 0x78] },
                1 => leaf { vec![0x01] => vec![0x34, 0x56, 0x78, 0x9A] },
            } }
        };

        assert_eq!(
            node.get(&trie.db, NibbleSlice::new(&[0x00])).unwrap(),
            Some(vec![0x12, 0x34, 0x56, 0x78]),
        );
        assert_eq!(
            node.get(&trie.db, NibbleSlice::new(&[0x01])).unwrap(),
            Some(vec![0x34, 0x56, 0x78, 0x9A]),
        );
    }

    #[test]
    fn get_none() {
        let mut trie = Trie::new_temp();
        let node = pmt_node! { @(trie)
            extension { [0], branch {
                0 => leaf { vec![0x00] => vec![0x12, 0x34, 0x56, 0x78] },
                1 => leaf { vec![0x01] => vec![0x34, 0x56, 0x78, 0x9A] },
            } }
        };

        assert_eq!(node.get(&trie.db, NibbleSlice::new(&[0x02])).unwrap(), None,);
    }

    #[test]
    fn insert_passthrough() {
        let mut trie = Trie::new_temp();
        let node = pmt_node! { @(trie)
            extension { [0], branch {
                0 => leaf { vec![0x00] => vec![0x12, 0x34, 0x56, 0x78] },
                1 => leaf { vec![0x01] => vec![0x34, 0x56, 0x78, 0x9A] },
            } }
        };

        let node = node
            .insert(&mut trie.db, NibbleSlice::new(&[0x02]), vec![])
            .unwrap();
        let node = match node {
            Node::Extension(x) => x,
            _ => panic!("expected an extension node"),
        };
        assert!(node.prefix.iter().eq([Nibble::V0].into_iter()));
    }

    #[test]
    fn insert_branch() {
        let mut trie = Trie::new_temp();
        let node = pmt_node! { @(trie)
            extension { [0], branch {
                0 => leaf { vec![0x00] => vec![0x12, 0x34, 0x56, 0x78] },
                1 => leaf { vec![0x01] => vec![0x34, 0x56, 0x78, 0x9A] },
            } }
        };

        let node = node
            .insert(&mut trie.db, NibbleSlice::new(&[0x10]), vec![])
            .unwrap();
        let node = match node {
            Node::Branch(x) => x,
            _ => panic!("expected a branch node"),
        };
        assert!(node.choices.iter().any(|x| x == &NodeRef::new(3)));
    }

    #[test]
    fn insert_branch_extension() {
        let mut trie = Trie::new_temp();
        let node = pmt_node! { @(trie)
            extension { [0, 0], branch {
                0 => leaf { vec![0x00, 0x00] => vec![0x12, 0x34, 0x56, 0x78] },
                1 => leaf { vec![0x00, 0x10] => vec![0x34, 0x56, 0x78, 0x9A] },
            } }
        };

        let node = node
            .insert(&mut trie.db, NibbleSlice::new(&[0x10]), vec![])
            .unwrap();
        let node = match node {
            Node::Branch(x) => x,
            _ => panic!("expected a branch node"),
        };
        assert!(node.choices.iter().any(|x| x == &NodeRef::new(4)));
    }

    #[test]
    fn insert_extension_branch() {
        let mut trie = Trie::new_temp();
        let node = pmt_node! { @(trie)
            extension { [0, 0], branch {
                0 => leaf { vec![0x00, 0x00] => vec![0x12, 0x34, 0x56, 0x78] },
                1 => leaf { vec![0x00, 0x10] => vec![0x34, 0x56, 0x78, 0x9A] },
            } }
        };

        let path = NibbleSlice::new(&[0x01]);
        let value = vec![0x02];

        let node = node
            .insert(&mut trie.db, path.clone(), value.clone())
            .unwrap();

        assert!(matches!(node, Node::Extension(_)));
        assert_eq!(node.get(&trie.db, path).unwrap(), Some(value));
    }

    #[test]
    fn insert_extension_branch_extension() {
        let mut trie = Trie::new_temp();
        let node = pmt_node! { @(trie)
            extension { [0, 0], branch {
                0 => leaf { vec![0x00, 0x00] => vec![0x12, 0x34, 0x56, 0x78] },
                1 => leaf { vec![0x00, 0x10] => vec![0x34, 0x56, 0x78, 0x9A] },
            } }
        };

        let path = NibbleSlice::new(&[0x01]);
        let value = vec![0x04];

        let node = node
            .insert(&mut trie.db, path.clone(), value.clone())
            .unwrap();

        assert!(matches!(node, Node::Extension(_)));
        assert_eq!(node.get(&trie.db, path).unwrap(), Some(value));
    }

    #[test]
    fn remove_none() {
        let mut trie = Trie::new_temp();
        let node = pmt_node! { @(trie)
            extension { [0], branch {
                0 => leaf { vec![0x00] => vec![0x00] },
                1 => leaf { vec![0x01] => vec![0x01] },
            } }
        };

        let (node, value) = node
            .remove(&mut trie.db, NibbleSlice::new(&[0x02]))
            .unwrap();

        assert!(matches!(node, Some(Node::Extension(_))));
        assert_eq!(value, None);
    }

    #[test]
    fn remove_into_leaf() {
        let mut trie = Trie::new_temp();
        let node = pmt_node! { @(trie)
            extension { [0], branch {
                0 => leaf { vec![0x00] => vec![0x00] },
                1 => leaf { vec![0x01] => vec![0x01] },
            } }
        };

        let (node, value) = node
            .remove(&mut trie.db, NibbleSlice::new(&[0x01]))
            .unwrap();

        assert!(matches!(node, Some(Node::Leaf(_))));
        assert_eq!(value, Some(vec![0x01]));
    }

    #[test]
    fn remove_into_extension() {
        let mut trie = Trie::new_temp();
        let node = pmt_node! { @(trie)
            extension { [0], branch {
                0 => leaf { vec![0x00] => vec![0x00] },
                1 => extension { [0], branch {
                    0 => leaf { vec![0x01, 0x00] => vec![0x01, 0x00] },
                    1 => leaf { vec![0x01, 0x01] => vec![0x01, 0x01] },
                } },
            } }
        };

        let (node, value) = node
            .remove(&mut trie.db, NibbleSlice::new(&[0x00]))
            .unwrap();

        assert!(matches!(node, Some(Node::Extension(_))));
        assert_eq!(value, Some(vec![0x00]));
    }

    #[test]
    fn compute_hash() {
        let mut trie = Trie::new_temp();
        let node = pmt_node! { @(trie)
            extension { [0, 0], branch {
                0 => leaf { vec![0x00, 0x00] => vec![0x12, 0x34] },
                1 => leaf { vec![0x00, 0x10] => vec![0x56, 0x78] },
            } }
        };

        let node_hash_ref = node.dumb_hash(&trie.db, 0);
        assert_eq!(
            node_hash_ref.as_ref(),
            &[
                0xDD, 0x82, 0x00, 0x00, 0xD9, 0xC4, 0x30, 0x82, 0x12, 0x34, 0xC4, 0x30, 0x82, 0x56,
                0x78, 0x80, 0x80, 0x80, 0x80, 0x80, 0x80, 0x80, 0x80, 0x80, 0x80, 0x80, 0x80, 0x80,
                0x80, 0x80,
            ],
        );
    }

    #[test]
    fn compute_hash_long() {
        let mut trie = Trie::new_temp();
        let node = pmt_node! { @(trie)
            extension { [0, 0], branch {
                0 => leaf { vec![0x00, 0x00] => vec![0x12, 0x34, 0x56, 0x78, 0x9A] },
                1 => leaf { vec![0x00, 0x10] => vec![0x34, 0x56, 0x78, 0x9A, 0xBC] },
            } }
        };

        let node_hash_ref = node.compute_hash(&trie.db, 0).unwrap();
        assert_eq!(
            node_hash_ref.as_ref(),
            &[
                0xFA, 0xBA, 0x42, 0x79, 0xB3, 0x9B, 0xCD, 0xEB, 0x7C, 0x53, 0x0F, 0xD7, 0x6E, 0x5A,
                0xA3, 0x48, 0xD3, 0x30, 0x76, 0x26, 0x14, 0x84, 0x55, 0xA0, 0xAE, 0xFE, 0x0F, 0x52,
                0x89, 0x5F, 0x36, 0x06,
            ],
        );
    }
>>>>>>> 8aca4b0b
}<|MERGE_RESOLUTION|>--- conflicted
+++ resolved
@@ -246,7 +246,6 @@
         assert_eq!(node.child, NodeRef::default());
     }
 
-<<<<<<< HEAD
     //     #[test]
     //     fn get_some() {
     //         let mut trie = Trie::new_temp();
@@ -480,239 +479,4 @@
     //             ],
     //         );
     //     }
-=======
-    #[test]
-    fn get_some() {
-        let mut trie = Trie::new_temp();
-        let node = pmt_node! { @(trie)
-            extension { [0], branch {
-                0 => leaf { vec![0x00] => vec![0x12, 0x34, 0x56, 0x78] },
-                1 => leaf { vec![0x01] => vec![0x34, 0x56, 0x78, 0x9A] },
-            } }
-        };
-
-        assert_eq!(
-            node.get(&trie.db, NibbleSlice::new(&[0x00])).unwrap(),
-            Some(vec![0x12, 0x34, 0x56, 0x78]),
-        );
-        assert_eq!(
-            node.get(&trie.db, NibbleSlice::new(&[0x01])).unwrap(),
-            Some(vec![0x34, 0x56, 0x78, 0x9A]),
-        );
-    }
-
-    #[test]
-    fn get_none() {
-        let mut trie = Trie::new_temp();
-        let node = pmt_node! { @(trie)
-            extension { [0], branch {
-                0 => leaf { vec![0x00] => vec![0x12, 0x34, 0x56, 0x78] },
-                1 => leaf { vec![0x01] => vec![0x34, 0x56, 0x78, 0x9A] },
-            } }
-        };
-
-        assert_eq!(node.get(&trie.db, NibbleSlice::new(&[0x02])).unwrap(), None,);
-    }
-
-    #[test]
-    fn insert_passthrough() {
-        let mut trie = Trie::new_temp();
-        let node = pmt_node! { @(trie)
-            extension { [0], branch {
-                0 => leaf { vec![0x00] => vec![0x12, 0x34, 0x56, 0x78] },
-                1 => leaf { vec![0x01] => vec![0x34, 0x56, 0x78, 0x9A] },
-            } }
-        };
-
-        let node = node
-            .insert(&mut trie.db, NibbleSlice::new(&[0x02]), vec![])
-            .unwrap();
-        let node = match node {
-            Node::Extension(x) => x,
-            _ => panic!("expected an extension node"),
-        };
-        assert!(node.prefix.iter().eq([Nibble::V0].into_iter()));
-    }
-
-    #[test]
-    fn insert_branch() {
-        let mut trie = Trie::new_temp();
-        let node = pmt_node! { @(trie)
-            extension { [0], branch {
-                0 => leaf { vec![0x00] => vec![0x12, 0x34, 0x56, 0x78] },
-                1 => leaf { vec![0x01] => vec![0x34, 0x56, 0x78, 0x9A] },
-            } }
-        };
-
-        let node = node
-            .insert(&mut trie.db, NibbleSlice::new(&[0x10]), vec![])
-            .unwrap();
-        let node = match node {
-            Node::Branch(x) => x,
-            _ => panic!("expected a branch node"),
-        };
-        assert!(node.choices.iter().any(|x| x == &NodeRef::new(3)));
-    }
-
-    #[test]
-    fn insert_branch_extension() {
-        let mut trie = Trie::new_temp();
-        let node = pmt_node! { @(trie)
-            extension { [0, 0], branch {
-                0 => leaf { vec![0x00, 0x00] => vec![0x12, 0x34, 0x56, 0x78] },
-                1 => leaf { vec![0x00, 0x10] => vec![0x34, 0x56, 0x78, 0x9A] },
-            } }
-        };
-
-        let node = node
-            .insert(&mut trie.db, NibbleSlice::new(&[0x10]), vec![])
-            .unwrap();
-        let node = match node {
-            Node::Branch(x) => x,
-            _ => panic!("expected a branch node"),
-        };
-        assert!(node.choices.iter().any(|x| x == &NodeRef::new(4)));
-    }
-
-    #[test]
-    fn insert_extension_branch() {
-        let mut trie = Trie::new_temp();
-        let node = pmt_node! { @(trie)
-            extension { [0, 0], branch {
-                0 => leaf { vec![0x00, 0x00] => vec![0x12, 0x34, 0x56, 0x78] },
-                1 => leaf { vec![0x00, 0x10] => vec![0x34, 0x56, 0x78, 0x9A] },
-            } }
-        };
-
-        let path = NibbleSlice::new(&[0x01]);
-        let value = vec![0x02];
-
-        let node = node
-            .insert(&mut trie.db, path.clone(), value.clone())
-            .unwrap();
-
-        assert!(matches!(node, Node::Extension(_)));
-        assert_eq!(node.get(&trie.db, path).unwrap(), Some(value));
-    }
-
-    #[test]
-    fn insert_extension_branch_extension() {
-        let mut trie = Trie::new_temp();
-        let node = pmt_node! { @(trie)
-            extension { [0, 0], branch {
-                0 => leaf { vec![0x00, 0x00] => vec![0x12, 0x34, 0x56, 0x78] },
-                1 => leaf { vec![0x00, 0x10] => vec![0x34, 0x56, 0x78, 0x9A] },
-            } }
-        };
-
-        let path = NibbleSlice::new(&[0x01]);
-        let value = vec![0x04];
-
-        let node = node
-            .insert(&mut trie.db, path.clone(), value.clone())
-            .unwrap();
-
-        assert!(matches!(node, Node::Extension(_)));
-        assert_eq!(node.get(&trie.db, path).unwrap(), Some(value));
-    }
-
-    #[test]
-    fn remove_none() {
-        let mut trie = Trie::new_temp();
-        let node = pmt_node! { @(trie)
-            extension { [0], branch {
-                0 => leaf { vec![0x00] => vec![0x00] },
-                1 => leaf { vec![0x01] => vec![0x01] },
-            } }
-        };
-
-        let (node, value) = node
-            .remove(&mut trie.db, NibbleSlice::new(&[0x02]))
-            .unwrap();
-
-        assert!(matches!(node, Some(Node::Extension(_))));
-        assert_eq!(value, None);
-    }
-
-    #[test]
-    fn remove_into_leaf() {
-        let mut trie = Trie::new_temp();
-        let node = pmt_node! { @(trie)
-            extension { [0], branch {
-                0 => leaf { vec![0x00] => vec![0x00] },
-                1 => leaf { vec![0x01] => vec![0x01] },
-            } }
-        };
-
-        let (node, value) = node
-            .remove(&mut trie.db, NibbleSlice::new(&[0x01]))
-            .unwrap();
-
-        assert!(matches!(node, Some(Node::Leaf(_))));
-        assert_eq!(value, Some(vec![0x01]));
-    }
-
-    #[test]
-    fn remove_into_extension() {
-        let mut trie = Trie::new_temp();
-        let node = pmt_node! { @(trie)
-            extension { [0], branch {
-                0 => leaf { vec![0x00] => vec![0x00] },
-                1 => extension { [0], branch {
-                    0 => leaf { vec![0x01, 0x00] => vec![0x01, 0x00] },
-                    1 => leaf { vec![0x01, 0x01] => vec![0x01, 0x01] },
-                } },
-            } }
-        };
-
-        let (node, value) = node
-            .remove(&mut trie.db, NibbleSlice::new(&[0x00]))
-            .unwrap();
-
-        assert!(matches!(node, Some(Node::Extension(_))));
-        assert_eq!(value, Some(vec![0x00]));
-    }
-
-    #[test]
-    fn compute_hash() {
-        let mut trie = Trie::new_temp();
-        let node = pmt_node! { @(trie)
-            extension { [0, 0], branch {
-                0 => leaf { vec![0x00, 0x00] => vec![0x12, 0x34] },
-                1 => leaf { vec![0x00, 0x10] => vec![0x56, 0x78] },
-            } }
-        };
-
-        let node_hash_ref = node.dumb_hash(&trie.db, 0);
-        assert_eq!(
-            node_hash_ref.as_ref(),
-            &[
-                0xDD, 0x82, 0x00, 0x00, 0xD9, 0xC4, 0x30, 0x82, 0x12, 0x34, 0xC4, 0x30, 0x82, 0x56,
-                0x78, 0x80, 0x80, 0x80, 0x80, 0x80, 0x80, 0x80, 0x80, 0x80, 0x80, 0x80, 0x80, 0x80,
-                0x80, 0x80,
-            ],
-        );
-    }
-
-    #[test]
-    fn compute_hash_long() {
-        let mut trie = Trie::new_temp();
-        let node = pmt_node! { @(trie)
-            extension { [0, 0], branch {
-                0 => leaf { vec![0x00, 0x00] => vec![0x12, 0x34, 0x56, 0x78, 0x9A] },
-                1 => leaf { vec![0x00, 0x10] => vec![0x34, 0x56, 0x78, 0x9A, 0xBC] },
-            } }
-        };
-
-        let node_hash_ref = node.compute_hash(&trie.db, 0).unwrap();
-        assert_eq!(
-            node_hash_ref.as_ref(),
-            &[
-                0xFA, 0xBA, 0x42, 0x79, 0xB3, 0x9B, 0xCD, 0xEB, 0x7C, 0x53, 0x0F, 0xD7, 0x6E, 0x5A,
-                0xA3, 0x48, 0xD3, 0x30, 0x76, 0x26, 0x14, 0x84, 0x55, 0xA0, 0xAE, 0xFE, 0x0F, 0x52,
-                0x89, 0x5F, 0x36, 0x06,
-            ],
-        );
-    }
->>>>>>> 8aca4b0b
 }