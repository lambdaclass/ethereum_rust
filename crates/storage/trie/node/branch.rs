--- conflicted
+++ resolved
@@ -104,11 +104,7 @@
                 // Create new child (leaf node)
                 choice_hash if !choice_hash.is_valid() => {
                     let new_leaf = LeafNode::new(path.data(), value);
-<<<<<<< HEAD
-                    let child_hash = Node::from(new_leaf).insert_self(path.offset(), state)?;
-=======
-                    let child_hash = new_leaf.insert_self(path.offset(), db)?;
->>>>>>> b81b4a40
+                    let child_hash = new_leaf.insert_self(path.offset(), state)?;
                     *choice_hash = child_hash;
                 }
                 // Insert into existing child and then update it
@@ -228,14 +224,8 @@
                         let extension_node = ExtensionNode::new(
                             NibbleVec::from_single(choice_index, path_offset % 2 != 0),
                             child_hash.clone(),
-<<<<<<< HEAD
-                        )
-                        .into();
-                        *child_hash = extension_node.insert_self(path.offset() + 15, state)?
-=======
                         );
-                        *child_hash = extension_node.insert_self(db)?
->>>>>>> b81b4a40
+                        *child_hash = extension_node.insert_self(state)?
                     }
                     // Replace self with the child extension node, updating its path in the process
                     Node::Extension(mut extension_node) => {
