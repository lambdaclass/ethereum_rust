--- conflicted
+++ resolved
@@ -194,12 +194,7 @@
 
     #[test]
     fn insert_replace() {
-<<<<<<< HEAD
-        let mut trie = Trie::new_temp();
-=======
-        let db = new_db::<TestNodes>();
-        let mut trie = Trie::new(LibmdbxTrieDB::<TestNodes>::new(&db));
->>>>>>> 73f2b756
+        let mut trie = Trie::new_temp();
         let node = pmt_node! { @(trie)
             leaf { vec![0x12] => vec![0x12, 0x34, 0x56, 0x78] }
         };
@@ -218,12 +213,7 @@
 
     #[test]
     fn insert_branch() {
-<<<<<<< HEAD
-        let mut trie = Trie::new_temp();
-=======
-        let db = new_db::<TestNodes>();
-        let mut trie = Trie::new(LibmdbxTrieDB::<TestNodes>::new(&db));
->>>>>>> 73f2b756
+        let mut trie = Trie::new_temp();
         let node = pmt_node! { @(trie)
             leaf { vec![0x12] => vec![0x12, 0x34, 0x56, 0x78] }
         };
@@ -241,12 +231,7 @@
 
     #[test]
     fn insert_extension_branch() {
-<<<<<<< HEAD
-        let mut trie = Trie::new_temp();
-=======
-        let db = new_db::<TestNodes>();
-        let mut trie = Trie::new(LibmdbxTrieDB::<TestNodes>::new(&db));
->>>>>>> 73f2b756
+        let mut trie = Trie::new_temp();
         let node = pmt_node! { @(trie)
             leaf { vec![0x12] => vec![0x12, 0x34, 0x56, 0x78] }
         };
@@ -264,12 +249,7 @@
 
     #[test]
     fn insert_extension_branch_value_self() {
-<<<<<<< HEAD
-        let mut trie = Trie::new_temp();
-=======
-        let db = new_db::<TestNodes>();
-        let mut trie = Trie::new(LibmdbxTrieDB::<TestNodes>::new(&db));
->>>>>>> 73f2b756
+        let mut trie = Trie::new_temp();
         let node = pmt_node! { @(trie)
             leaf { vec![0x12] => vec![0x12, 0x34, 0x56, 0x78] }
         };
@@ -287,12 +267,7 @@
 
     #[test]
     fn insert_extension_branch_value_other() {
-<<<<<<< HEAD
-        let mut trie = Trie::new_temp();
-=======
-        let db = new_db::<TestNodes>();
-        let mut trie = Trie::new(LibmdbxTrieDB::<TestNodes>::new(&db));
->>>>>>> 73f2b756
+        let mut trie = Trie::new_temp();
         let node = pmt_node! { @(trie)
             leaf { vec![0x12, 0x34] => vec![0x12, 0x34, 0x56, 0x78] }
         };
