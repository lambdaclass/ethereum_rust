--- conflicted
+++ resolved
@@ -15,7 +15,7 @@
 use sha3::{Digest, Keccak256};
 
 pub use self::db::TrieDB;
-pub use self::db::{in_memory::InMemoryTrieDB, libmdbx::Libmdbx};
+pub use self::db::{in_memory::InMemoryTrieDB, libmdbx::LibmdbxTrieDB};
 use self::{nibble::NibbleSlice, node::LeafNode, state::TrieState};
 use crate::error::StoreError;
 
@@ -160,7 +160,7 @@
     /// Creates a new Trie based on a temporary Libmdbx DB
     fn new_temp() -> Self {
         let db = test_utils::new_db::<test_utils::TestNodes>();
-        Trie::new(Box::new(Libmdbx::<test_utils::TestNodes>::new(db)))
+        Trie::new(Box::new(LibmdbxTrieDB::<test_utils::TestNodes>::new(db)))
     }
 }
 
@@ -186,12 +186,7 @@
 
     #[test]
     fn compute_hash() {
-<<<<<<< HEAD
-        let mut trie = Trie::new_temp();
-=======
-        let db = test_utils::new_db::<TestNodes>();
-        let mut trie = Trie::new(LibmdbxTrieDB::<TestNodes>::new(&db));
->>>>>>> 73f2b756
+        let mut trie = Trie::new_temp();
         trie.insert(b"first".to_vec(), b"value".to_vec()).unwrap();
         trie.insert(b"second".to_vec(), b"value".to_vec()).unwrap();
 
@@ -203,12 +198,7 @@
 
     #[test]
     fn compute_hash_long() {
-<<<<<<< HEAD
-        let mut trie = Trie::new_temp();
-=======
-        let db = test_utils::new_db::<TestNodes>();
-        let mut trie = Trie::new(LibmdbxTrieDB::<TestNodes>::new(&db));
->>>>>>> 73f2b756
+        let mut trie = Trie::new_temp();
         trie.insert(b"first".to_vec(), b"value".to_vec()).unwrap();
         trie.insert(b"second".to_vec(), b"value".to_vec()).unwrap();
         trie.insert(b"third".to_vec(), b"value".to_vec()).unwrap();
@@ -222,12 +212,7 @@
 
     #[test]
     fn get_insert_words() {
-<<<<<<< HEAD
-        let mut trie = Trie::new_temp();
-=======
-        let db = test_utils::new_db::<TestNodes>();
-        let mut trie = Trie::new(LibmdbxTrieDB::<TestNodes>::new(&db));
->>>>>>> 73f2b756
+        let mut trie = Trie::new_temp();
         let first_path = b"first".to_vec();
         let first_value = b"value_a".to_vec();
         let second_path = b"second".to_vec();
@@ -247,12 +232,7 @@
 
     #[test]
     fn get_insert_zero() {
-<<<<<<< HEAD
-        let mut trie = Trie::new_temp();
-=======
-        let db = test_utils::new_db::<TestNodes>();
-        let mut trie = Trie::new(LibmdbxTrieDB::<TestNodes>::new(&db));
->>>>>>> 73f2b756
+        let mut trie = Trie::new_temp();
         trie.insert(vec![0x0], b"value".to_vec()).unwrap();
         let first = trie.get(&[0x0][..].to_vec()).unwrap();
         assert_eq!(first, Some(b"value".to_vec()));
@@ -260,12 +240,7 @@
 
     #[test]
     fn get_insert_a() {
-<<<<<<< HEAD
-        let mut trie = Trie::new_temp();
-=======
-        let db = test_utils::new_db::<TestNodes>();
-        let mut trie = Trie::new(LibmdbxTrieDB::<TestNodes>::new(&db));
->>>>>>> 73f2b756
+        let mut trie = Trie::new_temp();
         trie.insert(vec![16], vec![0]).unwrap();
         trie.insert(vec![16, 0], vec![0]).unwrap();
 
@@ -278,12 +253,7 @@
 
     #[test]
     fn get_insert_b() {
-<<<<<<< HEAD
-        let mut trie = Trie::new_temp();
-=======
-        let db = test_utils::new_db::<TestNodes>();
-        let mut trie = Trie::new(LibmdbxTrieDB::<TestNodes>::new(&db));
->>>>>>> 73f2b756
+        let mut trie = Trie::new_temp();
         trie.insert(vec![0, 0], vec![0, 0]).unwrap();
         trie.insert(vec![1, 0], vec![1, 0]).unwrap();
 
@@ -296,12 +266,7 @@
 
     #[test]
     fn get_insert_c() {
-<<<<<<< HEAD
-        let mut trie = Trie::new_temp();
-=======
-        let db = test_utils::new_db::<TestNodes>();
-        let mut trie = Trie::new(LibmdbxTrieDB::<TestNodes>::new(&db));
->>>>>>> 73f2b756
+        let mut trie = Trie::new_temp();
         let vecs = vec![
             vec![26, 192, 44, 251],
             vec![195, 132, 220, 124, 112, 201, 70, 128, 235],
@@ -320,12 +285,7 @@
 
     #[test]
     fn get_insert_d() {
-<<<<<<< HEAD
-        let mut trie = Trie::new_temp();
-=======
-        let db = test_utils::new_db::<TestNodes>();
-        let mut trie = Trie::new(LibmdbxTrieDB::<TestNodes>::new(&db));
->>>>>>> 73f2b756
+        let mut trie = Trie::new_temp();
         let vecs = vec![
             vec![52, 53, 143, 52, 206, 112],
             vec![14, 183, 34, 39, 113],
@@ -348,12 +308,7 @@
 
     #[test]
     fn get_insert_e() {
-<<<<<<< HEAD
-        let mut trie = Trie::new_temp();
-=======
-        let db = test_utils::new_db::<TestNodes>();
-        let mut trie = Trie::new(LibmdbxTrieDB::<TestNodes>::new(&db));
->>>>>>> 73f2b756
+        let mut trie = Trie::new_temp();
         trie.insert(vec![0x00], vec![0x00]).unwrap();
         trie.insert(vec![0xC8], vec![0xC8]).unwrap();
         trie.insert(vec![0xC8, 0x00], vec![0xC8, 0x00]).unwrap();
@@ -365,12 +320,7 @@
 
     #[test]
     fn get_insert_f() {
-<<<<<<< HEAD
-        let mut trie = Trie::new_temp();
-=======
-        let db = test_utils::new_db::<TestNodes>();
-        let mut trie = Trie::new(LibmdbxTrieDB::<TestNodes>::new(&db));
->>>>>>> 73f2b756
+        let mut trie = Trie::new_temp();
         trie.insert(vec![0x00], vec![0x00]).unwrap();
         trie.insert(vec![0x01], vec![0x01]).unwrap();
         trie.insert(vec![0x10], vec![0x10]).unwrap();
@@ -388,12 +338,7 @@
 
     #[test]
     fn get_insert_remove_a() {
-<<<<<<< HEAD
-        let mut trie = Trie::new_temp();
-=======
-        let db = test_utils::new_db::<TestNodes>();
-        let mut trie = Trie::new(LibmdbxTrieDB::<TestNodes>::new(&db));
->>>>>>> 73f2b756
+        let mut trie = Trie::new_temp();
         trie.insert(b"do".to_vec(), b"verb".to_vec()).unwrap();
         trie.insert(b"horse".to_vec(), b"stallion".to_vec())
             .unwrap();
@@ -405,12 +350,7 @@
 
     #[test]
     fn get_insert_remove_b() {
-<<<<<<< HEAD
-        let mut trie = Trie::new_temp();
-=======
-        let db = test_utils::new_db::<TestNodes>();
-        let mut trie = Trie::new(LibmdbxTrieDB::<TestNodes>::new(&db));
->>>>>>> 73f2b756
+        let mut trie = Trie::new_temp();
         trie.insert(vec![185], vec![185]).unwrap();
         trie.insert(vec![185, 0], vec![185, 0]).unwrap();
         trie.insert(vec![185, 1], vec![185, 1]).unwrap();
@@ -422,12 +362,7 @@
 
     #[test]
     fn compute_hash_a() {
-<<<<<<< HEAD
-        let mut trie = Trie::new_temp();
-=======
-        let db = test_utils::new_db::<TestNodes>();
-        let mut trie = Trie::new(LibmdbxTrieDB::<TestNodes>::new(&db));
->>>>>>> 73f2b756
+        let mut trie = Trie::new_temp();
         trie.insert(b"do".to_vec(), b"verb".to_vec()).unwrap();
         trie.insert(b"horse".to_vec(), b"stallion".to_vec())
             .unwrap();
@@ -442,12 +377,7 @@
 
     #[test]
     fn compute_hash_b() {
-<<<<<<< HEAD
-        let mut trie = Trie::new_temp();
-=======
-        let db = test_utils::new_db::<TestNodes>();
-        let mut trie = Trie::new(LibmdbxTrieDB::<TestNodes>::new(&db));
->>>>>>> 73f2b756
+        let mut trie = Trie::new_temp();
         assert_eq!(
             trie.hash().unwrap().0.as_slice(),
             hex!("56e81f171bcc55a6ff8345e692c0f86e5b48e01b996cadc001622fb5e363b421").as_slice(),
@@ -456,12 +386,7 @@
 
     #[test]
     fn compute_hash_c() {
-<<<<<<< HEAD
-        let mut trie = Trie::new_temp();
-=======
-        let db = test_utils::new_db::<TestNodes>();
-        let mut trie = Trie::new(LibmdbxTrieDB::<TestNodes>::new(&db));
->>>>>>> 73f2b756
+        let mut trie = Trie::new_temp();
         let data = [
             (
                 hex!("0000000000000000000000000000000000000000000000000000000000000045").to_vec(),
@@ -513,12 +438,7 @@
 
     #[test]
     fn compute_hash_d() {
-<<<<<<< HEAD
-        let mut trie = Trie::new_temp();
-=======
-        let db = test_utils::new_db::<TestNodes>();
-        let mut trie = Trie::new(LibmdbxTrieDB::<TestNodes>::new(&db));
->>>>>>> 73f2b756
+        let mut trie = Trie::new_temp();
 
         let data = [
             (
@@ -550,12 +470,7 @@
 
     #[test]
     fn compute_hash_e() {
-<<<<<<< HEAD
-        let mut trie = Trie::new_temp();
-=======
-        let db = test_utils::new_db::<TestNodes>();
-        let mut trie = Trie::new(LibmdbxTrieDB::<TestNodes>::new(&db));
->>>>>>> 73f2b756
+        let mut trie = Trie::new_temp();
         trie.insert(b"abc".to_vec(), b"123".to_vec()).unwrap();
         trie.insert(b"abcd".to_vec(), b"abcd".to_vec()).unwrap();
         trie.insert(b"abc".to_vec(), b"abc".to_vec()).unwrap();
@@ -568,12 +483,7 @@
 
     #[test]
     fn get_old_state() {
-<<<<<<< HEAD
-        let mut trie = Trie::new_temp();
-=======
-        let db = test_utils::new_db::<TestNodes>();
-        let mut trie = Trie::new(LibmdbxTrieDB::<TestNodes>::new(&db));
->>>>>>> 73f2b756
+        let mut trie = Trie::new_temp();
         trie.insert([0; 32].to_vec(), [0; 32].to_vec()).unwrap();
         trie.insert([1; 32].to_vec(), [1; 32].to_vec()).unwrap();
 
@@ -597,12 +507,7 @@
 
     #[test]
     fn get_old_state_with_removals() {
-<<<<<<< HEAD
-        let mut trie = Trie::new_temp();
-=======
-        let db = test_utils::new_db::<TestNodes>();
-        let mut trie = Trie::new(LibmdbxTrieDB::<TestNodes>::new(&db));
->>>>>>> 73f2b756
+        let mut trie = Trie::new_temp();
         trie.insert([0; 32].to_vec(), [0; 32].to_vec()).unwrap();
         trie.insert([1; 32].to_vec(), [1; 32].to_vec()).unwrap();
         trie.insert([2; 32].to_vec(), [2; 32].to_vec()).unwrap();
@@ -634,12 +539,7 @@
 
     #[test]
     fn revert() {
-<<<<<<< HEAD
-        let mut trie = Trie::new_temp();
-=======
-        let db = test_utils::new_db::<TestNodes>();
-        let mut trie = Trie::new(LibmdbxTrieDB::<TestNodes>::new(&db));
->>>>>>> 73f2b756
+        let mut trie = Trie::new_temp();
         trie.insert([0; 32].to_vec(), [0; 32].to_vec()).unwrap();
         trie.insert([1; 32].to_vec(), [1; 32].to_vec()).unwrap();
 
@@ -659,12 +559,7 @@
 
     #[test]
     fn revert_with_removals() {
-<<<<<<< HEAD
-        let mut trie = Trie::new_temp();
-=======
-        let db = test_utils::new_db::<TestNodes>();
-        let mut trie = Trie::new(LibmdbxTrieDB::<TestNodes>::new(&db));
->>>>>>> 73f2b756
+        let mut trie = Trie::new_temp();
         trie.insert([0; 32].to_vec(), [0; 32].to_vec()).unwrap();
         trie.insert([1; 32].to_vec(), [1; 32].to_vec()).unwrap();
         trie.insert([2; 32].to_vec(), [2; 32].to_vec()).unwrap();
@@ -693,11 +588,7 @@
 
         // Create new trie from clean DB
         let db = test_utils::new_db_with_path::<TestNodes>(trie_dir.into());
-<<<<<<< HEAD
-        let mut trie = Trie::new(Box::new(Libmdbx::<TestNodes>::new(db.clone())));
-=======
-        let mut trie = Trie::new(LibmdbxTrieDB::<TestNodes>::new(&db));
->>>>>>> 73f2b756
+        let mut trie = Trie::new(Box::new(LibmdbxTrieDB::<TestNodes>::new(db.clone())));
 
         trie.insert([0; 32].to_vec(), [1; 32].to_vec()).unwrap();
         trie.insert([1; 32].to_vec(), [2; 32].to_vec()).unwrap();
@@ -712,11 +603,7 @@
 
         let mut db2 = test_utils::open_db::<TestNodes>(trie_dir.to_str().unwrap());
         // Create a new trie based on the previous trie's DB
-<<<<<<< HEAD
-        let trie = Trie::open(Box::new(Libmdbx::<TestNodes>::new(db2)), root);
-=======
-        let trie = Trie::open(LibmdbxTrieDB::<TestNodes>::new(&db2), root);
->>>>>>> 73f2b756
+        let trie = Trie::open(Box::new(LibmdbxTrieDB::<TestNodes>::new(db2)), root);
 
         assert_eq!(trie.get(&[0; 32].to_vec()).unwrap(), Some([1; 32].to_vec()));
         assert_eq!(trie.get(&[1; 32].to_vec()).unwrap(), Some([2; 32].to_vec()));
@@ -727,12 +614,7 @@
     proptest! {
         #[test]
         fn proptest_get_insert(data in btree_set(vec(any::<u8>(), 1..100), 1..100)) {
-<<<<<<< HEAD
             let mut trie = Trie::new_temp();
-=======
-            let db = test_utils::new_db::<TestNodes>();
-        let mut trie = Trie::new(LibmdbxTrieDB::<TestNodes>::new(&db));
->>>>>>> 73f2b756
 
             for val in data.iter(){
                 trie.insert(val.clone(), val.clone()).unwrap();
@@ -747,12 +629,7 @@
 
         #[test]
         fn proptest_get_insert_with_removals(mut data in vec((vec(any::<u8>(), 5..100), any::<bool>()), 1..100)) {
-<<<<<<< HEAD
             let mut trie = Trie::new_temp();
-=======
-            let db = test_utils::new_db::<TestNodes>();
-        let mut trie = Trie::new(LibmdbxTrieDB::<TestNodes>::new(&db));
->>>>>>> 73f2b756
             // Remove duplicate values with different expected status
             data.sort_by_key(|(val, _)| val.clone());
             data.dedup_by_key(|(val, _)| val.clone());
@@ -782,12 +659,7 @@
         // The previous test needs to sort the input values in order to get rid of duplicate entries, leading to ordered insertions
         // This check has a fixed way of determining wether a value should be removed but doesn't require ordered insertions
         fn proptest_get_insert_with_removals_unsorted(data in btree_set(vec(any::<u8>(), 5..100), 1..100)) {
-<<<<<<< HEAD
             let mut trie = Trie::new_temp();
-=======
-            let db = test_utils::new_db::<TestNodes>();
-        let mut trie = Trie::new(LibmdbxTrieDB::<TestNodes>::new(&db));
->>>>>>> 73f2b756
             // Remove all values that have an odd first value
             let remove = |value: &Vec<u8>| -> bool {
                 value.first().is_some_and(|v| v % 2 != 0)
@@ -817,12 +689,7 @@
 
         #[test]
         fn proptest_compare_hash(data in btree_set(vec(any::<u8>(), 1..100), 1..100)) {
-<<<<<<< HEAD
             let mut trie = Trie::new_temp();
-=======
-            let db = test_utils::new_db::<TestNodes>();
-        let mut trie = Trie::new(LibmdbxTrieDB::<TestNodes>::new(&db));
->>>>>>> 73f2b756
             let mut cita_trie = cita_trie();
 
             for val in data.iter(){
@@ -837,12 +704,7 @@
 
         #[test]
         fn proptest_compare_hash_with_removals(mut data in vec((vec(any::<u8>(), 5..100), any::<bool>()), 1..100)) {
-<<<<<<< HEAD
             let mut trie = Trie::new_temp();
-=======
-            let db = test_utils::new_db::<TestNodes>();
-        let mut trie = Trie::new(LibmdbxTrieDB::<TestNodes>::new(&db));
->>>>>>> 73f2b756
             let mut cita_trie = cita_trie();
             // Remove duplicate values with different expected status
             data.sort_by_key(|(val, _)| val.clone());
@@ -869,12 +731,7 @@
         // The previous test needs to sort the input values in order to get rid of duplicate entries, leading to ordered insertions
         // This check has a fixed way of determining wether a value should be removed but doesn't require ordered insertions
         fn proptest_compare_hash_with_removals_unsorted(data in btree_set(vec(any::<u8>(), 5..100), 1..100)) {
-<<<<<<< HEAD
             let mut trie = Trie::new_temp();
-=======
-            let db = test_utils::new_db::<TestNodes>();
-        let mut trie = Trie::new(LibmdbxTrieDB::<TestNodes>::new(&db));
->>>>>>> 73f2b756
             let mut cita_trie = cita_trie();
             // Remove all values that have an odd first value
             let remove = |value: &Vec<u8>| -> bool {
@@ -900,12 +757,7 @@
 
         #[test]
         fn proptest_compare_hash_between_inserts(data in btree_set(vec(any::<u8>(), 1..100), 1..100)) {
-<<<<<<< HEAD
             let mut trie = Trie::new_temp();
-=======
-            let db = test_utils::new_db::<TestNodes>();
-        let mut trie = Trie::new(LibmdbxTrieDB::<TestNodes>::new(&db));
->>>>>>> 73f2b756
             let mut cita_trie = cita_trie();
 
             for val in data.iter(){
