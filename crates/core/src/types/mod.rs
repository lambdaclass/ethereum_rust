mod account;
mod block;
mod genesis;
<<<<<<< HEAD
mod transaction;
=======
mod receipt;
>>>>>>> 76de06eb

pub use account::*;
pub use block::*;
pub use genesis::*;
<<<<<<< HEAD
pub use transaction::*;
=======
pub use receipt::*;
>>>>>>> 76de06eb
<|MERGE_RESOLUTION|>--- conflicted
+++ resolved
@@ -1,17 +1,11 @@
 mod account;
 mod block;
 mod genesis;
-<<<<<<< HEAD
+mod receipt;
 mod transaction;
-=======
-mod receipt;
->>>>>>> 76de06eb
 
 pub use account::*;
 pub use block::*;
 pub use genesis::*;
-<<<<<<< HEAD
-pub use transaction::*;
-=======
 pub use receipt::*;
->>>>>>> 76de06eb
+pub use transaction::*;