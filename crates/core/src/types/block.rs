use crate::{
    rlp::{encode::RLPEncode, structs::Encoder},
    Address, H256, U256,
};
use bytes::Bytes;

use super::Transaction;

pub type BlockNumber = u64;
pub type Bloom = [u8; 256];

/// Header part of a block on the chain.
#[derive(Clone, Debug, PartialEq, Eq)]
pub struct BlockHeader {
    pub parent_hash: H256,
    pub ommers_hash: H256, // ommer = uncle
    pub coinbase: Address,
    pub state_root: H256,
    pub transactions_root: H256,
    pub receipt_root: H256,
    pub logs_bloom: Bloom,
    pub difficulty: U256,
    pub number: BlockNumber,
    pub gas_limit: u64,
    pub gas_used: u64,
    pub timestamp: u64,
    pub extra_data: Bytes,
    pub prev_randao: H256,
    pub nonce: u64,
    pub base_fee_per_gas: u64,
    pub withdrawals_root: H256,
    pub blob_gas_used: u64,
    pub excess_blob_gas: u64,
    pub parent_beacon_block_root: H256,
}

impl RLPEncode for BlockHeader {
    fn encode(&self, buf: &mut dyn bytes::BufMut) {
        Encoder::new(buf)
            .encode_field(&self.parent_hash)
            .encode_field(&self.ommers_hash)
            .encode_field(&self.coinbase)
            .encode_field(&self.state_root)
            .encode_field(&self.transactions_root)
            .encode_field(&self.receipt_root)
            .encode_field(&self.logs_bloom)
            .encode_field(&self.difficulty)
            .encode_field(&self.number)
            .encode_field(&self.gas_limit)
            .encode_field(&self.gas_used)
            .encode_field(&self.timestamp)
            .encode_field(&self.extra_data)
            .encode_field(&self.prev_randao)
            .encode_field(&self.nonce)
            .encode_field(&self.base_fee_per_gas)
            .encode_field(&self.withdrawals_root)
            .encode_field(&self.blob_gas_used)
            .encode_field(&self.excess_blob_gas)
            .encode_field(&self.parent_beacon_block_root)
            .finish();
    }
}

// The body of a block on the chain
#[derive(Clone, Debug, PartialEq, Eq)]
pub struct Body {
    transactions: Vec<Transaction>,
    ommers: Vec<BlockHeader>,
    withdrawals: Vec<Withdrawal>,
}

impl RLPEncode for Body {
    fn encode(&self, buf: &mut dyn bytes::BufMut) {
        Encoder::new(buf)
            .encode_field(&self.transactions)
            .encode_field(&self.ommers)
            .encode_field(&self.withdrawals)
            .finish();
    }
}

#[derive(Clone, Debug, PartialEq, Eq)]
pub struct Withdrawal {
    index: u64,
    validator_index: u64,
    address: Address,
    amount: U256,
}

impl RLPEncode for Withdrawal {
    fn encode(&self, buf: &mut dyn bytes::BufMut) {
        Encoder::new(buf)
            .encode_field(&self.index)
            .encode_field(&self.validator_index)
            .encode_field(&self.address)
            .encode_field(&self.amount)
            .finish();
    }
<<<<<<< HEAD
=======
}

#[derive(Clone, Debug, PartialEq, Eq)]
pub enum Transaction {
    LegacyTransaction(LegacyTransaction),
    EIP1559Transaction(EIP1559Transaction),
}

impl RLPEncode for Transaction {
    fn encode(&self, buf: &mut dyn bytes::BufMut) {
        match self {
            Transaction::LegacyTransaction(t) => t.encode(buf),
            Transaction::EIP1559Transaction(t) => t.encode(buf),
        };
    }
}

#[derive(Clone, Debug, PartialEq, Eq)]
pub struct LegacyTransaction {
    nonce: U256,
    gas_price: u64,
    gas: u64,
    to: Address,
    value: U256,
    data: Bytes,
    v: U256,
    r: U256,
    s: U256,
}

impl RLPEncode for LegacyTransaction {
    fn encode(&self, buf: &mut dyn bytes::BufMut) {
        Encoder::new(buf)
            .encode_field(&self.nonce)
            .encode_field(&self.gas_price)
            .encode_field(&self.gas)
            .encode_field(&self.to)
            .encode_field(&self.value)
            .encode_field(&self.data)
            .encode_field(&self.v)
            .encode_field(&self.r)
            .encode_field(&self.s)
            .finish();
    }
}

#[derive(Clone, Debug, PartialEq, Eq)]
pub struct EIP1559Transaction {
    chain_id: u64,
    signer_nonce: U256,
    max_priority_fee_per_gas: u64,
    max_fee_per_gas: u64,
    gas_limit: u64,
    destination: Address,
    amount: u64,
    payload: Bytes,
    access_list: Vec<(Address, Vec<H256>)>,
    signature_y_parity: bool,
    signature_r: U256,
    signature_s: U256,
}

impl RLPEncode for EIP1559Transaction {
    fn encode(&self, buf: &mut dyn bytes::BufMut) {
        Encoder::new(buf)
            .encode_field(&self.chain_id)
            .encode_field(&self.signer_nonce)
            .encode_field(&self.max_priority_fee_per_gas)
            .encode_field(&self.max_fee_per_gas)
            .encode_field(&self.gas_limit)
            .encode_field(&self.destination)
            .encode_field(&self.amount)
            .encode_field(&self.payload)
            .encode_field(&self.access_list)
            .encode_field(&self.signature_y_parity)
            .encode_field(&self.signature_r)
            .encode_field(&self.signature_s)
            .finish();
    }
>>>>>>> b9ecb4c8
}<|MERGE_RESOLUTION|>--- conflicted
+++ resolved
@@ -96,86 +96,4 @@
             .encode_field(&self.amount)
             .finish();
     }
-<<<<<<< HEAD
-=======
-}
-
-#[derive(Clone, Debug, PartialEq, Eq)]
-pub enum Transaction {
-    LegacyTransaction(LegacyTransaction),
-    EIP1559Transaction(EIP1559Transaction),
-}
-
-impl RLPEncode for Transaction {
-    fn encode(&self, buf: &mut dyn bytes::BufMut) {
-        match self {
-            Transaction::LegacyTransaction(t) => t.encode(buf),
-            Transaction::EIP1559Transaction(t) => t.encode(buf),
-        };
-    }
-}
-
-#[derive(Clone, Debug, PartialEq, Eq)]
-pub struct LegacyTransaction {
-    nonce: U256,
-    gas_price: u64,
-    gas: u64,
-    to: Address,
-    value: U256,
-    data: Bytes,
-    v: U256,
-    r: U256,
-    s: U256,
-}
-
-impl RLPEncode for LegacyTransaction {
-    fn encode(&self, buf: &mut dyn bytes::BufMut) {
-        Encoder::new(buf)
-            .encode_field(&self.nonce)
-            .encode_field(&self.gas_price)
-            .encode_field(&self.gas)
-            .encode_field(&self.to)
-            .encode_field(&self.value)
-            .encode_field(&self.data)
-            .encode_field(&self.v)
-            .encode_field(&self.r)
-            .encode_field(&self.s)
-            .finish();
-    }
-}
-
-#[derive(Clone, Debug, PartialEq, Eq)]
-pub struct EIP1559Transaction {
-    chain_id: u64,
-    signer_nonce: U256,
-    max_priority_fee_per_gas: u64,
-    max_fee_per_gas: u64,
-    gas_limit: u64,
-    destination: Address,
-    amount: u64,
-    payload: Bytes,
-    access_list: Vec<(Address, Vec<H256>)>,
-    signature_y_parity: bool,
-    signature_r: U256,
-    signature_s: U256,
-}
-
-impl RLPEncode for EIP1559Transaction {
-    fn encode(&self, buf: &mut dyn bytes::BufMut) {
-        Encoder::new(buf)
-            .encode_field(&self.chain_id)
-            .encode_field(&self.signer_nonce)
-            .encode_field(&self.max_priority_fee_per_gas)
-            .encode_field(&self.max_fee_per_gas)
-            .encode_field(&self.gas_limit)
-            .encode_field(&self.destination)
-            .encode_field(&self.amount)
-            .encode_field(&self.payload)
-            .encode_field(&self.access_list)
-            .encode_field(&self.signature_y_parity)
-            .encode_field(&self.signature_r)
-            .encode_field(&self.signature_s)
-            .finish();
-    }
->>>>>>> b9ecb4c8
 }