--- conflicted
+++ resolved
@@ -8,10 +8,7 @@
 use crate::rlp::{
     decode::RLPDecode,
     encode::RLPEncode,
-<<<<<<< HEAD
-=======
     error::RLPDecodeError,
->>>>>>> 06db18b6
     structs::{Decoder, Encoder},
 };
 
@@ -69,29 +66,16 @@
 }
 
 impl RLPDecode for AccountInfo {
-<<<<<<< HEAD
-    fn decode_unfinished(rlp: &[u8]) -> Result<(Self, &[u8]), crate::rlp::error::RLPDecodeError> {
-=======
     fn decode_unfinished(rlp: &[u8]) -> Result<(AccountInfo, &[u8]), RLPDecodeError> {
->>>>>>> 06db18b6
         let decoder = Decoder::new(rlp)?;
         let (code_hash, decoder) = decoder.decode_field("code_hash")?;
         let (balance, decoder) = decoder.decode_field("balance")?;
         let (nonce, decoder) = decoder.decode_field("nonce")?;
-<<<<<<< HEAD
-        let remaining = decoder.finish()?;
-        let account_info = Self {
-=======
-
         let account_info = AccountInfo {
->>>>>>> 06db18b6
             code_hash,
             balance,
             nonce,
         };
-<<<<<<< HEAD
-        Ok((account_info, remaining))
-=======
         Ok((account_info, decoder.finish()?))
     }
 }
@@ -151,7 +135,6 @@
             storage_root: compute_storage_root(storage),
             code_hash: info.code_hash,
         }
->>>>>>> 06db18b6
     }
 }
 
