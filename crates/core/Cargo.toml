[package]
name = "ethrex-core"
version = "0.1.0"
edition = "2021"

# See more keys and their definitions at https://doc.rust-lang.org/cargo/reference/manifest.html

[dependencies]
<<<<<<< HEAD
bytes.workspace = true
=======
>>>>>>> 1caf2035
tinyvec = "1.6.0"
ethereum-types = "0.14.1"
serde.workspace = true
serde_json.workspace = true
thiserror.workspace = true
keccak-hash = "0.10.0"
<<<<<<< HEAD
sha3 = "0.10.8"
secp256k1 = { version = "0.29", default-features = false, features = [
    "global-context",
    "recovery",
] }
revm = { version = "10.0.0", features = ["serde", "std", "serde-json"] }
=======
bytes.workspace = true
>>>>>>> 1caf2035

[dev-dependencies]
hex-literal = "0.4.1"<|MERGE_RESOLUTION|>--- conflicted
+++ resolved
@@ -6,26 +6,19 @@
 # See more keys and their definitions at https://doc.rust-lang.org/cargo/reference/manifest.html
 
 [dependencies]
-<<<<<<< HEAD
-bytes.workspace = true
-=======
->>>>>>> 1caf2035
 tinyvec = "1.6.0"
 ethereum-types = "0.14.1"
 serde.workspace = true
 serde_json.workspace = true
 thiserror.workspace = true
 keccak-hash = "0.10.0"
-<<<<<<< HEAD
 sha3 = "0.10.8"
 secp256k1 = { version = "0.29", default-features = false, features = [
     "global-context",
     "recovery",
 ] }
 revm = { version = "10.0.0", features = ["serde", "std", "serde-json"] }
-=======
 bytes.workspace = true
->>>>>>> 1caf2035
 
 [dev-dependencies]
 hex-literal = "0.4.1"