--- conflicted
+++ resolved
@@ -2,19 +2,7 @@
     BASE_FEE_MAX_CHANGE_DENOMINATOR, BLOB_BASE_FEE_UPDATE_FRACTION, ELASTICITY_MULTIPLIER,
     GAS_LIMIT_ADJUSTMENT_FACTOR, GAS_LIMIT_MINIMUM, INITIAL_BASE_FEE, MIN_BASE_FEE_PER_BLOB_GAS,
 };
-<<<<<<< HEAD
-use crate::{
-    rlp::{
-        decode::RLPDecode,
-        encode::RLPEncode,
-        structs::{Decoder, Encoder},
-    },
-    types::{Receipt, Transaction},
-    Address, H256, U256,
-};
-=======
 use crate::{types::Receipt, Address, H256, U256};
->>>>>>> e8ad5340
 use bytes::Bytes;
 use ethereum_rust_rlp::{
     decode::RLPDecode,
