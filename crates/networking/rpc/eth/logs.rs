use crate::{
    types::{block_identifier::BlockIdentifier, receipt::RpcLog},
    RpcErr, RpcHandler,
};
use ethereum_rust_core::{H160, H256};
use ethereum_rust_storage::Store;
use serde::Deserialize;
use serde_json::Value;
use std::collections::HashSet;
#[derive(Deserialize, Debug, Clone)]
#[serde(untagged)]
pub enum AddressFilter {
    Single(H160),
    Many(Vec<H160>),
}

#[derive(Deserialize, Debug, Clone)]
#[serde(untagged)]
pub enum TopicFilter {
    Topic(Option<H256>),
    Topics(Vec<Option<H256>>),
}

#[derive(Debug, Clone)]
pub struct LogsFilter {
    /// The oldest block from which to start
    /// retrieving logs.
    /// Will default to `latest` if not provided.
    pub from_block: BlockIdentifier,
    /// Up to which block to stop retrieving logs.
    /// Will default to `latest` if not provided.
    pub to_block: BlockIdentifier,
    /// The addresses from where the logs origin from.
    pub address_filters: Option<AddressFilter>,
    /// Which topics to filter.
    pub topics: Vec<TopicFilter>,
}
impl RpcHandler for LogsFilter {
    fn parse(params: &Option<Vec<Value>>) -> Result<LogsFilter, RpcErr> {
        match params.as_deref() {
            Some([param]) => {
                let param = param
                    .as_object()
                    .ok_or(RpcErr::BadParams("Param is not a object".to_owned()))?;
                let from_block = param
                    .get("fromBlock")
                    .ok_or_else(|| RpcErr::MissingParam("fromBlock".to_string()))
                    .and_then(|block_number| BlockIdentifier::parse(block_number.clone(), 0))?;
                let to_block = param
                    .get("toBlock")
                    .ok_or_else(|| RpcErr::MissingParam("toBlock".to_string()))
                    .and_then(|block_number| BlockIdentifier::parse(block_number.clone(), 0))?;
                let address_filters = param
                    .get("address")
                    .ok_or_else(|| RpcErr::MissingParam("address".to_string()))
                    .and_then(|address| {
                        match serde_json::from_value::<Option<AddressFilter>>(address.clone()) {
                            Ok(filters) => Ok(filters),
                            _ => Err(RpcErr::WrongParam("address".to_string())),
                        }
                    })?;
                let topics_filters = param
                    .get("topics")
                    .ok_or_else(|| RpcErr::MissingParam("topics".to_string()))
                    .and_then(|topics| {
                        match serde_json::from_value::<Option<Vec<TopicFilter>>>(topics.clone()) {
                            Ok(filters) => Ok(filters),
                            _ => Err(RpcErr::WrongParam("topics".to_string())),
                        }
                    })?;
                Ok(LogsFilter {
                    from_block,
                    to_block,
                    address_filters,
                    topics: topics_filters.unwrap_or_else(Vec::new),
                })
            }
            _ => Err(RpcErr::BadParams(
                "Params are not an array of one element".to_owned(),
            )),
        }
    }
    // TODO: This is longer than it has the right to be, maybe we should refactor it.
    // The main problem here is the layers of indirection needed
    // to fetch tx and block data for a log rpc response, some ideas here are:
    // - The ideal one is to have a key-value store BlockNumber -> Log, where the log also stores
    //   the block hash, transaction hash, transaction number and its own index.
    // - Another on is the receipt stores the block hash, transaction hash and block number,
    //   then we simply could retrieve each log from the receipt and add the info
    //   needed for the RPCLog struct.
    fn handle(&self, storage: Store) -> Result<Value, RpcErr> {
        let from = self
            .from_block
            .resolve_block_number(&storage)?
            .ok_or(RpcErr::WrongParam("fromBlock".to_string()))?;
        let to = self
            .to_block
            .resolve_block_number(&storage)?
            .ok_or(RpcErr::WrongParam("toBlock".to_string()))?;

        if (from..=to).is_empty() {
<<<<<<< HEAD
            return Err(RpcErr::BadParams);
=======
            return Err(RpcErr::BadParams("Empty range".to_string()));
>>>>>>> 843d1e6d
        }

        let address_filter: HashSet<_> = match &self.address_filters {
            Some(AddressFilter::Single(address)) => std::iter::once(address).collect(),
            Some(AddressFilter::Many(addresses)) => addresses.iter().collect(),
            None => HashSet::new(),
        };

        let mut logs: Vec<RpcLog> = Vec::new();
        // The idea here is to fetch every log and filter by address, if given.
        // For that, we'll need each block in range, and its transactions,
        // and for each transaction, we'll need its receipts, which
        // contain the actual logs we want.
        for block_num in from..=to {
            // Take the header of the block, we
            // will use it to access the transactions.
            let block_body =
                storage
                    .get_block_body(block_num)?
                    .ok_or(RpcErr::Internal(format!(
                        "Could not get body for block {block_num}"
                    )))?;
            let block_header = storage
                .get_block_header(block_num)?
                .ok_or(RpcErr::Internal(format!(
                    "Could not get header for block {block_num}"
                )))?;
            let block_hash = block_header.compute_block_hash();

            let mut block_log_index = 0_u64;

            // Since transactions share indices with their receipts,
            // we'll use them to fetch their receipts, which have the actual logs.
            for (tx_index, tx) in block_body.transactions.iter().enumerate() {
                let tx_hash = tx.compute_hash();
                let receipt = storage
                    .get_receipt(block_num, tx_index as u64)?
                    .ok_or(RpcErr::Internal("Could not get receipt".to_owned()))?;

                if receipt.succeeded {
                    for log in &receipt.logs {
                        if address_filter.is_empty() || address_filter.contains(&log.address) {
                            // Some extra data is needed when
                            // forming the RPC response.
                            logs.push(RpcLog {
                                log: log.clone().into(),
                                log_index: block_log_index,
                                transaction_hash: tx_hash,
                                transaction_index: tx_index as u64,
                                block_number: block_num,
                                block_hash,
                                removed: false,
                            });
                        }
                        block_log_index += 1;
                    }
                }
            }
        }
        // Now that we have the logs filtered by address,
        // we still need to filter by topics if it was a given parameter.

        let filtered_logs = if self.topics.is_empty() {
            logs
        } else {
            logs.into_iter()
                .filter(|rpc_log| {
                    if self.topics.len() > rpc_log.log.topics.len() {
                        return false;
                    }
                    for (i, topic_filter) in self.topics.iter().enumerate() {
                        match topic_filter {
                            TopicFilter::Topic(t) => {
                                if let Some(topic) = t {
                                    if rpc_log.log.topics[i] != *topic {
                                        return false;
                                    }
                                }
                            }
                            TopicFilter::Topics(sub_topics) => {
                                if !sub_topics.is_empty()
                                    && !sub_topics
                                        .iter()
                                        .any(|st| st.map_or(true, |t| rpc_log.log.topics[i] == t))
                                {
                                    return false;
                                }
                            }
                        }
                    }
                    true
                })
                .collect::<Vec<RpcLog>>()
        };

        serde_json::to_value(filtered_logs).map_err(|error| RpcErr::Internal(error.to_string()))
    }
}<|MERGE_RESOLUTION|>--- conflicted
+++ resolved
@@ -99,11 +99,7 @@
             .ok_or(RpcErr::WrongParam("toBlock".to_string()))?;
 
         if (from..=to).is_empty() {
-<<<<<<< HEAD
-            return Err(RpcErr::BadParams);
-=======
             return Err(RpcErr::BadParams("Empty range".to_string()));
->>>>>>> 843d1e6d
         }
 
         let address_filter: HashSet<_> = match &self.address_filters {
