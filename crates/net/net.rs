--- conflicted
+++ resolved
@@ -518,37 +518,21 @@
 
     // Receive and send the same status msg.
     // TODO: calculate status msg instead
-    let status = conn.receive(&mut stream).await;
+    let status = conn.receive().await;
     info!("Received RLPxMessage: {:?}", status);
     // Send status
-    conn.send(status, &mut stream).await;
+    conn.send(status).await;
 
     // TODO: implement listen loop instead
     info!("Sending Ping RLPxMessage");
     // Send Ping
     conn.send(RLPxMessage::Ping(p2p::PingMessage::new())).await;
 
-<<<<<<< HEAD
     info!("Awaiting Pong RLPxMessage");
-    let pong = conn.receive(&mut stream).await;
+    let pong = conn.receive().await;
     info!("Received RLPxMessage: {:?}", pong);
 
-    conn.receive(&mut stream).await;
-=======
-    // Receive three messages
-    // TODO implement listen loop instead
     conn.receive().await;
-
-    // Testing disconnect message
-    // conn.send(
-    //     RLPxMessage::Disconnect(p2p::DisconnectMessage::new(Some(3))),
-    //     &mut stream,
-    // )
-    // .await;
-
-    conn.receive().await;
-    conn.receive().await;
->>>>>>> de5e464c
 }
 
 pub fn node_id_from_signing_key(signer: &SigningKey) -> H512 {
