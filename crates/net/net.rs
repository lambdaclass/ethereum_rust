--- conflicted
+++ resolved
@@ -283,9 +283,7 @@
     }
 }
 
-<<<<<<< HEAD
-const REVALIDATION_INTERVAL_IN_SECONDS: usize = 30; // this is just an arbitrary number, maybe we should get this from some kind of cfg
-=======
+// this is just an arbitrary number, maybe we should get this from some kind of cfg
 /// This is a really basic startup and should be improved when we have the nodes stored in the db
 /// currently, since we are not storing nodes, the only way to have startup nodes is by providing
 /// an array of bootnodes.
@@ -311,8 +309,7 @@
     }
 }
 
-const REVALIDATION_INTERVAL_IN_MINUTES: usize = 10; // this is just an arbitrary number, maybe we should get this from some kind of cfg
->>>>>>> 640a41a7
+const REVALIDATION_INTERVAL_IN_SECONDS: usize = 30; // this is just an arbitrary number, maybe we should get this from some kind of cfg
 const PROOF_EXPIRATION_IN_HS: usize = 12;
 
 /// Starts a tokio scheduler that:
