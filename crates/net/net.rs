--- conflicted
+++ resolved
@@ -1,4 +1,5 @@
 use std::{
+    collections::HashSet,
     net::SocketAddr,
     sync::Arc,
     time::{Duration, SystemTime, UNIX_EPOCH},
@@ -77,11 +78,7 @@
         udp_socket.clone(),
         table.clone(),
         signer.clone(),
-<<<<<<< HEAD
         REVALIDATION_INTERVAL_IN_SECONDS as u64,
-=======
-        REVALIDATION_INTERVAL_IN_MINUTES as u64 * 60,
->>>>>>> 8b444f00
     ));
     let lookup_handler = tokio::spawn(peers_lookup(
         udp_socket.clone(),
@@ -780,10 +777,12 @@
 #[cfg(test)]
 mod tests {
     use super::*;
-    use discv4::time_now_unix;
     use kademlia::bucket_number;
     use rand::rngs::OsRng;
-    use std::net::{IpAddr, Ipv4Addr};
+    use std::{
+        collections::HashSet,
+        net::{IpAddr, Ipv4Addr},
+    };
     use tokio::time::sleep;
 
     async fn insert_random_node_on_custom_bucket(
@@ -878,75 +877,12 @@
      * To make this run faster, we'll change the revalidation time to be every 2secs
      */
     async fn discovery_server_revalidation() {
-        // start server `a`
-<<<<<<< HEAD
-        let addr_a = SocketAddr::new(IpAddr::V4(Ipv4Addr::new(127, 0, 0, 1)), 8000);
-        let signer_a = SigningKey::random(&mut OsRng);
-        let node_id_a = node_id_from_signing_key(&signer_a);
-        let udp_socket_a = Arc::new(UdpSocket::bind(addr_a).await.unwrap());
-        let table_a = Arc::new(Mutex::new(KademliaTable::new(node_id_a)));
-        tokio::spawn(discover_peers_server(
-            addr_a,
-            udp_socket_a.clone(),
-            table_a.clone(),
-            signer_a.clone(),
-        ));
-
-        // for server `b` we won't use discover_peers fn
-        // since we want to have access to the table to force some changes
-        let addr_b = SocketAddr::new(IpAddr::V4(Ipv4Addr::new(127, 0, 0, 1)), 8001);
-        let signer_b = SigningKey::random(&mut OsRng);
-        let udp_socket = Arc::new(UdpSocket::bind(addr_b).await.unwrap());
-        let local_node_id = node_id_from_signing_key(&signer_b);
-        let table = Arc::new(Mutex::new(KademliaTable::new(local_node_id)));
-
-        tokio::spawn(discover_peers_server(
-            addr_b,
-            udp_socket.clone(),
-            table.clone(),
-            signer_b.clone(),
-        ));
-
-        let ping_hash = ping(&udp_socket, addr_b, addr_a, &signer_b).await;
-        {
-            let mut table = table.lock().await;
-            table.insert_node(Node {
-                ip: addr_a.ip(),
-                udp_port: addr_a.port(),
-                tcp_port: 0,
-                node_id: node_id_a,
-            });
-            let peer = table
-                .get_by_node_id_mut(node_id_from_signing_key(&signer_a))
-                .unwrap();
-            peer.last_ping_hash = ping_hash;
-            peer.last_ping = time_now_unix();
-        }
-
-        // allow some time for server `a` to respond
-        sleep(Duration::from_millis(500)).await;
-        assert!(table.lock().await.get_by_node_id(node_id_a).is_some());
-
-        // start revalidation server
-        tokio::spawn(peers_revalidation(
-            addr_b,
-            udp_socket.clone(),
-            table.clone(),
-            signer_b.clone(),
-            2,
-        ));
-
-        for _ in 0..5 {
-            sleep(Duration::from_millis(2500)).await;
-            // by now, b should've send a revalidation to a
-            assert!(table
-                .lock()
-                .await
-                .get_by_node_id(node_id_a)
-=======
         let mut server_a = start_mock_discovery_server(7998, true).await;
         let mut server_b = start_mock_discovery_server(7999, true).await;
 
+        connect_servers(&mut server_a, &mut server_b).await;
+
+        // start revalidation server
         tokio::spawn(peers_revalidation(
             server_b.addr,
             server_b.udp_socket.clone(),
@@ -955,60 +891,27 @@
             2,
         ));
 
-        connect_servers(&mut server_a, &mut server_b).await;
-
-        // server_a should've received the ping, and now we expect a pong to be received
-        // so it should be proven
-        {
+        for _ in 0..5 {
+            sleep(Duration::from_millis(2500)).await;
+            // by now, b should've send a revalidation to a
             let table = server_b.table.lock().await;
-            let peer = table.get_by_node_id(server_a.node_id).unwrap();
-            assert!(peer.is_proven);
-            assert!(peer.last_ping_hash.is_none());
-        }
-
-        // now we wait 2 seconds, so that a revalidation runs, we expect everything to be the same
-        sleep(Duration::from_secs(2)).await;
-        {
-            let table = server_b.table.lock().await;
-            let peer = table.get_by_node_id(server_a.node_id).unwrap();
-            assert!(peer.is_proven);
-            assert!(peer.last_ping_hash.is_none());
-        }
-
-        // now we are going to change the last pong to be from more than 24hs ago
-        // we expect everything to stay the same after the revalidation
-        {
-            let mut table = server_b.table.lock().await;
-            let peer = table.get_by_node_id_mut(server_a.node_id).unwrap();
-            peer.last_pong = (SystemTime::now() - Duration::from_secs(24 * 60 * 60))
-                .duration_since(UNIX_EPOCH)
->>>>>>> 8b444f00
-                .unwrap()
-                .revalidation
-                .is_some());
+            let node = table.get_by_node_id(server_a.node_id).unwrap();
+            assert!(node.revalidation.is_some());
         }
 
         // make sure that `a` has responded too all the re-validations
         // we can do that by checking the liveness
         {
-<<<<<<< HEAD
-            let table = table.lock().await;
-            let node = table.get_by_node_id(node_id_a).unwrap();
+            let table = server_b.table.lock().await;
+            let node = table.get_by_node_id(server_a.node_id).unwrap();
             assert_eq!(node.liveness, 6);
-=======
-            let table = server_b.table.lock().await;
-            let peer = table.get_by_node_id(server_a.node_id).unwrap();
-            assert!(peer.is_proven);
-            assert!(peer.last_ping_hash.is_none());
->>>>>>> 8b444f00
         }
 
         // now, stopping server `a` is not trivial
         // so we'll instead change its port, so that no one responds
         {
-<<<<<<< HEAD
-            let mut table = table.lock().await;
-            let node = table.get_by_node_id_mut(node_id_a).unwrap();
+            let mut table = server_b.table.lock().await;
+            let node = table.get_by_node_id_mut(server_a.node_id).unwrap();
             node.node.udp_port = 0;
         }
 
@@ -1016,63 +919,15 @@
         // which should happen in 3 re-validations
         for _ in 0..2 {
             sleep(Duration::from_millis(2500)).await;
-            assert!(table
-                .lock()
-                .await
-                .get_by_node_id(node_id_a)
-=======
-            let mut table = server_b.table.lock().await;
-            let peer = table.get_by_node_id_mut(server_a.node_id).unwrap();
-
-            assert!(
-                time_now_unix().saturating_sub(peer.last_ping) <= Duration::from_secs(10).as_secs()
-            );
-            assert!(
-                time_now_unix().saturating_sub(peer.last_pong) <= Duration::from_secs(10).as_secs()
-            );
-        }
-
-        // finally, we'll change the port of the server `a` so that no one responds and the peer is removed
-        {
-            let mut table = server_b.table.lock().await;
-            let peer = table.get_by_node_id_mut(server_a.node_id).unwrap();
-            peer.node.udp_port = 0;
-            peer.last_pong = (SystemTime::now() - Duration::from_secs(24 * 60 * 60))
-                .duration_since(UNIX_EPOCH)
-                .unwrap()
-                .as_secs();
-            peer.last_ping = (SystemTime::now() - Duration::from_secs(24 * 60 * 60))
-                .duration_since(UNIX_EPOCH)
->>>>>>> 8b444f00
-                .unwrap()
-                .revalidation
-                .is_some());
+            let table = server_b.table.lock().await;
+            let node = table.get_by_node_id(server_a.node_id).unwrap();
+            assert!(node.revalidation.is_some());
         }
         sleep(Duration::from_millis(2500)).await;
 
-<<<<<<< HEAD
         // finally, `a`` should not exist anymore
-        assert!(table.lock().await.get_by_node_id(node_id_a).is_none());
-=======
-        // first it will try to send a revalidation
-        sleep(Duration::from_secs(3)).await;
-        {
-            let table = server_b.table.lock().await;
-            let peer = table.get_by_node_id(server_a.node_id).unwrap();
-            assert!(!peer.is_proven);
-            assert!(
-                time_now_unix().saturating_sub(peer.last_ping) <= Duration::from_secs(10).as_secs()
-            );
-        }
-
-        // but it won't respond, so it should not exist anymore
-        sleep(Duration::from_secs(2)).await;
-        {
-            let table = server_b.table.lock().await;
-            let peer = table.get_by_node_id(server_a.node_id);
-            assert!(peer.is_none());
-        }
->>>>>>> 8b444f00
+        let table = server_b.table.lock().await;
+        assert!(table.get_by_node_id(server_a.node_id).is_none());
     }
 
     #[tokio::test]
@@ -1114,6 +969,7 @@
             .lock()
             .await
             .get_closest_nodes(server_b.node_id);
+
         lookup(
             server_b.udp_socket.clone(),
             server_b.table.clone(),
