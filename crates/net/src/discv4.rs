use bytes::BufMut;
<<<<<<< HEAD
use ethrex_core::{
    rlp::{encode::RLPEncode, structs},
    H512,
};
=======
use ethrex_core::rlp::{
    decode::RLPDecode,
    encode::RLPEncode,
    error::RLPDecodeError,
    structs::{self, Decoder},
};
use ethrex_core::H256;
>>>>>>> e0e4a3a3
use k256::ecdsa::{signature::Signer, SigningKey};
use std::net::IpAddr;

#[derive(Debug, Eq, PartialEq)]
// TODO: remove when all variants are used
// NOTE: All messages could have more fields than specified by the spec.
// Those additional fields should be ignored, and the message must be accepted.
#[allow(dead_code)]
pub(crate) enum Message {
    /// A ping message. Should be responded to with a Pong message.
    Ping(PingMessage),
<<<<<<< HEAD
    Pong(()),
    FindNode(FindNodeMessage),
=======
    Pong(PongMessage),
    FindNode(()),
>>>>>>> e0e4a3a3
    Neighbors(()),
    ENRRequest(()),
    ENRResponse(()),
}

impl Message {
    pub fn encode_with_header(&self, buf: &mut dyn BufMut, node_signer: SigningKey) {
        let signature_size = 65_usize;
        let mut data: Vec<u8> = Vec::with_capacity(signature_size.next_power_of_two());
        data.resize(signature_size, 0);
        data.push(self.packet_type());
        match self {
            Message::Ping(msg) => msg.encode(&mut data),
            Message::FindNode(msg) => msg.encode(&mut data),
            _ => todo!(),
        }

        let digest = keccak_hash::keccak_buffer(&mut &data[signature_size..]).unwrap();

        let (signature, recovery_id) = node_signer.try_sign(&digest.0).expect("failed to sign");
        let b = signature.to_bytes();

        data[..signature_size - 1].copy_from_slice(&b);
        data[signature_size - 1] = recovery_id.to_byte();

        let hash = keccak_hash::keccak_buffer(&mut &data[..]).unwrap();
        buf.put_slice(&hash.0);
        buf.put_slice(&data[..]);
    }

    fn packet_type(&self) -> u8 {
        match self {
            Message::Ping(_) => 0x01,
            Message::Pong(_) => 0x02,
            Message::FindNode(_) => 0x03,
            Message::Neighbors(_) => 0x04,
            Message::ENRRequest(_) => 0x05,
            Message::ENRResponse(_) => 0x06,
        }
    }
    #[allow(unused)]
    pub fn decode_with_header(encoded_msg: &[u8]) -> Result<Message, RLPDecodeError> {
        let signature_len = 65;
        let hash_len = 32;
        let packet_index = signature_len + hash_len;
        let packet_type = encoded_msg[packet_index];
        let msg = &encoded_msg[packet_index + 1..];
        match packet_type {
            0x01 => {
                let ping = PingMessage::decode(msg)?;
                Ok(Message::Ping(ping))
            }
            0x02 => {
                let pong = PongMessage::decode(msg)?;
                Ok(Message::Pong(pong))
            }
            _ => todo!(),
        }
    }
}

#[derive(Debug, Clone, Copy, PartialEq, Eq)]
pub(crate) struct Endpoint {
    pub ip: IpAddr,
    pub udp_port: u16,
    pub tcp_port: u16,
}

impl RLPEncode for Endpoint {
    fn encode(&self, buf: &mut dyn BufMut) {
        structs::Encoder::new(buf)
            .encode_field(&self.ip)
            .encode_field(&self.udp_port)
            .encode_field(&self.tcp_port)
            .finish();
    }
}

impl RLPDecode for Endpoint {
    fn decode_unfinished(rlp: &[u8]) -> Result<(Self, &[u8]), RLPDecodeError> {
        let decoder = Decoder::new(rlp)?;
        let (ip, decoder) = decoder.decode_field("ip")?;
        let (udp_port, decoder) = decoder.decode_field("udp_port")?;
        let (tcp_port, decoder) = decoder.decode_field("tcp_port")?;
        let remaining = decoder.finish()?;
        let endpoint = Endpoint {
            ip,
            udp_port,
            tcp_port,
        };
        Ok((endpoint, remaining))
    }
}

#[derive(Debug, Clone, Copy, PartialEq, Eq)]
pub(crate) struct PingMessage {
    /// The Ping message version. Should be set to 4, but mustn't be enforced.
    version: u8,
    /// The endpoint of the sender.
    from: Endpoint,
    /// The endpoint of the receiver.
    to: Endpoint,
    /// The expiration time of the message. If the message is older than this time,
    /// it shouldn't be responded to.
    expiration: u64,
    /// The ENR sequence number of the sender. This field is optional.
    enr_seq: Option<u64>,
}

impl PingMessage {
    pub fn new(from: Endpoint, to: Endpoint, expiration: u64) -> Self {
        Self {
            version: 4,
            from,
            to,
            expiration,
            enr_seq: None,
        }
    }

    // TODO: remove when used
    #[allow(unused)]
    pub fn with_enr_seq(self, enr_seq: u64) -> Self {
        Self {
            enr_seq: Some(enr_seq),
            ..self
        }
    }
}

impl RLPEncode for PingMessage {
    fn encode(&self, buf: &mut dyn BufMut) {
        structs::Encoder::new(buf)
            .encode_field(&self.version)
            .encode_field(&self.from)
            .encode_field(&self.to)
            .encode_field(&self.expiration)
            .encode_optional_field(&self.enr_seq)
            .finish();
    }
}

<<<<<<< HEAD
#[derive(Debug)]
pub(crate) struct FindNodeMessage {
    /// The target is a 64-byte secp256k1 public key.
    target: H512,
    /// The expiration time of the message. If the message is older than this time,
    /// it shouldn't be responded to.
    expiration: u64,
}

impl FindNodeMessage {
    #[allow(unused)]
    pub fn new(target: H512, expiration: u64) -> Self {
        Self { target, expiration }
    }
}

impl RLPEncode for FindNodeMessage {
    fn encode(&self, buf: &mut dyn BufMut) {
        structs::Encoder::new(buf)
            .encode_field(&self.target)
            .encode_field(&self.expiration)
            .finish();
=======
impl RLPDecode for PingMessage {
    fn decode_unfinished(rlp: &[u8]) -> Result<(Self, &[u8]), RLPDecodeError> {
        let decoder = Decoder::new(rlp)?;
        let (version, decoder): (u8, Decoder) = decoder.decode_field("version")?;
        let (from, decoder) = decoder.decode_field("from")?;
        let (to, decoder) = decoder.decode_field("to")?;
        let (expiration, decoder) = decoder.decode_field("expiration")?;
        let (enr_seq, decoder) = decoder.decode_optional_field();

        let ping = PingMessage {
            version,
            from,
            to,
            expiration,
            enr_seq,
        };

        let remaining = decoder.finish()?;
        Ok((ping, remaining))
    }
}

#[derive(Debug, Clone, Copy, PartialEq, Eq)]
pub(crate) struct PongMessage {
    /// The endpoint of the receiver.
    to: Endpoint,
    /// The hash of the corresponding ping packet.
    ping_hash: H256,
    /// The expiration time of the message. If the message is older than this time,
    /// it shouldn't be responded to.
    expiration: u64,
    /// The ENR sequence number of the sender. This field is optional.
    enr_seq: Option<u64>,
}

impl PongMessage {
    #[allow(unused)]
    pub fn new(to: Endpoint, ping_hash: H256, expiration: u64) -> Self {
        Self {
            to,
            ping_hash,
            expiration,
            enr_seq: None,
        }
    }

    // TODO: remove when used
    #[allow(unused)]
    pub fn with_enr_seq(self, enr_seq: u64) -> Self {
        Self {
            enr_seq: Some(enr_seq),
            ..self
        }
    }
}

impl RLPDecode for PongMessage {
    fn decode_unfinished(rlp: &[u8]) -> Result<(Self, &[u8]), RLPDecodeError> {
        let decoder = Decoder::new(rlp)?;
        let (to, decoder) = decoder.decode_field("to")?;
        let (ping_hash, decoder) = decoder.decode_field("ping_hash")?;
        let (expiration, decoder) = decoder.decode_field("expiration")?;
        let (enr_seq, decoder) = decoder.decode_optional_field();

        let pong = PongMessage {
            to,
            ping_hash,
            expiration,
            enr_seq,
        };
        let remaining = decoder.finish()?;

        Ok((pong, remaining))
>>>>>>> e0e4a3a3
    }
}

#[cfg(test)]
mod tests {
    use super::*;
    use keccak_hash::H256;
    use std::num::ParseIntError;
    use std::{fmt::Write, str::FromStr};

    fn to_hex(bytes: &[u8]) -> String {
        bytes.iter().fold(String::new(), |mut buf, b| {
            let _ = write!(&mut buf, "{b:02x}");
            buf
        })
    }

    #[test]
    fn test_encode_ping_message() {
        let expiration: u64 = 17195043770;

        let from = Endpoint {
            ip: IpAddr::from_str("1.2.3.4").unwrap(),
            udp_port: 1613,
            tcp_port: 6363,
        };
        let to = Endpoint {
            ip: IpAddr::from_str("255.255.2.5").unwrap(),
            udp_port: 3063,
            tcp_port: 0,
        };

        let msg = Message::Ping(PingMessage::new(from, to, expiration));

        let key_bytes =
            H256::from_str("577d8278cc7748fad214b5378669b420f8221afb45ce930b7f22da49cbc545f3")
                .unwrap();
        let signer = SigningKey::from_slice(key_bytes.as_bytes()).unwrap();

        let mut buf = Vec::new();

        msg.encode_with_header(&mut buf, signer);
        let result = to_hex(&buf);
        let hash = "d9b83d9701c6481a99db908b19551c6b082bcb28d5bef44cfa55256bc7977500";
        let signature = "f0bff907b5c432e623ba5d3803d6a405bdbaffdfc0373499ac2a243ef3ab52de3a5312c0a9a96593979b746a4cd37ebdf21cf6971cf8c10c94f4d45c1a0f90dd00";
        let pkt_type = "01";
        let encoded_message = "dd04cb840102030482064d8218dbc984ffff0205820bf780850400e78bba";
        let expected = [hash, signature, pkt_type, encoded_message].concat();

        assert_eq!(result, expected);
    }

    #[test]
<<<<<<< HEAD
    fn test_encode_find_node_message() {
        let target: H512 = H512::from_str("d860a01f9722d78051619d1e2351aba3f43f943f6f00718d1b9baa4101932a1f5011f16bb2b1bb35db20d6fe28fa0bf09636d26a87d31de9ec6203eeedb1f666").unwrap();
        let expiration: u64 = 17195043770;

        let msg = Message::FindNode(FindNodeMessage::new(target, expiration));

        let key_bytes =
            H256::from_str("577d8278cc7748fad214b5378669b420f8221afb45ce930b7f22da49cbc545f3")
                .unwrap();
        let signer = SigningKey::from_slice(key_bytes.as_bytes()).unwrap();

        let mut buf = Vec::new();

        msg.encode_with_header(&mut buf, signer);
        let result = to_hex(&buf);
        let hash = "dabe1b1a4dc26324120594091bb94dbdd4aa98326cbfecb60a4a67778ebb0e67";
        let signature = "28cf71e9a929fa29f4e528f5fdc96e25a3086a777c8967710ddc1ef5f456bae40808baf0840d0449ea5a17ba11bbb012719e679cf3cf8d137106884c393ef15b00";
        let pkt_type = "03";
        let encoded_message = "f848b840d860a01f9722d78051619d1e2351aba3f43f943f6f00718d1b9baa4101932a1f5011f16bb2b1bb35db20d6fe28fa0bf09636d26a87d31de9ec6203eeedb1f666850400e78bba";
        let expected = [hash, signature, pkt_type, encoded_message].concat();
        assert_eq!(result, expected);
    }

    #[test]
    fn test_decode_pong_message() {
=======
    fn test_decode_pong_message_with_enr_seq() {
>>>>>>> e0e4a3a3
        let hash = "2e1fc2a02ad95a1742f6dd41fb7cbff1e08548ba87f63a72221e44026ab1c347";
        let signature = "34f486e4e92f2fdf592912aa77ad51db532dd7f9b426092384c9c2e9919414fd480d57f4f3b2b1964ed6eb1c94b1e4b9f6bfe9b44b1d1ac3d94c38c4cce915bc01";
        let pkt_type = "02";
        let msg = "f7c984bebfbc3982765f80a03e1bf98f025f98d54ed2f61bbef63b6b46f50e12d7b937d6bdea19afd640be2384667d9af086018cf3c3bcdd";
        let encoded_packet = [hash, signature, pkt_type, msg].concat();

        let decoded = Message::decode_with_header(
            &decode_hex(&encoded_packet).expect("Failed while parsing encoded_packet"),
        )
        .unwrap();
        let to = Endpoint {
            ip: IpAddr::from_str("190.191.188.57").unwrap(),
            udp_port: 30303,
            tcp_port: 0,
        };
        let expiration: u64 = 1719507696;
        let ping_hash: H256 =
            H256::from_str("3e1bf98f025f98d54ed2f61bbef63b6b46f50e12d7b937d6bdea19afd640be23")
                .unwrap();
        let enr_seq = 1704896740573;
        let expected =
            Message::Pong(PongMessage::new(to, ping_hash, expiration).with_enr_seq(enr_seq));
        assert_eq!(decoded, expected);
    }

    #[test]
    fn test_decode_pong_message() {
        // in this case the pong message does not contain the `enr_seq` field
        let hash = "2e1fc2a02ad95a1742f6dd41fb7cbff1e08548ba87f63a72221e44026ab1c347";
        let signature = "34f486e4e92f2fdf592912aa77ad51db532dd7f9b426092384c9c2e9919414fd480d57f4f3b2b1964ed6eb1c94b1e4b9f6bfe9b44b1d1ac3d94c38c4cce915bc01";
        let pkt_type = "02";
        let msg = "f0c984bebfbc3982765f80a03e1bf98f025f98d54ed2f61bbef63b6b46f50e12d7b937d6bdea19afd640be2384667d9af0";
        let encoded_packet = [hash, signature, pkt_type, msg].concat();

        let decoded = Message::decode_with_header(
            &decode_hex(&encoded_packet).expect("Failed while parsing encoded_packet"),
        )
        .unwrap();
        let to = Endpoint {
            ip: IpAddr::from_str("190.191.188.57").unwrap(),
            udp_port: 30303,
            tcp_port: 0,
        };
        let expiration: u64 = 1719507696;
        let ping_hash: H256 =
            H256::from_str("3e1bf98f025f98d54ed2f61bbef63b6b46f50e12d7b937d6bdea19afd640be23")
                .unwrap();
        let expected = Message::Pong(PongMessage::new(to, ping_hash, expiration));
        assert_eq!(decoded, expected);
    }

    pub fn decode_hex(s: &str) -> Result<Vec<u8>, ParseIntError> {
        (0..s.len())
            .step_by(2)
            .map(|i| u8::from_str_radix(&s[i..i + 2], 16))
            .collect()
    }

    #[test]
    fn test_decode_ping_message() {
        let expiration: u64 = 17195043770;

        let from = Endpoint {
            ip: IpAddr::from_str("1.2.3.4").unwrap(),
            udp_port: 1613,
            tcp_port: 6363,
        };
        let to = Endpoint {
            ip: IpAddr::from_str("255.255.2.5").unwrap(),
            udp_port: 3063,
            tcp_port: 0,
        };

        let msg = Message::Ping(PingMessage::new(from, to, expiration));

        let key_bytes =
            H256::from_str("577d8278cc7748fad214b5378669b420f8221afb45ce930b7f22da49cbc545f3")
                .unwrap();
        let signer = SigningKey::from_slice(key_bytes.as_bytes()).unwrap();

        let mut buf = Vec::new();

        msg.encode_with_header(&mut buf, signer.clone());
        let result = Message::decode_with_header(&buf).expect("Failed decoding PingMessage");
        assert_eq!(result, msg);
    }

    #[test]
    fn test_decode_ping_message_with_enr_seq() {
        let expiration: u64 = 17195043770;

        let from = Endpoint {
            ip: IpAddr::from_str("1.2.3.4").unwrap(),
            udp_port: 1613,
            tcp_port: 6363,
        };
        let to = Endpoint {
            ip: IpAddr::from_str("255.255.2.5").unwrap(),
            udp_port: 3063,
            tcp_port: 0,
        };

        let enr_seq = 1704896740573;
        let msg = Message::Ping(PingMessage::new(from, to, expiration).with_enr_seq(enr_seq));

        let key_bytes =
            H256::from_str("577d8278cc7748fad214b5378669b420f8221afb45ce930b7f22da49cbc545f3")
                .unwrap();
        let signer = SigningKey::from_slice(key_bytes.as_bytes()).unwrap();

        let mut buf = Vec::new();

        msg.encode_with_header(&mut buf, signer.clone());
        let result = Message::decode_with_header(&buf).expect("Failed decoding PingMessage");
        assert_eq!(result, msg);
    }

    #[test]
    fn test_decode_endpoint() {
        let endpoint = Endpoint {
            ip: IpAddr::from_str("255.255.2.5").unwrap(),
            udp_port: 3063,
            tcp_port: 0,
        };

        let encoded = {
            let mut buf = vec![];
            endpoint.encode(&mut buf);
            buf
        };
        let decoded = Endpoint::decode(&encoded).expect("Failed decoding Endpoint");
        assert_eq!(endpoint, decoded);
    }
}<|MERGE_RESOLUTION|>--- conflicted
+++ resolved
@@ -1,18 +1,11 @@
 use bytes::BufMut;
-<<<<<<< HEAD
-use ethrex_core::{
-    rlp::{encode::RLPEncode, structs},
-    H512,
-};
-=======
 use ethrex_core::rlp::{
     decode::RLPDecode,
     encode::RLPEncode,
     error::RLPDecodeError,
     structs::{self, Decoder},
 };
-use ethrex_core::H256;
->>>>>>> e0e4a3a3
+use ethrex_core::{H256, H512};
 use k256::ecdsa::{signature::Signer, SigningKey};
 use std::net::IpAddr;
 
@@ -24,13 +17,8 @@
 pub(crate) enum Message {
     /// A ping message. Should be responded to with a Pong message.
     Ping(PingMessage),
-<<<<<<< HEAD
-    Pong(()),
+    Pong(PongMessage),
     FindNode(FindNodeMessage),
-=======
-    Pong(PongMessage),
-    FindNode(()),
->>>>>>> e0e4a3a3
     Neighbors(()),
     ENRRequest(()),
     ENRResponse(()),
@@ -173,8 +161,7 @@
     }
 }
 
-<<<<<<< HEAD
-#[derive(Debug)]
+#[derive(Debug, PartialEq, Eq)]
 pub(crate) struct FindNodeMessage {
     /// The target is a 64-byte secp256k1 public key.
     target: H512,
@@ -196,7 +183,9 @@
             .encode_field(&self.target)
             .encode_field(&self.expiration)
             .finish();
-=======
+    }
+}
+
 impl RLPDecode for PingMessage {
     fn decode_unfinished(rlp: &[u8]) -> Result<(Self, &[u8]), RLPDecodeError> {
         let decoder = Decoder::new(rlp)?;
@@ -270,7 +259,6 @@
         let remaining = decoder.finish()?;
 
         Ok((pong, remaining))
->>>>>>> e0e4a3a3
     }
 }
 
@@ -324,7 +312,6 @@
     }
 
     #[test]
-<<<<<<< HEAD
     fn test_encode_find_node_message() {
         let target: H512 = H512::from_str("d860a01f9722d78051619d1e2351aba3f43f943f6f00718d1b9baa4101932a1f5011f16bb2b1bb35db20d6fe28fa0bf09636d26a87d31de9ec6203eeedb1f666").unwrap();
         let expiration: u64 = 17195043770;
@@ -349,10 +336,7 @@
     }
 
     #[test]
-    fn test_decode_pong_message() {
-=======
     fn test_decode_pong_message_with_enr_seq() {
->>>>>>> e0e4a3a3
         let hash = "2e1fc2a02ad95a1742f6dd41fb7cbff1e08548ba87f63a72221e44026ab1c347";
         let signature = "34f486e4e92f2fdf592912aa77ad51db532dd7f9b426092384c9c2e9919414fd480d57f4f3b2b1964ed6eb1c94b1e4b9f6bfe9b44b1d1ac3d94c38c4cce915bc01";
         let pkt_type = "02";
