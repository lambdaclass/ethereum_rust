--- conflicted
+++ resolved
@@ -58,13 +58,8 @@
     Pong(PongMessage),
     FindNode(FindNodeMessage),
     Neighbors(NeighborsMessage),
-<<<<<<< HEAD
-    ENRRequest(()),
+    ENRRequest(ENRRequestMessage),
     ENRResponse(ENRResponseMessage),
-=======
-    ENRRequest(ENRRequestMessage),
-    ENRResponse(()),
->>>>>>> 5ea9dee8
 }
 
 impl Message {
@@ -121,19 +116,14 @@
                 let (neighbors_msg, _rest) = NeighborsMessage::decode_unfinished(msg)?;
                 Ok(Message::Neighbors(neighbors_msg))
             }
-<<<<<<< HEAD
-            0x05 => todo!(),
+            0x05 => {
+                let (enr_request_msg, _rest) = ENRRequestMessage::decode_unfinished(msg)?;
+                Ok(Message::ENRRequest(enr_request_msg))
+            }
             0x06 => {
                 let (enr_response_msg, _rest) = ENRResponseMessage::decode_unfinished(msg)?;
                 Ok(Message::ENRResponse(enr_response_msg))
             }
-=======
-            0x05 => {
-                let (enr_request_msg, _rest) = ENRRequestMessage::decode_unfinished(msg)?;
-                Ok(Message::ENRRequest(enr_request_msg))
-            }
-            0x06 => todo!(),
->>>>>>> 5ea9dee8
             _ => Err(RLPDecodeError::MalformedData),
         }
     }
@@ -406,7 +396,6 @@
     }
 }
 
-<<<<<<< HEAD
 #[derive(Debug, PartialEq, Eq)]
 pub struct ENRResponseMessage {
     request_hash: H256,
@@ -480,7 +469,8 @@
             udp6: None,
         };
         Ok((content, remaining))
-=======
+    }
+}
 #[derive(Debug, Clone, Copy, PartialEq, Eq)]
 pub(crate) struct ENRRequestMessage {
     expiration: u64,
@@ -501,7 +491,6 @@
         structs::Encoder::new(buf)
             .encode_field(&self.expiration)
             .finish();
->>>>>>> 5ea9dee8
     }
 }
 
