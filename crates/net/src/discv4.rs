use bytes::BufMut;
use ethereum_rust_core::rlp::{
    decode::RLPDecode,
    encode::RLPEncode,
    error::RLPDecodeError,
    structs::{self, Decoder, Encoder},
};
use ethereum_rust_core::{H256, H512};
<<<<<<< HEAD
use k256::ecdsa::{signature::Signer, SigningKey};
use std::net::{IpAddr, SocketAddr};
=======
use k256::ecdsa::SigningKey;
use std::net::IpAddr;
>>>>>>> e54f466f

#[derive(Debug, Eq, PartialEq)]
// NOTE: All messages could have more fields than specified by the spec.
// Those additional fields should be ignored, and the message must be accepted.
// TODO: remove when all variants are used
#[allow(dead_code)]
pub(crate) enum Message {
    /// A ping message. Should be responded to with a Pong message.
    Ping(PingMessage),
    Pong(PongMessage),
    FindNode(FindNodeMessage),
    Neighbors(()),
    ENRRequest(()),
    ENRResponse(()),
}

impl Message {
    pub fn encode_with_header(&self, buf: &mut dyn BufMut, node_signer: &SigningKey) {
        let signature_size = 65_usize;
        let mut data: Vec<u8> = Vec::with_capacity(signature_size.next_power_of_two());
        data.resize(signature_size, 0);

        self.encode_with_type(&mut data);

        let digest = keccak_hash::keccak_buffer(&mut &data[signature_size..]).unwrap();

        let (signature, recovery_id) = node_signer
            .sign_prehash_recoverable(&digest.0)
            .expect("failed to sign");
        let b = signature.to_bytes();

        data[..signature_size - 1].copy_from_slice(&b);
        data[signature_size - 1] = recovery_id.to_byte();

        let hash = keccak_hash::keccak_buffer(&mut &data[..]).unwrap();
        buf.put_slice(&hash.0);
        buf.put_slice(&data[..]);
    }

    fn encode_with_type(&self, buf: &mut dyn BufMut) {
        buf.put_u8(self.packet_type());
        match self {
            Message::Ping(msg) => msg.encode(buf),
            Message::Pong(msg) => msg.encode(buf),
            Message::FindNode(msg) => msg.encode(buf),
            _ => todo!(),
        }
    }

    pub fn decode_with_header(encoded_msg: &[u8]) -> Result<Message, RLPDecodeError> {
        let hash_len = 32;
        let signature_len = 65;
        let packet_index = hash_len + signature_len;

        // TODO: verify hash and signature
        let _hash = &encoded_msg[..hash_len];
        let _signature = &encoded_msg[hash_len..packet_index];

        let packet_type = encoded_msg[packet_index];

        Self::decode_with_type(packet_type, &encoded_msg[packet_index + 1..])
    }

    fn decode_with_type(packet_type: u8, msg: &[u8]) -> Result<Message, RLPDecodeError> {
        // NOTE: extra elements inside the message should be ignored, along with extra data
        // after the message.
        match packet_type {
            0x01 => {
                let (ping, _rest) = PingMessage::decode_unfinished(msg)?;
                Ok(Message::Ping(ping))
            }
            0x02 => {
                let (pong, _rest) = PongMessage::decode_unfinished(msg)?;
                Ok(Message::Pong(pong))
            }
            0x03 => {
                let (find_node_msg, _rest) = FindNodeMessage::decode_unfinished(msg)?;
                Ok(Message::FindNode(find_node_msg))
            }
            0x04 => todo!(),
            0x05 => todo!(),
            0x06 => todo!(),
            _ => Err(RLPDecodeError::MalformedData),
        }
    }
    // TODO: we can put the hash, signature and the message (as payload) inside a new struct
    pub fn get_hash(encoded_msg: &[u8]) -> &[u8] {
        let hash_len = 32;
        &encoded_msg[..hash_len]
    }

    fn packet_type(&self) -> u8 {
        match self {
            Message::Ping(_) => 0x01,
            Message::Pong(_) => 0x02,
            Message::FindNode(_) => 0x03,
            Message::Neighbors(_) => 0x04,
            Message::ENRRequest(_) => 0x05,
            Message::ENRResponse(_) => 0x06,
        }
    }
}

#[derive(Debug, Clone, Copy, PartialEq, Eq)]
pub(crate) struct Endpoint {
    pub ip: IpAddr,
    pub udp_port: u16,
    pub tcp_port: u16,
}

impl Endpoint {
    pub fn to_tcp_address(&self) -> Option<SocketAddr> {
        (self.tcp_port != 0).then_some(SocketAddr::new(self.ip, self.tcp_port))
    }
}

impl RLPEncode for Endpoint {
    fn encode(&self, buf: &mut dyn BufMut) {
        structs::Encoder::new(buf)
            .encode_field(&self.ip)
            .encode_field(&self.udp_port)
            .encode_field(&self.tcp_port)
            .finish();
    }
}

impl RLPDecode for Endpoint {
    fn decode_unfinished(rlp: &[u8]) -> Result<(Self, &[u8]), RLPDecodeError> {
        let decoder = Decoder::new(rlp)?;
        let (ip, decoder) = decoder.decode_field("ip")?;
        let (udp_port, decoder) = decoder.decode_field("udp_port")?;
        let (tcp_port, decoder) = decoder.decode_field("tcp_port")?;
        let remaining = decoder.finish()?;
        let endpoint = Endpoint {
            ip,
            udp_port,
            tcp_port,
        };
        Ok((endpoint, remaining))
    }
}

#[derive(Debug, Clone, Copy, PartialEq, Eq)]
pub(crate) struct PingMessage {
    /// The Ping message version. Should be set to 4, but mustn't be enforced.
    version: u8,
    /// The endpoint of the sender.
    pub from: Endpoint,
    /// The endpoint of the receiver.
    pub to: Endpoint,
    /// The expiration time of the message. If the message is older than this time,
    /// it shouldn't be responded to.
    pub expiration: u64,
    /// The ENR sequence number of the sender. This field is optional.
    pub enr_seq: Option<u64>,
}

impl PingMessage {
    pub fn new(from: Endpoint, to: Endpoint, expiration: u64) -> Self {
        Self {
            version: 4,
            from,
            to,
            expiration,
            enr_seq: None,
        }
    }

    // TODO: remove when used
    #[allow(unused)]
    pub fn with_enr_seq(self, enr_seq: u64) -> Self {
        Self {
            enr_seq: Some(enr_seq),
            ..self
        }
    }
}

impl RLPEncode for PingMessage {
    fn encode(&self, buf: &mut dyn BufMut) {
        structs::Encoder::new(buf)
            .encode_field(&self.version)
            .encode_field(&self.from)
            .encode_field(&self.to)
            .encode_field(&self.expiration)
            .encode_optional_field(&self.enr_seq)
            .finish();
    }
}

#[derive(Debug, PartialEq, Eq)]
pub(crate) struct FindNodeMessage {
    /// The target is a 64-byte secp256k1 public key.
    pub target: H512,
    /// The expiration time of the message. If the message is older than this time,
    /// it shouldn't be responded to.
    pub expiration: u64,
}

impl FindNodeMessage {
    #[allow(unused)]
    pub fn new(target: H512, expiration: u64) -> Self {
        Self { target, expiration }
    }
}

impl RLPEncode for FindNodeMessage {
    fn encode(&self, buf: &mut dyn BufMut) {
        structs::Encoder::new(buf)
            .encode_field(&self.target)
            .encode_field(&self.expiration)
            .finish();
    }
}

impl RLPDecode for FindNodeMessage {
    fn decode_unfinished(rlp: &[u8]) -> Result<(Self, &[u8]), RLPDecodeError> {
        let decoder = Decoder::new(rlp)?;
        let (target, decoder) = decoder.decode_field("target")?;
        let (expiration, decoder) = decoder.decode_field("expiration")?;
        let remaining = decoder.finish_unchecked();
        let msg = FindNodeMessage { target, expiration };
        Ok((msg, remaining))
    }
}

impl RLPDecode for PingMessage {
    fn decode_unfinished(rlp: &[u8]) -> Result<(Self, &[u8]), RLPDecodeError> {
        let decoder = Decoder::new(rlp)?;
        let (version, decoder): (u8, Decoder) = decoder.decode_field("version")?;
        let (from, decoder) = decoder.decode_field("from")?;
        let (to, decoder) = decoder.decode_field("to")?;
        let (expiration, decoder) = decoder.decode_field("expiration")?;
        let (enr_seq, decoder) = decoder.decode_optional_field();

        let ping = PingMessage {
            version,
            from,
            to,
            expiration,
            enr_seq,
        };
        // NOTE: as per the spec, any additional elements should be ignored.
        let remaining = decoder.finish_unchecked();
        Ok((ping, remaining))
    }
}

#[derive(Debug, Clone, Copy, PartialEq, Eq)]
pub(crate) struct PongMessage {
    /// The endpoint of the receiver.
    pub to: Endpoint,
    /// The hash of the corresponding ping packet.
    pub ping_hash: H256,
    /// The expiration time of the message. If the message is older than this time,
    /// it shouldn't be responded to.
    pub expiration: u64,
    /// The ENR sequence number of the sender. This field is optional.
    pub enr_seq: Option<u64>,
}

impl PongMessage {
    #[allow(unused)]
    pub fn new(to: Endpoint, ping_hash: H256, expiration: u64) -> Self {
        Self {
            to,
            ping_hash,
            expiration,
            enr_seq: None,
        }
    }

    // TODO: remove when used
    #[allow(unused)]
    pub fn with_enr_seq(self, enr_seq: u64) -> Self {
        Self {
            enr_seq: Some(enr_seq),
            ..self
        }
    }
}

impl RLPEncode for PongMessage {
    fn encode(&self, buf: &mut dyn BufMut) {
        Encoder::new(buf)
            .encode_field(&self.to)
            .encode_field(&self.ping_hash)
            .encode_field(&self.expiration)
            .encode_optional_field(&self.enr_seq)
            .finish();
    }
}

impl RLPDecode for PongMessage {
    fn decode_unfinished(rlp: &[u8]) -> Result<(Self, &[u8]), RLPDecodeError> {
        let decoder = Decoder::new(rlp)?;
        let (to, decoder) = decoder.decode_field("to")?;
        let (ping_hash, decoder) = decoder.decode_field("ping_hash")?;
        let (expiration, decoder) = decoder.decode_field("expiration")?;
        let (enr_seq, decoder) = decoder.decode_optional_field();

        let pong = PongMessage {
            to,
            ping_hash,
            expiration,
            enr_seq,
        };
        // NOTE: as per the spec, any additional elements should be ignored.
        let remaining = decoder.finish_unchecked();
        Ok((pong, remaining))
    }
}

#[cfg(test)]
mod tests {
    use super::*;
    use keccak_hash::H256;
    use std::num::ParseIntError;
    use std::{fmt::Write, str::FromStr};

    fn to_hex(bytes: &[u8]) -> String {
        bytes.iter().fold(String::new(), |mut buf, b| {
            let _ = write!(&mut buf, "{b:02x}");
            buf
        })
    }

    #[test]
    fn test_encode_ping_message() {
        let expiration: u64 = 17195043770;

        let from = Endpoint {
            ip: IpAddr::from_str("1.2.3.4").unwrap(),
            udp_port: 1613,
            tcp_port: 6363,
        };
        let to = Endpoint {
            ip: IpAddr::from_str("255.255.2.5").unwrap(),
            udp_port: 3063,
            tcp_port: 0,
        };

        let msg = Message::Ping(PingMessage::new(from, to, expiration));

        let key_bytes =
            H256::from_str("577d8278cc7748fad214b5378669b420f8221afb45ce930b7f22da49cbc545f3")
                .unwrap();
        let signer = SigningKey::from_slice(key_bytes.as_bytes()).unwrap();

        let mut buf = Vec::new();

        msg.encode_with_header(&mut buf, &signer);
        let result = to_hex(&buf);
        let hash = "d2821841963050aa505c00d8e4fd2d016f95eff739b784e0e26587a58226738e";
        let signature = "8a73f13d613c0ba5148787bb52fd04eb984c3dae486bac19433adf658d29bbb352f3acf2d55f2bdae3afff5298723114581e3f34c37815b32b9195a3326dd68700";
        let pkt_type = "01";
        let encoded_message = "dd04cb840102030482064d8218dbc984ffff0205820bf780850400e78bba";
        let expected = [hash, signature, pkt_type, encoded_message].concat();
        assert_eq!(result, expected);
    }

    #[test]
    fn test_encode_pong_message_with_enr_seq() {
        let to = Endpoint {
            ip: IpAddr::from_str("190.191.188.57").unwrap(),
            udp_port: 30303,
            tcp_port: 0,
        };
        let expiration: u64 = 1719507696;
        let ping_hash: H256 =
            H256::from_str("3e1bf98f025f98d54ed2f61bbef63b6b46f50e12d7b937d6bdea19afd640be23")
                .unwrap();
        let enr_seq = 1704896740573;
        let msg = Message::Pong(PongMessage::new(to, ping_hash, expiration).with_enr_seq(enr_seq));

        let key_bytes =
            H256::from_str("577d8278cc7748fad214b5378669b420f8221afb45ce930b7f22da49cbc545f3")
                .unwrap();
        let signer = SigningKey::from_slice(key_bytes.as_bytes()).unwrap();

        let mut buf = Vec::new();

        msg.encode_with_header(&mut buf, &signer);
        let result = to_hex(&buf);
        let hash = "9657e4e2db33b51cbbeb503bd195efcf081d6a83befbb42b4be95d0f7bf27ffe";
        let signature = "b1a91caa6105b941d3ecce052dcfea5e4f4290c9e6a89ff72707a8b5116ee87a1ea3fa0086990cd862a8a2347f346f1b118122a28bf2ed2ca371d2c493a86bde01";
        let pkt_type = "02";
        let msg = "f7c984bebfbc3982765f80a03e1bf98f025f98d54ed2f61bbef63b6b46f50e12d7b937d6bdea19afd640be2384667d9af086018cf3c3bcdd";
        let expected = [hash, signature, pkt_type, msg].concat();

        assert_eq!(result, expected);
    }

    #[test]
    fn test_encode_pong_message() {
        let to = Endpoint {
            ip: IpAddr::from_str("190.191.188.57").unwrap(),
            udp_port: 30303,
            tcp_port: 0,
        };
        let expiration: u64 = 1719507696;
        let ping_hash: H256 =
            H256::from_str("3e1bf98f025f98d54ed2f61bbef63b6b46f50e12d7b937d6bdea19afd640be23")
                .unwrap();
        let msg = Message::Pong(PongMessage::new(to, ping_hash, expiration));
        let key_bytes =
            H256::from_str("577d8278cc7748fad214b5378669b420f8221afb45ce930b7f22da49cbc545f3")
                .unwrap();
        let signer = SigningKey::from_slice(key_bytes.as_bytes()).unwrap();

        let mut buf = Vec::new();

        msg.encode_with_header(&mut buf, &signer);
        let result = to_hex(&buf);
        let hash = "58a1d0ea66afd9617c198b60a7417637ae27b847b004dbebc1e29d4067327e35";
        let signature = "e1988832d7d7b73925ec584ff818ff3a7bffe1a84fe3835923c3ab17af40071f7c9263176203c80c6ed77f0586479b78884e9e47fdb3287d2aafa92348e5c16700";
        let pkt_type = "02";
        let msg = "f0c984bebfbc3982765f80a03e1bf98f025f98d54ed2f61bbef63b6b46f50e12d7b937d6bdea19afd640be2384667d9af0";
        let expected = [hash, signature, pkt_type, msg].concat();
        assert_eq!(result, expected);
    }

    #[test]
    fn test_encode_find_node_message() {
        let target: H512 = H512::from_str("d860a01f9722d78051619d1e2351aba3f43f943f6f00718d1b9baa4101932a1f5011f16bb2b1bb35db20d6fe28fa0bf09636d26a87d31de9ec6203eeedb1f666").unwrap();
        let expiration: u64 = 17195043770;

        let msg = Message::FindNode(FindNodeMessage::new(target, expiration));

        let key_bytes =
            H256::from_str("577d8278cc7748fad214b5378669b420f8221afb45ce930b7f22da49cbc545f3")
                .unwrap();
        let signer = SigningKey::from_slice(key_bytes.as_bytes()).unwrap();

        let mut buf = Vec::new();

        msg.encode_with_header(&mut buf, &signer);
        let result = to_hex(&buf);
        let hash = "23770430fc208bdc78bc77052bf7ec2e928b38c13c085b87491c15ebebb2050f";
        let signature = "7c98bb4759569117031a9fbbeb00314d018eba55135c65ee98dbf6871aaebe61225f36b36e4f60da5b5d6c917e3589dd235acfacc6de4dade116c4bb851b884b01";
        let pkt_type = "03";
        let encoded_message = "f848b840d860a01f9722d78051619d1e2351aba3f43f943f6f00718d1b9baa4101932a1f5011f16bb2b1bb35db20d6fe28fa0bf09636d26a87d31de9ec6203eeedb1f666850400e78bba";
        let expected = [hash, signature, pkt_type, encoded_message].concat();

        assert_eq!(result, expected);
    }

    #[test]
    fn test_decode_pong_message_with_enr_seq() {
        let hash = "2e1fc2a02ad95a1742f6dd41fb7cbff1e08548ba87f63a72221e44026ab1c347";
        let signature = "34f486e4e92f2fdf592912aa77ad51db532dd7f9b426092384c9c2e9919414fd480d57f4f3b2b1964ed6eb1c94b1e4b9f6bfe9b44b1d1ac3d94c38c4cce915bc01";
        let pkt_type = "02";
        let msg = "f7c984bebfbc3982765f80a03e1bf98f025f98d54ed2f61bbef63b6b46f50e12d7b937d6bdea19afd640be2384667d9af086018cf3c3bcdd";
        let encoded_packet = [hash, signature, pkt_type, msg].concat();

        let decoded = Message::decode_with_header(
            &decode_hex(&encoded_packet).expect("Failed while parsing encoded_packet"),
        )
        .unwrap();
        let to = Endpoint {
            ip: IpAddr::from_str("190.191.188.57").unwrap(),
            udp_port: 30303,
            tcp_port: 0,
        };
        let expiration: u64 = 1719507696;
        let ping_hash: H256 =
            H256::from_str("3e1bf98f025f98d54ed2f61bbef63b6b46f50e12d7b937d6bdea19afd640be23")
                .unwrap();
        let enr_seq = 1704896740573;
        let expected =
            Message::Pong(PongMessage::new(to, ping_hash, expiration).with_enr_seq(enr_seq));
        assert_eq!(decoded, expected);
    }

    #[test]
    fn test_decode_pong_message() {
        // in this case the pong message does not contain the `enr_seq` field
        let hash = "2e1fc2a02ad95a1742f6dd41fb7cbff1e08548ba87f63a72221e44026ab1c347";
        let signature = "34f486e4e92f2fdf592912aa77ad51db532dd7f9b426092384c9c2e9919414fd480d57f4f3b2b1964ed6eb1c94b1e4b9f6bfe9b44b1d1ac3d94c38c4cce915bc01";
        let pkt_type = "02";
        let msg = "f0c984bebfbc3982765f80a03e1bf98f025f98d54ed2f61bbef63b6b46f50e12d7b937d6bdea19afd640be2384667d9af0";
        let encoded_packet = [hash, signature, pkt_type, msg].concat();

        let decoded = Message::decode_with_header(
            &decode_hex(&encoded_packet).expect("Failed while parsing encoded_packet"),
        )
        .unwrap();
        let to = Endpoint {
            ip: IpAddr::from_str("190.191.188.57").unwrap(),
            udp_port: 30303,
            tcp_port: 0,
        };
        let expiration: u64 = 1719507696;
        let ping_hash: H256 =
            H256::from_str("3e1bf98f025f98d54ed2f61bbef63b6b46f50e12d7b937d6bdea19afd640be23")
                .unwrap();
        let expected = Message::Pong(PongMessage::new(to, ping_hash, expiration));
        assert_eq!(decoded, expected);
    }

    pub fn decode_hex(s: &str) -> Result<Vec<u8>, ParseIntError> {
        (0..s.len())
            .step_by(2)
            .map(|i| u8::from_str_radix(&s[i..i + 2], 16))
            .collect()
    }

    #[test]
    fn test_decode_ping_message() {
        let expiration: u64 = 17195043770;

        let from = Endpoint {
            ip: IpAddr::from_str("1.2.3.4").unwrap(),
            udp_port: 1613,
            tcp_port: 6363,
        };
        let to = Endpoint {
            ip: IpAddr::from_str("255.255.2.5").unwrap(),
            udp_port: 3063,
            tcp_port: 0,
        };

        let msg = Message::Ping(PingMessage::new(from, to, expiration));

        let key_bytes =
            H256::from_str("577d8278cc7748fad214b5378669b420f8221afb45ce930b7f22da49cbc545f3")
                .unwrap();
        let signer = SigningKey::from_slice(key_bytes.as_bytes()).unwrap();

        let mut buf = Vec::new();

        msg.encode_with_header(&mut buf, &signer);
        let result = Message::decode_with_header(&buf).expect("Failed decoding PingMessage");
        assert_eq!(result, msg);
    }

    #[test]
    fn test_decode_ping_message_with_enr_seq() {
        let expiration: u64 = 17195043770;

        let from = Endpoint {
            ip: IpAddr::from_str("1.2.3.4").unwrap(),
            udp_port: 1613,
            tcp_port: 6363,
        };
        let to = Endpoint {
            ip: IpAddr::from_str("255.255.2.5").unwrap(),
            udp_port: 3063,
            tcp_port: 0,
        };

        let enr_seq = 1704896740573;
        let msg = Message::Ping(PingMessage::new(from, to, expiration).with_enr_seq(enr_seq));

        let key_bytes =
            H256::from_str("577d8278cc7748fad214b5378669b420f8221afb45ce930b7f22da49cbc545f3")
                .unwrap();
        let signer = SigningKey::from_slice(key_bytes.as_bytes()).unwrap();

        let mut buf = Vec::new();

        msg.encode_with_header(&mut buf, &signer);
        let result = Message::decode_with_header(&buf).expect("Failed decoding PingMessage");
        assert_eq!(result, msg);
    }

    #[test]
    fn test_decode_find_node_message() {
        let target: H512 = H512::from_str("d860a01f9722d78051619d1e2351aba3f43f943f6f00718d1b9baa4101932a1f5011f16bb2b1bb35db20d6fe28fa0bf09636d26a87d31de9ec6203eeedb1f666").unwrap();
        let expiration: u64 = 17195043770;
        let msg = Message::FindNode(FindNodeMessage::new(target, expiration));

        let key_bytes =
            H256::from_str("577d8278cc7748fad214b5378669b420f8221afb45ce930b7f22da49cbc545f3")
                .unwrap();
        let signer = SigningKey::from_slice(key_bytes.as_bytes()).unwrap();

        let mut buf = Vec::new();

        msg.encode_with_header(&mut buf, &signer);
        let result = Message::decode_with_header(&buf).unwrap();
        assert_eq!(result, msg);
    }

    #[test]
    fn test_decode_endpoint() {
        let endpoint = Endpoint {
            ip: IpAddr::from_str("255.255.2.5").unwrap(),
            udp_port: 3063,
            tcp_port: 0,
        };

        let encoded = {
            let mut buf = vec![];
            endpoint.encode(&mut buf);
            buf
        };
        let decoded = Endpoint::decode(&encoded).expect("Failed decoding Endpoint");
        assert_eq!(endpoint, decoded);
    }
}<|MERGE_RESOLUTION|>--- conflicted
+++ resolved
@@ -6,13 +6,8 @@
     structs::{self, Decoder, Encoder},
 };
 use ethereum_rust_core::{H256, H512};
-<<<<<<< HEAD
-use k256::ecdsa::{signature::Signer, SigningKey};
+use k256::ecdsa::SigningKey;
 use std::net::{IpAddr, SocketAddr};
-=======
-use k256::ecdsa::SigningKey;
-use std::net::IpAddr;
->>>>>>> e54f466f
 
 #[derive(Debug, Eq, PartialEq)]
 // NOTE: All messages could have more fields than specified by the spec.
