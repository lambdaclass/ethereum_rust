use bytes::BufMut;
use ethrex_core::rlp::{
    decode::RLPDecode,
    encode::RLPEncode,
    error::RLPDecodeError,
    structs::{self, Decoder},
};
use ethrex_core::H256;
use k256::ecdsa::{signature::Signer, SigningKey};
use std::net::IpAddr;

<<<<<<< HEAD
#[derive(Debug, PartialEq, Eq)]
=======
#[derive(Debug, Eq, PartialEq)]
>>>>>>> 57a554ba
// TODO: remove when all variants are used
// NOTE: All messages could have more fields than specified by the spec.
// Those additional fields should be ignored, and the message must be accepted.
#[allow(dead_code)]
pub(crate) enum Message {
    /// A ping message. Should be responded to with a Pong message.
    Ping(PingMessage),
    Pong(PongMessage),
    FindNode(()),
    Neighbors(()),
    ENRRequest(()),
    ENRResponse(()),
}

impl Message {
    pub fn encode_with_header(&self, buf: &mut dyn BufMut, node_signer: SigningKey) {
        let signature_size = 65_usize;
        let mut data: Vec<u8> = Vec::with_capacity(signature_size.next_power_of_two());
        data.resize(signature_size, 0);
        data.push(self.packet_type());
        match self {
            Message::Ping(msg) => msg.encode(&mut data),
            _ => todo!(),
        }

        let digest = keccak_hash::keccak_buffer(&mut &data[signature_size..]).unwrap();

        let (signature, recovery_id) = node_signer.try_sign(&digest.0).expect("failed to sign");
        let b = signature.to_bytes();

        data[..signature_size - 1].copy_from_slice(&b);
        data[signature_size - 1] = recovery_id.to_byte();

        let hash = keccak_hash::keccak_buffer(&mut &data[..]).unwrap();
        buf.put_slice(&hash.0);
        buf.put_slice(&data[..]);
    }

    fn packet_type(&self) -> u8 {
        match self {
            Message::Ping(_) => 0x01,
            Message::Pong(_) => 0x02,
            Message::FindNode(_) => 0x03,
            Message::Neighbors(_) => 0x04,
            Message::ENRRequest(_) => 0x05,
            Message::ENRResponse(_) => 0x06,
        }
    }
    #[allow(unused)]
    pub fn decode_with_header(encoded_msg: &[u8]) -> Result<Message, RLPDecodeError> {
        let signature_len = 65;
        let hash_len = 32;
        let packet_index = signature_len + hash_len;
        let packet_type = encoded_msg[packet_index];
        let msg = &encoded_msg[packet_index + 1..];
        match packet_type {
<<<<<<< HEAD
            0x01 => {
                let ping = PingMessage::decode(msg)?;
                Ok(Message::Ping(ping))
            }
=======
>>>>>>> 57a554ba
            0x02 => {
                let pong = PongMessage::decode(msg)?;
                Ok(Message::Pong(pong))
            }
            _ => todo!(),
        }
    }
}

#[derive(Debug, Clone, Copy, PartialEq, Eq)]
pub(crate) struct Endpoint {
    pub ip: IpAddr,
    pub udp_port: u16,
    pub tcp_port: u16,
}

impl RLPDecode for Endpoint {
    fn decode_unfinished(rlp: &[u8]) -> Result<(Self, &[u8]), RLPDecodeError> {
        let decoder = Decoder::new(rlp)?;
        let (ip, decoder) = decoder.decode_field("ip")?;
        let (udp_port, decoder) = decoder.decode_field("udp_port")?;
        let (tcp_port, decoder) = decoder.decode_field("tcp_port")?;
        let remaining = decoder.finish()?;
        let endpoint = Endpoint {
            ip,
            udp_port,
            tcp_port,
        };
        Ok((endpoint, remaining))
    }
}

impl RLPEncode for Endpoint {
    fn encode(&self, buf: &mut dyn BufMut) {
        structs::Encoder::new(buf)
            .encode_field(&self.ip)
            .encode_field(&self.udp_port)
            .encode_field(&self.tcp_port)
            .finish();
    }
}

<<<<<<< HEAD
impl RLPDecode for Endpoint {
    fn decode_unfinished(rlp: &[u8]) -> Result<(Self, &[u8]), RLPDecodeError> {
        let decoder = Decoder::new(rlp)?;
        let (ip, decoder) = decoder.decode_field("ip")?;
        let (udp_port, decoder) = decoder.decode_field("udp_port")?;
        let (tcp_port, decoder) = decoder.decode_field("tcp_port")?;
        let remaining = decoder.finish()?;
        let endpoint = Endpoint {
            ip,
            udp_port,
            tcp_port,
        };
        Ok((endpoint, remaining))
    }
}

=======
>>>>>>> 57a554ba
#[derive(Debug, Clone, Copy, PartialEq, Eq)]
pub(crate) struct PingMessage {
    /// The Ping message version. Should be set to 4, but mustn't be enforced.
    version: u8,
    /// The endpoint of the sender.
    from: Endpoint,
    /// The endpoint of the receiver.
    to: Endpoint,
    /// The expiration time of the message. If the message is older than this time,
    /// it shouldn't be responded to.
    expiration: u64,
    /// The ENR sequence number of the sender. This field is optional.
    enr_seq: Option<u64>,
}

impl PingMessage {
    pub fn new(from: Endpoint, to: Endpoint, expiration: u64) -> Self {
        Self {
            version: 4,
            from,
            to,
            expiration,
            enr_seq: None,
        }
    }

    // TODO: remove when used
    #[allow(unused)]
    pub fn with_enr_seq(self, enr_seq: u64) -> Self {
        Self {
            enr_seq: Some(enr_seq),
            ..self
        }
    }
}

impl RLPEncode for PingMessage {
    fn encode(&self, buf: &mut dyn BufMut) {
        structs::Encoder::new(buf)
            .encode_field(&self.version)
            .encode_field(&self.from)
            .encode_field(&self.to)
            .encode_field(&self.expiration)
            .encode_optional_field(&self.enr_seq)
            .finish();
    }
}

<<<<<<< HEAD
impl RLPDecode for PingMessage {
    fn decode_unfinished(rlp: &[u8]) -> Result<(Self, &[u8]), RLPDecodeError> {
        let decoder = Decoder::new(rlp)?;
        let (_version, decoder): (u8, Decoder) = decoder.decode_field("version")?;
        let (from, decoder) = decoder.decode_field("from")?;
        let (to, decoder) = decoder.decode_field("to")?;
        let (expiration, decoder) = decoder.decode_field("expiration")?;
        let (enr_seq, decoder) = decoder.decode_optional_field();

        let ping = PingMessage::new(from, to, expiration);

        let ping = if let Some(seq) = enr_seq {
            ping.with_enr_seq(seq)
        } else {
            ping
        };

        let remaining = decoder.finish()?;
        Ok((ping, remaining))
    }
}

=======
>>>>>>> 57a554ba
#[derive(Debug, Clone, Copy, PartialEq, Eq)]
pub(crate) struct PongMessage {
    /// The endpoint of the receiver.
    to: Endpoint,
    /// The hash of the corresponding ping packet.
    ping_hash: H256,
    /// The expiration time of the message. If the message is older than this time,
    /// it shouldn't be responded to.
    expiration: u64,
    /// The ENR sequence number of the sender. This field is optional.
    enr_seq: Option<u64>,
}

impl PongMessage {
    #[allow(unused)]
    pub fn new(to: Endpoint, ping_hash: H256, expiration: u64) -> Self {
        Self {
            to,
            ping_hash,
            expiration,
            enr_seq: None,
        }
    }

    // TODO: remove when used
    #[allow(unused)]
    pub fn with_enr_seq(self, enr_seq: u64) -> Self {
        Self {
            enr_seq: Some(enr_seq),
            ..self
        }
    }
}

impl RLPDecode for PongMessage {
    fn decode_unfinished(rlp: &[u8]) -> Result<(Self, &[u8]), RLPDecodeError> {
        let decoder = Decoder::new(rlp)?;
        let (to, decoder) = decoder.decode_field("to")?;
        let (ping_hash, decoder) = decoder.decode_field("ping_hash")?;
        let (expiration, decoder) = decoder.decode_field("expiration")?;
<<<<<<< HEAD
        let (enr_seq, decoder) = decoder.decode_field("enr_seq")?;
        let remaining = decoder.finish()?;
        let pong = PongMessage::new(to, ping_hash, expiration).with_enr_seq(enr_seq);
=======
        let (enr_seq, decoder) = decoder.decode_optional_field();

        let pong = PongMessage {
            to,
            ping_hash,
            expiration,
            enr_seq,
        };
        let remaining = decoder.finish()?;
>>>>>>> 57a554ba

        Ok((pong, remaining))
    }
}

#[cfg(test)]
mod tests {
    use super::*;
    use keccak_hash::H256;
    use std::num::ParseIntError;
    use std::{fmt::Write, str::FromStr};

    fn to_hex(bytes: &[u8]) -> String {
        bytes.iter().fold(String::new(), |mut buf, b| {
            let _ = write!(&mut buf, "{b:02x}");
            buf
        })
    }

    #[test]
    fn test_encode_ping_message() {
        let expiration: u64 = 17195043770;

        let from = Endpoint {
            ip: IpAddr::from_str("1.2.3.4").unwrap(),
            udp_port: 1613,
            tcp_port: 6363,
        };
        let to = Endpoint {
            ip: IpAddr::from_str("255.255.2.5").unwrap(),
            udp_port: 3063,
            tcp_port: 0,
        };

        let msg = Message::Ping(PingMessage::new(from, to, expiration));

        let key_bytes =
            H256::from_str("577d8278cc7748fad214b5378669b420f8221afb45ce930b7f22da49cbc545f3")
                .unwrap();
        let signer = SigningKey::from_slice(key_bytes.as_bytes()).unwrap();

        let mut buf = Vec::new();

        msg.encode_with_header(&mut buf, signer);
        let result = to_hex(&buf);
        let hash = "d9b83d9701c6481a99db908b19551c6b082bcb28d5bef44cfa55256bc7977500";
        let signature = "f0bff907b5c432e623ba5d3803d6a405bdbaffdfc0373499ac2a243ef3ab52de3a5312c0a9a96593979b746a4cd37ebdf21cf6971cf8c10c94f4d45c1a0f90dd00";
        let pkt_type = "01";
        let encoded_message = "dd04cb840102030482064d8218dbc984ffff0205820bf780850400e78bba";
        let expected = [hash, signature, pkt_type, encoded_message].concat();

        assert_eq!(result, expected);
    }

    #[test]
    fn test_decode_pong_message_with_enr_seq() {
        let hash = "2e1fc2a02ad95a1742f6dd41fb7cbff1e08548ba87f63a72221e44026ab1c347";
        let signature = "34f486e4e92f2fdf592912aa77ad51db532dd7f9b426092384c9c2e9919414fd480d57f4f3b2b1964ed6eb1c94b1e4b9f6bfe9b44b1d1ac3d94c38c4cce915bc01";
        let pkt_type = "02";
        let msg = "f7c984bebfbc3982765f80a03e1bf98f025f98d54ed2f61bbef63b6b46f50e12d7b937d6bdea19afd640be2384667d9af086018cf3c3bcdd";
        let encoded_packet = [hash, signature, pkt_type, msg].concat();

        let decoded = Message::decode_with_header(
            &decode_hex(&encoded_packet).expect("Failed while parsing encoded_packet"),
        )
        .unwrap();
        let to = Endpoint {
            ip: IpAddr::from_str("190.191.188.57").unwrap(),
            udp_port: 30303,
            tcp_port: 0,
        };
        let expiration: u64 = 1719507696;
        let ping_hash: H256 =
            H256::from_str("3e1bf98f025f98d54ed2f61bbef63b6b46f50e12d7b937d6bdea19afd640be23")
                .unwrap();
        let enr_seq = 1704896740573;
        let expected =
            Message::Pong(PongMessage::new(to, ping_hash, expiration).with_enr_seq(enr_seq));
        assert_eq!(decoded, expected);
    }

<<<<<<< HEAD
    pub fn decode_hex(s: &str) -> Result<Vec<u8>, ParseIntError> {
        (0..s.len())
            .step_by(2)
            .map(|i| u8::from_str_radix(&s[i..i + 2], 16))
            .collect()
    }

    #[test]
    fn test_decode_ping_message() {
        let expiration: u64 = 17195043770;

        let from = Endpoint {
            ip: IpAddr::from_str("1.2.3.4").unwrap(),
            udp_port: 1613,
            tcp_port: 6363,
        };
        let to = Endpoint {
            ip: IpAddr::from_str("255.255.2.5").unwrap(),
            udp_port: 3063,
            tcp_port: 0,
        };

        let msg = Message::Ping(PingMessage::new(from, to, expiration));

        let key_bytes =
            H256::from_str("577d8278cc7748fad214b5378669b420f8221afb45ce930b7f22da49cbc545f3")
                .unwrap();
        let signer = SigningKey::from_slice(key_bytes.as_bytes()).unwrap();

        let mut buf = Vec::new();

        msg.encode_with_header(&mut buf, signer.clone());
        let result = Message::decode_with_header(&buf).expect("Failed decoding PingMessage");
        assert_eq!(result, msg);
    }

    #[test]
    fn test_decode_ping_message_with_enr_seq() {
        let expiration: u64 = 17195043770;

        let from = Endpoint {
            ip: IpAddr::from_str("1.2.3.4").unwrap(),
            udp_port: 1613,
            tcp_port: 6363,
        };
        let to = Endpoint {
            ip: IpAddr::from_str("255.255.2.5").unwrap(),
            udp_port: 3063,
            tcp_port: 0,
        };

        let enr_seq = 1704896740573;
        let msg = Message::Ping(PingMessage::new(from, to, expiration).with_enr_seq(enr_seq));

        let key_bytes =
            H256::from_str("577d8278cc7748fad214b5378669b420f8221afb45ce930b7f22da49cbc545f3")
                .unwrap();
        let signer = SigningKey::from_slice(key_bytes.as_bytes()).unwrap();

        let mut buf = Vec::new();

        msg.encode_with_header(&mut buf, signer.clone());
        let result = Message::decode_with_header(&buf).expect("Failed decoding PingMessage");
        assert_eq!(result, msg);
=======
    #[test]
    fn test_decode_pong_message() {
        // in this case the pong message does not contain the `enr_seq` field
        let hash = "2e1fc2a02ad95a1742f6dd41fb7cbff1e08548ba87f63a72221e44026ab1c347";
        let signature = "34f486e4e92f2fdf592912aa77ad51db532dd7f9b426092384c9c2e9919414fd480d57f4f3b2b1964ed6eb1c94b1e4b9f6bfe9b44b1d1ac3d94c38c4cce915bc01";
        let pkt_type = "02";
        let msg = "f0c984bebfbc3982765f80a03e1bf98f025f98d54ed2f61bbef63b6b46f50e12d7b937d6bdea19afd640be2384667d9af0";
        let encoded_packet = [hash, signature, pkt_type, msg].concat();

        let decoded = Message::decode_with_header(
            &decode_hex(&encoded_packet).expect("Failed while parsing encoded_packet"),
        )
        .unwrap();
        let to = Endpoint {
            ip: IpAddr::from_str("190.191.188.57").unwrap(),
            udp_port: 30303,
            tcp_port: 0,
        };
        let expiration: u64 = 1719507696;
        let ping_hash: H256 =
            H256::from_str("3e1bf98f025f98d54ed2f61bbef63b6b46f50e12d7b937d6bdea19afd640be23")
                .unwrap();
        let expected = Message::Pong(PongMessage::new(to, ping_hash, expiration));
        assert_eq!(decoded, expected);
    }

    pub fn decode_hex(s: &str) -> Result<Vec<u8>, ParseIntError> {
        (0..s.len())
            .step_by(2)
            .map(|i| u8::from_str_radix(&s[i..i + 2], 16))
            .collect()
>>>>>>> 57a554ba
    }

    #[test]
    fn test_decode_endpoint() {
        let endpoint = Endpoint {
            ip: IpAddr::from_str("255.255.2.5").unwrap(),
            udp_port: 3063,
            tcp_port: 0,
        };

        let encoded = {
            let mut buf = vec![];
<<<<<<< HEAD
            (endpoint).encode(&mut buf);
=======
            endpoint.encode(&mut buf);
>>>>>>> 57a554ba
            buf
        };
        let decoded = Endpoint::decode(&encoded).expect("Failed decoding Endpoint");
        assert_eq!(endpoint, decoded);
    }
}<|MERGE_RESOLUTION|>--- conflicted
+++ resolved
@@ -9,11 +9,7 @@
 use k256::ecdsa::{signature::Signer, SigningKey};
 use std::net::IpAddr;
 
-<<<<<<< HEAD
-#[derive(Debug, PartialEq, Eq)]
-=======
 #[derive(Debug, Eq, PartialEq)]
->>>>>>> 57a554ba
 // TODO: remove when all variants are used
 // NOTE: All messages could have more fields than specified by the spec.
 // Those additional fields should be ignored, and the message must be accepted.
@@ -70,13 +66,10 @@
         let packet_type = encoded_msg[packet_index];
         let msg = &encoded_msg[packet_index + 1..];
         match packet_type {
-<<<<<<< HEAD
             0x01 => {
                 let ping = PingMessage::decode(msg)?;
                 Ok(Message::Ping(ping))
             }
-=======
->>>>>>> 57a554ba
             0x02 => {
                 let pong = PongMessage::decode(msg)?;
                 Ok(Message::Pong(pong))
@@ -91,6 +84,16 @@
     pub ip: IpAddr,
     pub udp_port: u16,
     pub tcp_port: u16,
+}
+
+impl RLPEncode for Endpoint {
+    fn encode(&self, buf: &mut dyn BufMut) {
+        structs::Encoder::new(buf)
+            .encode_field(&self.ip)
+            .encode_field(&self.udp_port)
+            .encode_field(&self.tcp_port)
+            .finish();
+    }
 }
 
 impl RLPDecode for Endpoint {
@@ -109,35 +112,6 @@
     }
 }
 
-impl RLPEncode for Endpoint {
-    fn encode(&self, buf: &mut dyn BufMut) {
-        structs::Encoder::new(buf)
-            .encode_field(&self.ip)
-            .encode_field(&self.udp_port)
-            .encode_field(&self.tcp_port)
-            .finish();
-    }
-}
-
-<<<<<<< HEAD
-impl RLPDecode for Endpoint {
-    fn decode_unfinished(rlp: &[u8]) -> Result<(Self, &[u8]), RLPDecodeError> {
-        let decoder = Decoder::new(rlp)?;
-        let (ip, decoder) = decoder.decode_field("ip")?;
-        let (udp_port, decoder) = decoder.decode_field("udp_port")?;
-        let (tcp_port, decoder) = decoder.decode_field("tcp_port")?;
-        let remaining = decoder.finish()?;
-        let endpoint = Endpoint {
-            ip,
-            udp_port,
-            tcp_port,
-        };
-        Ok((endpoint, remaining))
-    }
-}
-
-=======
->>>>>>> 57a554ba
 #[derive(Debug, Clone, Copy, PartialEq, Eq)]
 pub(crate) struct PingMessage {
     /// The Ping message version. Should be set to 4, but mustn't be enforced.
@@ -186,22 +160,21 @@
     }
 }
 
-<<<<<<< HEAD
 impl RLPDecode for PingMessage {
     fn decode_unfinished(rlp: &[u8]) -> Result<(Self, &[u8]), RLPDecodeError> {
         let decoder = Decoder::new(rlp)?;
-        let (_version, decoder): (u8, Decoder) = decoder.decode_field("version")?;
+        let (version, decoder): (u8, Decoder) = decoder.decode_field("version")?;
         let (from, decoder) = decoder.decode_field("from")?;
         let (to, decoder) = decoder.decode_field("to")?;
         let (expiration, decoder) = decoder.decode_field("expiration")?;
         let (enr_seq, decoder) = decoder.decode_optional_field();
 
-        let ping = PingMessage::new(from, to, expiration);
-
-        let ping = if let Some(seq) = enr_seq {
-            ping.with_enr_seq(seq)
-        } else {
-            ping
+        let ping = PingMessage {
+            version,
+            from,
+            to,
+            expiration,
+            enr_seq,
         };
 
         let remaining = decoder.finish()?;
@@ -209,8 +182,6 @@
     }
 }
 
-=======
->>>>>>> 57a554ba
 #[derive(Debug, Clone, Copy, PartialEq, Eq)]
 pub(crate) struct PongMessage {
     /// The endpoint of the receiver.
@@ -251,11 +222,6 @@
         let (to, decoder) = decoder.decode_field("to")?;
         let (ping_hash, decoder) = decoder.decode_field("ping_hash")?;
         let (expiration, decoder) = decoder.decode_field("expiration")?;
-<<<<<<< HEAD
-        let (enr_seq, decoder) = decoder.decode_field("enr_seq")?;
-        let remaining = decoder.finish()?;
-        let pong = PongMessage::new(to, ping_hash, expiration).with_enr_seq(enr_seq);
-=======
         let (enr_seq, decoder) = decoder.decode_optional_field();
 
         let pong = PongMessage {
@@ -265,7 +231,6 @@
             enr_seq,
         };
         let remaining = decoder.finish()?;
->>>>>>> 57a554ba
 
         Ok((pong, remaining))
     }
@@ -347,72 +312,6 @@
         assert_eq!(decoded, expected);
     }
 
-<<<<<<< HEAD
-    pub fn decode_hex(s: &str) -> Result<Vec<u8>, ParseIntError> {
-        (0..s.len())
-            .step_by(2)
-            .map(|i| u8::from_str_radix(&s[i..i + 2], 16))
-            .collect()
-    }
-
-    #[test]
-    fn test_decode_ping_message() {
-        let expiration: u64 = 17195043770;
-
-        let from = Endpoint {
-            ip: IpAddr::from_str("1.2.3.4").unwrap(),
-            udp_port: 1613,
-            tcp_port: 6363,
-        };
-        let to = Endpoint {
-            ip: IpAddr::from_str("255.255.2.5").unwrap(),
-            udp_port: 3063,
-            tcp_port: 0,
-        };
-
-        let msg = Message::Ping(PingMessage::new(from, to, expiration));
-
-        let key_bytes =
-            H256::from_str("577d8278cc7748fad214b5378669b420f8221afb45ce930b7f22da49cbc545f3")
-                .unwrap();
-        let signer = SigningKey::from_slice(key_bytes.as_bytes()).unwrap();
-
-        let mut buf = Vec::new();
-
-        msg.encode_with_header(&mut buf, signer.clone());
-        let result = Message::decode_with_header(&buf).expect("Failed decoding PingMessage");
-        assert_eq!(result, msg);
-    }
-
-    #[test]
-    fn test_decode_ping_message_with_enr_seq() {
-        let expiration: u64 = 17195043770;
-
-        let from = Endpoint {
-            ip: IpAddr::from_str("1.2.3.4").unwrap(),
-            udp_port: 1613,
-            tcp_port: 6363,
-        };
-        let to = Endpoint {
-            ip: IpAddr::from_str("255.255.2.5").unwrap(),
-            udp_port: 3063,
-            tcp_port: 0,
-        };
-
-        let enr_seq = 1704896740573;
-        let msg = Message::Ping(PingMessage::new(from, to, expiration).with_enr_seq(enr_seq));
-
-        let key_bytes =
-            H256::from_str("577d8278cc7748fad214b5378669b420f8221afb45ce930b7f22da49cbc545f3")
-                .unwrap();
-        let signer = SigningKey::from_slice(key_bytes.as_bytes()).unwrap();
-
-        let mut buf = Vec::new();
-
-        msg.encode_with_header(&mut buf, signer.clone());
-        let result = Message::decode_with_header(&buf).expect("Failed decoding PingMessage");
-        assert_eq!(result, msg);
-=======
     #[test]
     fn test_decode_pong_message() {
         // in this case the pong message does not contain the `enr_seq` field
@@ -444,7 +343,65 @@
             .step_by(2)
             .map(|i| u8::from_str_radix(&s[i..i + 2], 16))
             .collect()
->>>>>>> 57a554ba
+    }
+
+    #[test]
+    fn test_decode_ping_message() {
+        let expiration: u64 = 17195043770;
+
+        let from = Endpoint {
+            ip: IpAddr::from_str("1.2.3.4").unwrap(),
+            udp_port: 1613,
+            tcp_port: 6363,
+        };
+        let to = Endpoint {
+            ip: IpAddr::from_str("255.255.2.5").unwrap(),
+            udp_port: 3063,
+            tcp_port: 0,
+        };
+
+        let msg = Message::Ping(PingMessage::new(from, to, expiration));
+
+        let key_bytes =
+            H256::from_str("577d8278cc7748fad214b5378669b420f8221afb45ce930b7f22da49cbc545f3")
+                .unwrap();
+        let signer = SigningKey::from_slice(key_bytes.as_bytes()).unwrap();
+
+        let mut buf = Vec::new();
+
+        msg.encode_with_header(&mut buf, signer.clone());
+        let result = Message::decode_with_header(&buf).expect("Failed decoding PingMessage");
+        assert_eq!(result, msg);
+    }
+
+    #[test]
+    fn test_decode_ping_message_with_enr_seq() {
+        let expiration: u64 = 17195043770;
+
+        let from = Endpoint {
+            ip: IpAddr::from_str("1.2.3.4").unwrap(),
+            udp_port: 1613,
+            tcp_port: 6363,
+        };
+        let to = Endpoint {
+            ip: IpAddr::from_str("255.255.2.5").unwrap(),
+            udp_port: 3063,
+            tcp_port: 0,
+        };
+
+        let enr_seq = 1704896740573;
+        let msg = Message::Ping(PingMessage::new(from, to, expiration).with_enr_seq(enr_seq));
+
+        let key_bytes =
+            H256::from_str("577d8278cc7748fad214b5378669b420f8221afb45ce930b7f22da49cbc545f3")
+                .unwrap();
+        let signer = SigningKey::from_slice(key_bytes.as_bytes()).unwrap();
+
+        let mut buf = Vec::new();
+
+        msg.encode_with_header(&mut buf, signer.clone());
+        let result = Message::decode_with_header(&buf).expect("Failed decoding PingMessage");
+        assert_eq!(result, msg);
     }
 
     #[test]
@@ -457,11 +414,7 @@
 
         let encoded = {
             let mut buf = vec![];
-<<<<<<< HEAD
-            (endpoint).encode(&mut buf);
-=======
             endpoint.encode(&mut buf);
->>>>>>> 57a554ba
             buf
         };
         let decoded = Endpoint::decode(&encoded).expect("Failed decoding Endpoint");
