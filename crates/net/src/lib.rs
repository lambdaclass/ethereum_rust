pub mod bootnode;
pub(crate) mod discv4;
pub(crate) mod kademlia;
use discv4::{Endpoint, FindNodeMessage, Message, Packet, PingMessage, PongMessage};
use ethereum_rust_core::H512;
use k256::elliptic_curve::sec1::ToEncodedPoint;
use k256::elliptic_curve::PublicKey;
use k256::{ecdsa::SigningKey, elliptic_curve::rand_core::OsRng};
use keccak_hash::H256;

use bootnode::BootNode;
use kademlia::{KademliaTable, PeerData};
use std::vec;
use std::{
    net::SocketAddr,
    time::{Duration, SystemTime, UNIX_EPOCH},
};
use tokio::{
    net::{TcpSocket, UdpSocket},
    try_join,
};
use tracing::info;

const MAX_DISC_PACKET_SIZE: usize = 1280;

pub async fn start_network(udp_addr: SocketAddr, tcp_addr: SocketAddr, bootnodes: Vec<BootNode>) {
    info!("Starting discovery service at {udp_addr}");
    info!("Listening for requests at {tcp_addr}");

    let discovery_handle = tokio::spawn(discover_peers(udp_addr, bootnodes));
    let server_handle = tokio::spawn(serve_requests(tcp_addr));
    try_join!(discovery_handle, server_handle).unwrap();
}

async fn discover_peers(udp_addr: SocketAddr, bootnodes: Vec<BootNode>) {
    let udp_socket = UdpSocket::bind(udp_addr).await.unwrap();
    let signer = SigningKey::random(&mut OsRng);
    let public_key = PublicKey::from(signer.verifying_key());
    let encoded = public_key.to_encoded_point(false);
    let local_node_id = H512::from_slice(&encoded.as_bytes()[1..]);

    let bootnode = match bootnodes.first() {
        Some(b) => b,
        None => {
            return;
        }
    };

    ping(&udp_socket, udp_addr, bootnode.socket_address, &signer).await;

    let mut buf = vec![0; MAX_DISC_PACKET_SIZE];
    let mut table = KademliaTable::new(local_node_id);
    loop {
        let (read, from) = udp_socket.recv_from(&mut buf).await.unwrap();
        let packet = Packet::decode(&buf[..read]).unwrap();
        let msg = packet.get_message();
        info!("Received {read} bytes from {from}");
        info!("Message: {:?}", msg);

        match msg {
            Message::Ping(_) => {
                let ping_hash = packet.get_hash();
                pong(&udp_socket, from, ping_hash, &signer).await;
                find_node(&udp_socket, from, &signer).await;
            }
            Message::Neighbors(neighbors_msg) => {
                let nodes = &neighbors_msg.nodes;
                for node in nodes {
<<<<<<< HEAD
                    let peer_data = PeerData {
                        ip: node.ip,
                        udp_port: node.udp_port,
                        tcp_port: node.tcp_port,
                        node_id: node.node_id,
                    };
=======
                    let peer_data = PeerData::from(*node);
>>>>>>> 93d36562
                    table.insert(peer_data);
                    let node_addr = SocketAddr::new(node.ip, node.udp_port);
                    ping(&udp_socket, udp_addr, node_addr, &signer).await;
                }
            }
            _ => {}
        }
    }
}

async fn ping(
    socket: &UdpSocket,
    local_addr: SocketAddr,
    to_addr: SocketAddr,
    signer: &SigningKey,
) {
    let mut buf = Vec::new();

    let expiration: u64 = (SystemTime::now() + Duration::from_secs(10))
        .duration_since(UNIX_EPOCH)
        .unwrap()
        .as_secs();

    // TODO: this should send our advertised TCP port
    let from = Endpoint {
        ip: local_addr.ip(),
        udp_port: local_addr.port(),
        tcp_port: 0,
    };
    let to = Endpoint {
        ip: to_addr.ip(),
        udp_port: to_addr.port(),
        tcp_port: 0,
    };

    let ping: discv4::Message = discv4::Message::Ping(PingMessage::new(from, to, expiration));
    ping.encode_with_header(&mut buf, signer);
    socket.send_to(&buf, to_addr).await.unwrap();
}

async fn find_node(socket: &UdpSocket, to_addr: SocketAddr, signer: &SigningKey) {
    let public_key = PublicKey::from(signer.verifying_key());
    let encoded = public_key.to_encoded_point(false);
    let bytes = encoded.as_bytes();
    debug_assert_eq!(bytes[0], 4);

    let target = H512::from_slice(&bytes[1..]);

    let expiration: u64 = (SystemTime::now() + Duration::from_secs(10))
        .duration_since(UNIX_EPOCH)
        .unwrap()
        .as_secs();

    let msg: discv4::Message = discv4::Message::FindNode(FindNodeMessage::new(target, expiration));

    let mut buf = Vec::new();
    msg.encode_with_header(&mut buf, signer);

    socket.send_to(&buf, to_addr).await.unwrap();
}

async fn pong(socket: &UdpSocket, to_addr: SocketAddr, ping_hash: H256, signer: &SigningKey) {
    let mut buf = Vec::new();

    let expiration: u64 = (SystemTime::now() + Duration::from_secs(10))
        .duration_since(UNIX_EPOCH)
        .unwrap()
        .as_secs();

    let to = Endpoint {
        ip: to_addr.ip(),
        udp_port: to_addr.port(),
        tcp_port: 0,
    };
    let pong: discv4::Message = discv4::Message::Pong(PongMessage::new(to, ping_hash, expiration));

    pong.encode_with_header(&mut buf, signer);
    socket.send_to(&buf, to_addr).await.unwrap();
}

async fn serve_requests(tcp_addr: SocketAddr) {
    let tcp_socket = TcpSocket::new_v4().unwrap();
    tcp_socket.bind(tcp_addr).unwrap();
}

#[cfg(test)]
mod tests {
    use super::*;
    use kademlia::bucket_number;
    use std::str::FromStr;
    #[test]
    fn bucket_number_works_as_expected() {
        let node_id_1 = H512::from_str("4dc429669029ceb17d6438a35c80c29e09ca2c25cc810d690f5ee690aa322274043a504b8d42740079c4f4cef50777c991010208b333b80bee7b9ae8e5f6b6f0").unwrap();
        let node_id_2 = H512::from_str("034ee575a025a661e19f8cda2b6fd8b2fd4fe062f6f2f75f0ec3447e23c1bb59beb1e91b2337b264c7386150b24b621b8224180c9e4aaf3e00584402dc4a8386").unwrap();
        let expected_bucket = 255;
        let result = bucket_number(node_id_1, node_id_2);
        assert_eq!(result, expected_bucket);
    }
}<|MERGE_RESOLUTION|>--- conflicted
+++ resolved
@@ -66,16 +66,7 @@
             Message::Neighbors(neighbors_msg) => {
                 let nodes = &neighbors_msg.nodes;
                 for node in nodes {
-<<<<<<< HEAD
-                    let peer_data = PeerData {
-                        ip: node.ip,
-                        udp_port: node.udp_port,
-                        tcp_port: node.tcp_port,
-                        node_id: node.node_id,
-                    };
-=======
                     let peer_data = PeerData::from(*node);
->>>>>>> 93d36562
                     table.insert(peer_data);
                     let node_addr = SocketAddr::new(node.ip, node.udp_port);
                     ping(&udp_socket, udp_addr, node_addr, &signer).await;
