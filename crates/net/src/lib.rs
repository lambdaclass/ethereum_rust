pub(crate) mod discv4;

<<<<<<< HEAD
use crate::discv4::Message;
use discv4::{Endpoint, PingMessage};
use k256::{ecdsa::SigningKey, elliptic_curve::rand_core::OsRng};
use std::{
    net::SocketAddr,
    time::{Duration, SystemTime, UNIX_EPOCH},
};
=======
use std::{
    fmt::Write,
    net::SocketAddr,
    time::{Duration, SystemTime, UNIX_EPOCH},
};

use discv4::{Endpoint, PingMessage};
use k256::{ecdsa::SigningKey, elliptic_curve::rand_core::OsRng};
>>>>>>> 1caf2035
use tokio::{
    net::{TcpSocket, UdpSocket},
    try_join,
};
use tracing::info;
pub mod types;

const MAX_DISC_PACKET_SIZE: usize = 1280;

pub async fn start_network(udp_addr: SocketAddr, tcp_addr: SocketAddr) {
    info!("Starting discovery service at {udp_addr}");
    info!("Listening for requests at {tcp_addr}");

    let discovery_handle = tokio::spawn(discover_peers(udp_addr));
    let server_handle = tokio::spawn(serve_requests(tcp_addr));
    try_join!(discovery_handle, server_handle).unwrap();
}

async fn discover_peers(udp_addr: SocketAddr) {
    let udp_socket = UdpSocket::bind(udp_addr).await.unwrap();
    // This is just a placeholder example. The address is a known bootnode.
    let receiver_addr: SocketAddr = ("138.197.51.181:30303").parse().unwrap();
    let mut buf = vec![0; MAX_DISC_PACKET_SIZE];

    ping(&udp_socket, udp_addr, receiver_addr).await;

    let (read, from) = udp_socket.recv_from(&mut buf).await.unwrap();
    info!("Received {read} bytes from {from}");
<<<<<<< HEAD
    let msg = Message::decode_with_header(&buf[..read]);
    info!("Message: {:?}", msg);
=======
    info!("Message: {}", to_hex(&buf[..read]));
}

// TODO: maybe remove this
fn to_hex(bytes: &[u8]) -> String {
    bytes.iter().fold(String::new(), |mut buf, b| {
        let _ = write!(&mut buf, "{b:02x}");
        buf
    })
>>>>>>> 1caf2035
}

async fn ping(socket: &UdpSocket, local_addr: SocketAddr, to_addr: SocketAddr) {
    let mut buf = Vec::new();

    let expiration: u64 = (SystemTime::now() + Duration::from_secs(10))
        .duration_since(UNIX_EPOCH)
        .unwrap()
        .as_millis()
        .try_into()
        .unwrap();

    // TODO: this should send our advertised TCP port
    let from = Endpoint {
        ip: local_addr.ip(),
        udp_port: local_addr.port(),
        tcp_port: 0,
    };
    let to = Endpoint {
        ip: to_addr.ip(),
        udp_port: to_addr.port(),
        tcp_port: 0,
    };

    let msg: discv4::Message = discv4::Message::Ping(PingMessage::new(from, to, expiration));
    let signer = SigningKey::random(&mut OsRng);

    msg.encode_with_header(&mut buf, signer);
    socket.send_to(&buf, to_addr).await.unwrap();
}

async fn serve_requests(tcp_addr: SocketAddr) {
    let tcp_socket = TcpSocket::new_v4().unwrap();
    tcp_socket.bind(tcp_addr).unwrap();
}<|MERGE_RESOLUTION|>--- conflicted
+++ resolved
@@ -1,23 +1,12 @@
 pub(crate) mod discv4;
 
-<<<<<<< HEAD
-use crate::discv4::Message;
-use discv4::{Endpoint, PingMessage};
-use k256::{ecdsa::SigningKey, elliptic_curve::rand_core::OsRng};
 use std::{
     net::SocketAddr,
     time::{Duration, SystemTime, UNIX_EPOCH},
 };
-=======
-use std::{
-    fmt::Write,
-    net::SocketAddr,
-    time::{Duration, SystemTime, UNIX_EPOCH},
-};
 
-use discv4::{Endpoint, PingMessage};
+use discv4::{Endpoint, Message, PingMessage};
 use k256::{ecdsa::SigningKey, elliptic_curve::rand_core::OsRng};
->>>>>>> 1caf2035
 use tokio::{
     net::{TcpSocket, UdpSocket},
     try_join,
@@ -46,20 +35,8 @@
 
     let (read, from) = udp_socket.recv_from(&mut buf).await.unwrap();
     info!("Received {read} bytes from {from}");
-<<<<<<< HEAD
     let msg = Message::decode_with_header(&buf[..read]);
     info!("Message: {:?}", msg);
-=======
-    info!("Message: {}", to_hex(&buf[..read]));
-}
-
-// TODO: maybe remove this
-fn to_hex(bytes: &[u8]) -> String {
-    bytes.iter().fold(String::new(), |mut buf, b| {
-        let _ = write!(&mut buf, "{b:02x}");
-        buf
-    })
->>>>>>> 1caf2035
 }
 
 async fn ping(socket: &UdpSocket, local_addr: SocketAddr, to_addr: SocketAddr) {
