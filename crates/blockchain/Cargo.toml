[package]
name = "ethereum_rust-blockchain"
version = "0.1.0"
edition = "2021"

# See more keys and their definitions at https://doc.rust-lang.org/cargo/reference/manifest.html

[dependencies]
thiserror.workspace = true
ethereum_rust-core.workspace = true
ethereum_rust-rlp.workspace = true
ethereum_rust-storage.workspace = true
ethereum_rust-vm.workspace = true
sha3.workspace = true
tracing.workspace = true
<<<<<<< HEAD

[dev-dependencies]
serde_json.workspace = true
=======
bytes.workspace = true
>>>>>>> cdcc0c0c

[lib]
path = "./blockchain.rs"<|MERGE_RESOLUTION|>--- conflicted
+++ resolved
@@ -13,13 +13,10 @@
 ethereum_rust-vm.workspace = true
 sha3.workspace = true
 tracing.workspace = true
-<<<<<<< HEAD
+bytes.workspace = true
 
 [dev-dependencies]
 serde_json.workspace = true
-=======
-bytes.workspace = true
->>>>>>> cdcc0c0c
 
 [lib]
 path = "./blockchain.rs"