use std::fmt::Display;

use ethereum_rust_storage::Store;
use serde::Deserialize;
use serde_json::Value;
use tracing::info;

use crate::utils::RpcErr;
<<<<<<< HEAD
use ethereum_rust_core::types::{BlockHash, BlockSerializable};
=======
use ethereum_rust_core::types::{
    BlockHash, BlockNumber, BlockSerializable, ReceiptWithTxAndBlockInfo,
};
>>>>>>> f2673b96

pub struct GetBlockByNumberRequest {
    pub block: BlockIdentifier,
    pub hydrated: bool,
}

pub struct GetBlockByHashRequest {
    pub block: BlockHash,
    pub hydrated: bool,
}

<<<<<<< HEAD
#[derive(Deserialize)]
pub enum BlockIdentifier {
    Number(u64),
=======
pub struct GetBlockTransactionCountByNumberRequest {
    pub block: BlockIdentifier,
}

pub struct GetTransactionByBlockNumberAndIndexRequest {
    pub block: BlockIdentifier,
    pub transaction_index: usize,
}

pub struct GetTransactionByBlockHashAndIndexRequest {
    pub block: BlockHash,
    pub transaction_index: usize,
}

pub struct GetBlockReceiptsRequest {
    pub block: BlockIdentifier,
}

#[derive(Deserialize)]
pub enum BlockIdentifier {
    Number(BlockNumber),
>>>>>>> f2673b96
    #[allow(unused)]
    Tag(BlockTag),
}

#[derive(Deserialize)]
#[serde(rename_all = "camelCase")]
pub enum BlockTag {
    Earliest,
    Finalized,
    Safe,
    Latest,
    Pending,
}

impl GetBlockByNumberRequest {
    pub fn parse(params: &Option<Vec<Value>>) -> Option<GetBlockByNumberRequest> {
        let params = params.as_ref()?;
        if params.len() != 2 {
            return None;
        };
        Some(GetBlockByNumberRequest {
            block: serde_json::from_value(params[0].clone()).ok()?,
            hydrated: serde_json::from_value(params[1].clone()).ok()?,
        })
    }
}

impl GetBlockByHashRequest {
    pub fn parse(params: &Option<Vec<Value>>) -> Option<GetBlockByHashRequest> {
        let params = params.as_ref()?;
        if params.len() != 2 {
            return None;
        };
        Some(GetBlockByHashRequest {
            block: serde_json::from_value(params[0].clone()).ok()?,
            hydrated: serde_json::from_value(params[1].clone()).ok()?,
        })
    }
}

<<<<<<< HEAD
=======
impl GetBlockTransactionCountByNumberRequest {
    pub fn parse(params: &Option<Vec<Value>>) -> Option<GetBlockTransactionCountByNumberRequest> {
        let params = params.as_ref()?;
        if params.len() != 1 {
            return None;
        };
        Some(GetBlockTransactionCountByNumberRequest {
            block: serde_json::from_value(params[0].clone()).ok()?,
        })
    }
}

impl GetTransactionByBlockNumberAndIndexRequest {
    pub fn parse(
        params: &Option<Vec<Value>>,
    ) -> Option<GetTransactionByBlockNumberAndIndexRequest> {
        let params = params.as_ref()?;
        if params.len() != 2 {
            return None;
        };
        Some(GetTransactionByBlockNumberAndIndexRequest {
            block: serde_json::from_value(params[0].clone()).ok()?,
            transaction_index: serde_json::from_value(params[1].clone()).ok()?,
        })
    }
}

impl GetTransactionByBlockHashAndIndexRequest {
    pub fn parse(params: &Option<Vec<Value>>) -> Option<GetTransactionByBlockHashAndIndexRequest> {
        let params = params.as_ref()?;
        if params.len() != 2 {
            return None;
        };
        Some(GetTransactionByBlockHashAndIndexRequest {
            block: serde_json::from_value(params[0].clone()).ok()?,
            transaction_index: serde_json::from_value(params[1].clone()).ok()?,
        })
    }
}

impl GetBlockReceiptsRequest {
    pub fn parse(params: &Option<Vec<Value>>) -> Option<GetBlockReceiptsRequest> {
        let params = params.as_ref()?;
        if params.len() != 1 {
            return None;
        };
        Some(GetBlockReceiptsRequest {
            block: serde_json::from_value(params[0].clone()).ok()?,
        })
    }
}

>>>>>>> f2673b96
pub fn get_block_by_number(
    request: &GetBlockByNumberRequest,
    storage: Store,
) -> Result<Value, RpcErr> {
    info!("Requested block with number: {}", request.block);
    let block_number = match request.block {
        BlockIdentifier::Tag(_) => unimplemented!("Obtain block number from tag"),
        BlockIdentifier::Number(block_number) => block_number,
    };
    let header = storage.get_block_header(block_number);
    let body = storage.get_block_body(block_number);
    let (header, body) = match (header, body) {
        (Ok(Some(header)), Ok(Some(body))) => (header, body),
        // Block not found
        (Ok(_), Ok(_)) => return Ok(Value::Null),
        // DB error
        _ => return Err(RpcErr::Internal),
    };
    let block = BlockSerializable::from_block(header, body, request.hydrated);

    serde_json::to_value(&block).map_err(|_| RpcErr::Internal)
}

pub fn get_block_by_hash(request: &GetBlockByHashRequest, storage: Store) -> Result<Value, RpcErr> {
    info!("Requested block with hash: {}", request.block);
    let block_number = match storage.get_block_number(request.block) {
        Ok(Some(number)) => number,
        Ok(_) => return Ok(Value::Null),
        _ => return Err(RpcErr::Internal),
    };
    let header = storage.get_block_header(block_number);
    let body = storage.get_block_body(block_number);
    let (header, body) = match (header, body) {
        (Ok(Some(header)), Ok(Some(body))) => (header, body),
        // Block not found
        (Ok(_), Ok(_)) => return Ok(Value::Null),
        // DB error
        _ => return Err(RpcErr::Internal),
    };
    let block = BlockSerializable::from_block(header, body, request.hydrated);

    serde_json::to_value(&block).map_err(|_| RpcErr::Internal)
}
<<<<<<< HEAD
=======

pub fn get_block_transaction_count_by_number(
    request: &GetBlockTransactionCountByNumberRequest,
    storage: Store,
) -> Result<Value, RpcErr> {
    info!(
        "Requested transaction count for block with number: {}",
        request.block
    );
    let block_number = match request.block {
        BlockIdentifier::Tag(_) => unimplemented!("Obtain block number from tag"),
        BlockIdentifier::Number(block_number) => block_number,
    };
    let block_body = match storage.get_block_body(block_number) {
        Ok(Some(block_body)) => block_body,
        Ok(_) => return Ok(Value::Null),
        _ => return Err(RpcErr::Internal),
    };
    let transaction_count = block_body.transactions.len();

    serde_json::to_value(format!("{:#x}", transaction_count)).map_err(|_| RpcErr::Internal)
}

pub fn get_transaction_by_block_number_and_index(
    request: &GetTransactionByBlockNumberAndIndexRequest,
    storage: Store,
) -> Result<Value, RpcErr> {
    info!(
        "Requested transaction at index: {} of block with number: {}",
        request.transaction_index, request.block,
    );
    let block_number = match request.block {
        BlockIdentifier::Tag(_) => unimplemented!("Obtain block number from tag"),
        BlockIdentifier::Number(block_number) => block_number,
    };
    let block_body = match storage.get_block_body(block_number) {
        Ok(Some(block_body)) => block_body,
        Ok(_) => return Ok(Value::Null),
        _ => return Err(RpcErr::Internal),
    };
    let tx = match block_body.transactions.get(request.transaction_index) {
        Some(tx) => tx,
        None => return Ok(Value::Null),
    };

    serde_json::to_value(tx).map_err(|_| RpcErr::Internal)
}

pub fn get_transaction_by_block_hash_and_index(
    request: &GetTransactionByBlockHashAndIndexRequest,
    storage: Store,
) -> Result<Value, RpcErr> {
    info!(
        "Requested transaction at index: {} of block with hash: {}",
        request.transaction_index, request.block,
    );
    let block_number = match storage.get_block_number(request.block) {
        Ok(Some(number)) => number,
        Ok(_) => return Ok(Value::Null),
        _ => return Err(RpcErr::Internal),
    };
    let block_body = match storage.get_block_body(block_number) {
        Ok(Some(block_body)) => block_body,
        Ok(_) => return Ok(Value::Null),
        _ => return Err(RpcErr::Internal),
    };
    let tx = match block_body.transactions.get(request.transaction_index) {
        Some(tx) => tx,
        None => return Ok(Value::Null),
    };

    serde_json::to_value(tx).map_err(|_| RpcErr::Internal)
}

pub fn get_block_receipts(
    request: &GetBlockReceiptsRequest,
    storage: Store,
) -> Result<Value, RpcErr> {
    info!(
        "Requested receipts for block with number: {}",
        request.block
    );
    let block_number = match request.block {
        BlockIdentifier::Tag(_) => unimplemented!("Obtain block number from tag"),
        BlockIdentifier::Number(block_number) => block_number,
    };
    let header = storage.get_block_header(block_number);
    let body = storage.get_block_body(block_number);
    let (header, body) = match (header, body) {
        (Ok(Some(header)), Ok(Some(body))) => (header, body),
        // Block not found
        (Ok(_), Ok(_)) => return Ok(Value::Null),
        // DB error
        _ => return Err(RpcErr::Internal),
    };
    // Fetch receipt info from block
    let block_info = header.receipt_info();
    // Fetch receipt for each tx in the block and add block and tx info
    let mut receipts = Vec::new();
    for (index, tx) in body.transactions.iter().enumerate() {
        let index = index as u64;
        let receipt = match storage.get_receipt(block_number, index) {
            Ok(Some(receipt)) => receipt,
            Ok(_) => return Ok(Value::Null),
            _ => return Err(RpcErr::Internal),
        };
        let block_info = block_info.clone();
        let tx_info = tx.receipt_info(index);
        receipts.push(ReceiptWithTxAndBlockInfo {
            receipt,
            tx_info,
            block_info,
        })
    }

    serde_json::to_value(&receipts).map_err(|_| RpcErr::Internal)
}
>>>>>>> f2673b96

impl Display for BlockIdentifier {
    fn fmt(&self, f: &mut std::fmt::Formatter<'_>) -> std::fmt::Result {
        match self {
            BlockIdentifier::Number(num) => num.fmt(f),
            BlockIdentifier::Tag(tag) => match tag {
                BlockTag::Earliest => "Earliest".fmt(f),
                BlockTag::Finalized => "Finalized".fmt(f),
                BlockTag::Safe => "Safe".fmt(f),
                BlockTag::Latest => "Latest".fmt(f),
                BlockTag::Pending => "Pending".fmt(f),
            },
        }
    }
}<|MERGE_RESOLUTION|>--- conflicted
+++ resolved
@@ -6,13 +6,9 @@
 use tracing::info;
 
 use crate::utils::RpcErr;
-<<<<<<< HEAD
-use ethereum_rust_core::types::{BlockHash, BlockSerializable};
-=======
 use ethereum_rust_core::types::{
     BlockHash, BlockNumber, BlockSerializable, ReceiptWithTxAndBlockInfo,
 };
->>>>>>> f2673b96
 
 pub struct GetBlockByNumberRequest {
     pub block: BlockIdentifier,
@@ -24,11 +20,6 @@
     pub hydrated: bool,
 }
 
-<<<<<<< HEAD
-#[derive(Deserialize)]
-pub enum BlockIdentifier {
-    Number(u64),
-=======
 pub struct GetBlockTransactionCountByNumberRequest {
     pub block: BlockIdentifier,
 }
@@ -50,7 +41,6 @@
 #[derive(Deserialize)]
 pub enum BlockIdentifier {
     Number(BlockNumber),
->>>>>>> f2673b96
     #[allow(unused)]
     Tag(BlockTag),
 }
@@ -91,8 +81,6 @@
     }
 }
 
-<<<<<<< HEAD
-=======
 impl GetBlockTransactionCountByNumberRequest {
     pub fn parse(params: &Option<Vec<Value>>) -> Option<GetBlockTransactionCountByNumberRequest> {
         let params = params.as_ref()?;
@@ -145,7 +133,6 @@
     }
 }
 
->>>>>>> f2673b96
 pub fn get_block_by_number(
     request: &GetBlockByNumberRequest,
     storage: Store,
@@ -189,8 +176,6 @@
 
     serde_json::to_value(&block).map_err(|_| RpcErr::Internal)
 }
-<<<<<<< HEAD
-=======
 
 pub fn get_block_transaction_count_by_number(
     request: &GetBlockTransactionCountByNumberRequest,
@@ -308,7 +293,6 @@
 
     serde_json::to_value(&receipts).map_err(|_| RpcErr::Internal)
 }
->>>>>>> f2673b96
 
 impl Display for BlockIdentifier {
     fn fmt(&self, f: &mut std::fmt::Formatter<'_>) -> std::fmt::Result {
