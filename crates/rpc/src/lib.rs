--- conflicted
+++ resolved
@@ -3,17 +3,12 @@
 use axum::{routing::post, Json, Router};
 use engine::{ExchangeCapabilitiesRequest, NewPayloadV3Request};
 use eth::{
-<<<<<<< HEAD
     account::{self, GetBalanceRequest, GetCodeRequest},
-    block::{self, GetBlockByHashRequest, GetBlockByNumberRequest},
-=======
-    account::{self, GetBalanceRequest},
     block::{
         self, GetBlockByHashRequest, GetBlockByNumberRequest,
         GetBlockTransactionCountByNumberRequest, GetTransactionByBlockHashAndIndexRequest,
         GetTransactionByBlockNumberAndIndexRequest,
     },
->>>>>>> 6cbde32c
     client,
 };
 use serde_json::Value;
@@ -102,11 +97,10 @@
             let request = GetBalanceRequest::parse(&req.params).ok_or(RpcErr::BadParams)?;
             account::get_balance(&request, storage)
         }
-<<<<<<< HEAD
         "eth_getCode" => {
             let request = GetCodeRequest::parse(&req.params).ok_or(RpcErr::BadParams)?;
             account::get_code(&request, storage)
-=======
+        }
         "eth_getBlockTransactionCountByNumber" => {
             let request = GetBlockTransactionCountByNumberRequest::parse(&req.params)
                 .ok_or(RpcErr::BadParams)?;
@@ -121,7 +115,6 @@
             let request = GetTransactionByBlockHashAndIndexRequest::parse(&req.params)
                 .ok_or(RpcErr::BadParams)?;
             block::get_transaction_by_block_hash_and_index(&request, storage)
->>>>>>> 6cbde32c
         }
         "engine_forkchoiceUpdatedV3" => engine::forkchoice_updated_v3(),
         "engine_newPayloadV3" => {
