use ethereum_rust_chain::find_parent_header;
use serde_json::Value;
use tracing::info;

use crate::{
    types::{
        block::RpcBlock,
        block_identifier::{BlockIdentifier, BlockIdentifierOrHash},
        receipt::{RpcReceipt, RpcReceiptBlockInfo, RpcReceiptTxInfo},
    },
    utils::RpcErr,
    RpcHandler,
};
use ethereum_rust_core::{
    rlp::encode::RLPEncode,
    types::{calculate_base_fee_per_blob_gas, BlockBody, BlockHash, BlockHeader, BlockNumber},
};
use ethereum_rust_storage::Store;

pub struct GetBlockByNumberRequest {
    pub block: BlockIdentifier,
    pub hydrated: bool,
}

pub struct GetBlockByHashRequest {
    pub block: BlockHash,
    pub hydrated: bool,
}

pub struct GetBlockTransactionCountRequest {
    pub block: BlockIdentifierOrHash,
}

pub struct GetBlockReceiptsRequest {
    pub block: BlockIdentifierOrHash,
}

<<<<<<< HEAD
#[derive(Deserialize, Clone, Debug)]
#[serde(untagged)]
pub enum BlockIdentifier {
    #[serde(with = "ethereum_rust_core::serde_utils::u64::hex_str")]
    Number(BlockNumber),
    Tag(BlockTag),
}

#[derive(Deserialize, Default, Clone, Debug, PartialEq)]
#[serde(rename_all = "camelCase")]
pub enum BlockTag {
    Earliest,
    Finalized,
    Safe,
    #[default]
    Latest,
    Pending,
}

impl BlockIdentifier {
    pub fn resolve_block_number(&self, storage: &Store) -> Result<Option<BlockNumber>, StoreError> {
        match self {
            BlockIdentifier::Number(num) => Ok(Some(*num)),
            BlockIdentifier::Tag(tag) => match tag {
                BlockTag::Earliest => storage.get_earliest_block_number(),
                BlockTag::Finalized => storage.get_finalized_block_number(),
                BlockTag::Safe => storage.get_safe_block_number(),
                BlockTag::Latest => storage.get_latest_block_number(),
                BlockTag::Pending => storage.get_pending_block_number(),
            },
        }
    }
    pub fn latest() -> BlockIdentifier {
        BlockIdentifier::Tag(BlockTag::Latest)
    }
=======
#[derive(Clone, Debug)]
pub struct GetRawHeaderRequest {
    pub block: BlockIdentifier,
>>>>>>> 108635fe
}

impl RpcHandler for GetBlockByNumberRequest {
    fn parse(params: &Option<Vec<Value>>) -> Result<GetBlockByNumberRequest, RpcErr> {
        let params = params.as_ref().ok_or(RpcErr::BadParams)?;
        if params.len() != 2 {
            return Err(RpcErr::BadParams);
        };
        Ok(GetBlockByNumberRequest {
            block: BlockIdentifier::parse(params[0].clone(), 0)?,
            hydrated: serde_json::from_value(params[1].clone())?,
        })
    }
    fn handle(&self, storage: Store) -> Result<Value, RpcErr> {
        info!("Requested block with number: {}", self.block);
        let block_number = match self.block.resolve_block_number(&storage)? {
            Some(block_number) => block_number,
            _ => return Ok(Value::Null),
        };
        let header = storage.get_block_header(block_number)?;
        let body = storage.get_block_body(block_number)?;
        let (header, body) = match (header, body) {
            (Some(header), Some(body)) => (header, body),
            // Block not found
            _ => return Ok(Value::Null),
        };
        let hash = header.compute_block_hash();
        let block = RpcBlock::build(header, body, hash, self.hydrated);

        serde_json::to_value(&block).map_err(|_| RpcErr::Internal)
    }
}

impl RpcHandler for GetBlockByHashRequest {
    fn parse(params: &Option<Vec<Value>>) -> Result<GetBlockByHashRequest, RpcErr> {
        let params = params.as_ref().ok_or(RpcErr::BadParams)?;
        if params.len() != 2 {
            return Err(RpcErr::BadParams);
        };
        Ok(GetBlockByHashRequest {
            block: serde_json::from_value(params[0].clone())?,
            hydrated: serde_json::from_value(params[1].clone())?,
        })
    }
    fn handle(&self, storage: Store) -> Result<Value, RpcErr> {
        info!("Requested block with hash: {}", self.block);
        let block_number = match storage.get_block_number(self.block)? {
            Some(number) => number,
            _ => return Ok(Value::Null),
        };
        let header = storage.get_block_header(block_number)?;
        let body = storage.get_block_body(block_number)?;
        let (header, body) = match (header, body) {
            (Some(header), Some(body)) => (header, body),
            // Block not found
            _ => return Ok(Value::Null),
        };
        let hash = header.compute_block_hash();
        let block = RpcBlock::build(header, body, hash, self.hydrated);
        serde_json::to_value(&block).map_err(|_| RpcErr::Internal)
    }
}

impl RpcHandler for GetBlockTransactionCountRequest {
    fn parse(params: &Option<Vec<Value>>) -> Result<GetBlockTransactionCountRequest, RpcErr> {
        let params = params.as_ref().ok_or(RpcErr::BadParams)?;
        if params.len() != 1 {
            return Err(RpcErr::BadParams);
        };
        Ok(GetBlockTransactionCountRequest {
            block: BlockIdentifierOrHash::parse(params[0].clone(), 0)?,
        })
    }

    fn handle(&self, storage: Store) -> Result<Value, RpcErr> {
        info!(
            "Requested transaction count for block with number: {}",
            self.block
        );
        let block_number = match self.block.resolve_block_number(&storage)? {
            Some(block_number) => block_number,
            _ => return Ok(Value::Null),
        };
        let block_body = match storage.get_block_body(block_number)? {
            Some(block_body) => block_body,
            _ => return Ok(Value::Null),
        };
        let transaction_count = block_body.transactions.len();

        serde_json::to_value(format!("{:#x}", transaction_count)).map_err(|_| RpcErr::Internal)
    }
}

impl RpcHandler for GetBlockReceiptsRequest {
    fn parse(params: &Option<Vec<Value>>) -> Result<GetBlockReceiptsRequest, RpcErr> {
        let params = params.as_ref().ok_or(RpcErr::BadParams)?;
        if params.len() != 1 {
            return Err(RpcErr::BadParams);
        };
        Ok(GetBlockReceiptsRequest {
            block: BlockIdentifierOrHash::parse(params[0].clone(), 0)?,
        })
    }

    fn handle(&self, storage: Store) -> Result<Value, RpcErr> {
        info!("Requested receipts for block with number: {}", self.block);
        let block_number = match self.block.resolve_block_number(&storage)? {
            Some(block_number) => block_number,
            _ => return Ok(Value::Null),
        };
        let header = storage.get_block_header(block_number)?;
        let body = storage.get_block_body(block_number)?;
        let (header, body) = match (header, body) {
            (Some(header), Some(body)) => (header, body),
            // Block not found
            _ => return Ok(Value::Null),
        };
        let receipts = get_all_block_receipts(block_number, header, body, &storage)?;

        serde_json::to_value(&receipts).map_err(|_| RpcErr::Internal)
    }
}

impl RpcHandler for GetRawHeaderRequest {
    fn parse(params: &Option<Vec<Value>>) -> Result<GetRawHeaderRequest, RpcErr> {
        let params = params.as_ref().ok_or(RpcErr::BadParams)?;
        if params.len() != 1 {
            return Err(RpcErr::BadParams);
        };
        Ok(GetRawHeaderRequest {
            block: BlockIdentifier::parse(params[0].clone(), 0)?,
        })
    }

    fn handle(&self, storage: Store) -> Result<Value, RpcErr> {
        info!(
            "Requested raw header for block with identifier: {}",
            self.block
        );
        let block_number = match self.block.resolve_block_number(&storage)? {
            Some(block_number) => block_number,
            _ => return Ok(Value::Null),
        };
        let header = storage
            .get_block_header(block_number)?
            .ok_or(RpcErr::BadParams)?;

        let str_encoded = format!("0x{}", hex::encode(header.encode_to_vec()));
        Ok(Value::String(str_encoded))
    }
}

pub fn get_all_block_receipts(
    block_number: BlockNumber,
    header: BlockHeader,
    body: BlockBody,
    storage: &Store,
) -> Result<Vec<RpcReceipt>, RpcErr> {
    let mut receipts = Vec::new();
    // Check if this is the genesis block
    if header.parent_hash.is_zero() {
        return Ok(receipts);
    }
    let parent_header = match find_parent_header(&header, storage) {
        Ok(header) => header,
        _ => return Err(RpcErr::Internal),
    };
    let blob_gas_price = calculate_base_fee_per_blob_gas(parent_header);
    // Fetch receipt info from block
    let block_info = RpcReceiptBlockInfo::from_block_header(header);
    // Fetch receipt for each tx in the block and add block and tx info
    let mut last_cumulative_gas_used = 0;
    let mut current_log_index = 0;
    for (index, tx) in body.transactions.iter().enumerate() {
        let index = index as u64;
        let receipt = match storage.get_receipt(block_number, index)? {
            Some(receipt) => receipt,
            _ => return Err(RpcErr::Internal),
        };
        let gas_used = receipt.cumulative_gas_used - last_cumulative_gas_used;
        let tx_info =
            RpcReceiptTxInfo::from_transaction(tx.clone(), index, gas_used, blob_gas_price);
        let receipt = RpcReceipt::new(
            receipt.clone(),
            tx_info,
            block_info.clone(),
            current_log_index,
        );
        last_cumulative_gas_used += gas_used;
        current_log_index += receipt.logs.len() as u64;
        receipts.push(receipt);
    }
    Ok(receipts)
}

pub fn block_number(storage: Store) -> Result<Value, RpcErr> {
    info!("Requested latest block number");
    match storage.get_latest_block_number() {
        Ok(Some(block_number)) => {
            serde_json::to_value(format!("{:#x}", block_number)).map_err(|_| RpcErr::Internal)
        }
        _ => Err(RpcErr::Internal),
    }
}

pub fn get_blob_base_fee(storage: &Store) -> Result<Value, RpcErr> {
    info!("Requested blob gas price");
    match storage.get_latest_block_number() {
        Ok(Some(block_number)) => {
            let header = match storage.get_block_header(block_number)? {
                Some(header) => header,
                _ => return Err(RpcErr::Internal),
            };
            let parent_header = match find_parent_header(&header, storage) {
                Ok(header) => header,
                _ => return Err(RpcErr::Internal),
            };
            let blob_base_fee = calculate_base_fee_per_blob_gas(parent_header);
            serde_json::to_value(format!("{:#x}", blob_base_fee)).map_err(|_| RpcErr::Internal)
        }
        _ => Err(RpcErr::Internal),
    }
}<|MERGE_RESOLUTION|>--- conflicted
+++ resolved
@@ -35,47 +35,9 @@
     pub block: BlockIdentifierOrHash,
 }
 
-<<<<<<< HEAD
-#[derive(Deserialize, Clone, Debug)]
-#[serde(untagged)]
-pub enum BlockIdentifier {
-    #[serde(with = "ethereum_rust_core::serde_utils::u64::hex_str")]
-    Number(BlockNumber),
-    Tag(BlockTag),
-}
-
-#[derive(Deserialize, Default, Clone, Debug, PartialEq)]
-#[serde(rename_all = "camelCase")]
-pub enum BlockTag {
-    Earliest,
-    Finalized,
-    Safe,
-    #[default]
-    Latest,
-    Pending,
-}
-
-impl BlockIdentifier {
-    pub fn resolve_block_number(&self, storage: &Store) -> Result<Option<BlockNumber>, StoreError> {
-        match self {
-            BlockIdentifier::Number(num) => Ok(Some(*num)),
-            BlockIdentifier::Tag(tag) => match tag {
-                BlockTag::Earliest => storage.get_earliest_block_number(),
-                BlockTag::Finalized => storage.get_finalized_block_number(),
-                BlockTag::Safe => storage.get_safe_block_number(),
-                BlockTag::Latest => storage.get_latest_block_number(),
-                BlockTag::Pending => storage.get_pending_block_number(),
-            },
-        }
-    }
-    pub fn latest() -> BlockIdentifier {
-        BlockIdentifier::Tag(BlockTag::Latest)
-    }
-=======
 #[derive(Clone, Debug)]
 pub struct GetRawHeaderRequest {
     pub block: BlockIdentifier,
->>>>>>> 108635fe
 }
 
 impl RpcHandler for GetBlockByNumberRequest {
