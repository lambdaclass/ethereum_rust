use ethereum_rust_levm::{
    block::TARGET_BLOB_GAS_PER_BLOCK,
    constants::*,
    operations::Operation,
    primitives::{Address, Bytes, H256, U256},
<<<<<<< HEAD
    transaction::{TransactTo, TxEnv},
    vm::{word_to_address, Account, Db, Storage, StorageSlot, VM},
=======
    utils::{new_vm_with_ops, new_vm_with_ops_addr_bal},
    vm::{Account, Storage, StorageSlot, VM},
>>>>>>> 2a7bd16d
    vm_result::{ExecutionResult, VMError},
};
use ethereum_types::H32;
use std::collections::HashMap;

<<<<<<< HEAD
pub fn new_vm_with_ops(operations: &[Operation]) -> VM {
    new_vm_with_ops_addr_bal(operations, Address::from_low_u64_be(100), U256::MAX)
}

pub fn new_vm_with_ops_addr_bal(operations: &[Operation], address: Address, balance: U256) -> VM {
    let bytecode = ops_to_bytecde(operations);

    let tx_env = TxEnv {
        msg_sender: address,
        chain_id: Some(1),
        transact_to: TransactTo::Call(Address::from_low_u64_be(0x42)),
        gas_limit: Default::default(),
        gas_price: Default::default(),
        value: Default::default(),
        data: Default::default(),
        nonce: Default::default(),
        access_list: Default::default(),
        max_priority_fee_per_gas: Default::default(),
        blob_hashes: Default::default(),
        max_fee_per_blob_gas: Default::default(),
    };

    let block_env = BlockEnv {
        number: Default::default(),
        coinbase: Default::default(),
        timestamp: Default::default(),
        base_fee_per_gas: Default::default(),
        gas_limit: Default::default(),
        chain_id: Default::default(),
        prev_randao: Default::default(),
        excess_blob_gas: Default::default(),
        blob_gas_used: Default::default(),
    };

    let accounts = [
        (
            Address::from_low_u64_be(0x42),
            Account {
                address: Address::from_low_u64_be(42),
                balance: U256::MAX,
                bytecode,
                storage: HashMap::new(),
                nonce: 0,
            },
        ),
        (
            address,
            Account {
                address,
                balance,
                bytecode: Bytes::default(),
                storage: HashMap::new(),
                nonce: 0,
            },
        ),
    ];

    let state = Db {
        accounts: accounts.into(),
        block_hashes: Default::default(),
    };

    // add the account with code to call

    // add the account passed by parameter

    VM::new(tx_env, block_env, state)
=======
fn word_to_address(word: U256) -> Address {
    let mut bytes = [0u8; 32];
    word.to_big_endian(&mut bytes);
    Address::from_slice(&bytes[12..])
>>>>>>> 2a7bd16d
}

fn create_opcodes(size: usize, offset: usize, value_to_transfer: usize) -> Vec<Operation> {
    vec![
        Operation::Push((16, U256::from(size))),
        Operation::Push((1, U256::from(offset))),
        Operation::Push((1, U256::from(value_to_transfer))),
        Operation::Create,
        Operation::Stop,
    ]
}

pub fn ops_to_bytecde(operations: &[Operation]) -> Bytes {
    operations
        .iter()
        .flat_map(Operation::to_bytecode)
        .collect::<Bytes>()
}

fn callee_return_bytecode(return_value: U256) -> Bytes {
    let ops = vec![
        Operation::Push32(return_value), // value
        Operation::Push32(U256::zero()), // offset
        Operation::Mstore,
        Operation::Push32(U256::from(32)), // size
        Operation::Push32(U256::zero()),   // offset
        Operation::Return,
    ];

    ops.iter()
        .flat_map(Operation::to_bytecode)
        .collect::<Bytes>()
}

pub fn store_data_in_memory_operations(data: &[u8], memory_offset: usize) -> Vec<Operation> {
    vec![
        Operation::Push((32_u8, U256::from_big_endian(data))),
        Operation::Push((1_u8, U256::from(memory_offset))),
        Operation::Mstore,
    ]
}

#[test]
fn add_op() {
    let mut vm = new_vm_with_ops(&[
        Operation::Push32(U256::one()),
        Operation::Push32(U256::zero()),
        Operation::Add,
        Operation::Stop,
    ]);

    vm.execute();

    assert!(vm.current_call_frame_mut().stack.pop().unwrap() == U256::one());
    assert!(vm.current_call_frame_mut().pc() == 68);
}

#[test]
fn and_basic() {
    let mut vm = new_vm_with_ops(&[
        Operation::Push32(U256::from(0b1010)),
        Operation::Push32(U256::from(0b1100)),
        Operation::And,
        Operation::Stop,
    ]);

    vm.execute();

    let result = vm.current_call_frame_mut().stack.pop().unwrap();
    assert_eq!(result, U256::from(0b1000));
    assert_eq!(vm.env.consumed_gas, TX_BASE_COST + 9);
}

#[test]
fn and_binary_with_zero() {
    let mut vm = new_vm_with_ops(&[
        Operation::Push32(U256::from(0b1010)),
        Operation::Push32(U256::zero()),
        Operation::And,
        Operation::Stop,
    ]);

    vm.execute();

    let result = vm.current_call_frame_mut().stack.pop().unwrap();
    assert_eq!(result, U256::zero());
    assert_eq!(vm.env.consumed_gas, TX_BASE_COST + 9);
}

#[test]
fn and_with_hex_numbers() {
    let mut vm = new_vm_with_ops(&[
        Operation::Push32(U256::from(0xFFFF)),
        Operation::Push32(U256::from(0xF0F0)),
        Operation::And,
        Operation::Stop,
    ]);

    vm.execute();

    let result = vm.current_call_frame_mut().stack.pop().unwrap();
    assert_eq!(result, U256::from(0xF0F0));
    assert_eq!(vm.env.consumed_gas, TX_BASE_COST + 9);

    let mut vm = new_vm_with_ops(&[
        Operation::Push32(U256::from(0xF000)),
        Operation::Push32(U256::from(0xF0F0)),
        Operation::And,
        Operation::Stop,
    ]);

    vm.execute();

    let result = vm.current_call_frame_mut().stack.pop().unwrap();
    assert_eq!(result, U256::from(0xF000));
    assert_eq!(vm.env.consumed_gas, TX_BASE_COST + 9);

    let mut vm = new_vm_with_ops(&[
        Operation::Push32(U256::from(0xB020)),
        Operation::Push32(U256::from(0x1F0F)),
        Operation::And,
        Operation::Stop,
    ]);

    vm.execute();

    let result = vm.current_call_frame_mut().stack.pop().unwrap();
    assert_eq!(result, U256::from(0b1000000000000));
    assert_eq!(vm.env.consumed_gas, TX_BASE_COST + 9);
}

#[test]
fn or_basic() {
    let mut vm = new_vm_with_ops(&[
        Operation::Push32(U256::from(0b1010)),
        Operation::Push32(U256::from(0b1100)),
        Operation::Or,
        Operation::Stop,
    ]);

    vm.execute();

    let result = vm.current_call_frame_mut().stack.pop().unwrap();
    assert_eq!(result, U256::from(0b1110));
    assert_eq!(vm.env.consumed_gas, TX_BASE_COST + 9);

    let mut vm = new_vm_with_ops(&[
        Operation::Push32(U256::from(0b1010)),
        Operation::Push32(U256::zero()),
        Operation::Or,
        Operation::Stop,
    ]);

    vm.execute();

    let result = vm.current_call_frame_mut().stack.pop().unwrap();
    assert_eq!(result, U256::from(0b1010));
    assert_eq!(vm.env.consumed_gas, TX_BASE_COST + 9);

    let mut vm = new_vm_with_ops(&[
        Operation::Push32(U256::from(u64::MAX)),
        Operation::Push32(U256::zero()),
        Operation::Or,
        Operation::Stop,
    ]);

    vm.execute();

    let result = vm.current_call_frame_mut().stack.pop().unwrap();
    assert_eq!(result, U256::from(0xFFFFFFFFFFFFFFFF_u64));
    assert_eq!(vm.env.consumed_gas, TX_BASE_COST + 9);
}

#[test]
fn or_with_hex_numbers() {
    let mut vm = new_vm_with_ops(&[
        Operation::Push32(U256::from(0xFFFF)),
        Operation::Push32(U256::from(0xF0F0)),
        Operation::Or,
        Operation::Stop,
    ]);

    vm.execute();

    let result = vm.current_call_frame_mut().stack.pop().unwrap();
    assert_eq!(result, U256::from(0xFFFF));
    assert_eq!(vm.env.consumed_gas, TX_BASE_COST + 9);

    let mut vm = new_vm_with_ops(&[
        Operation::Push32(U256::from(0xF000)),
        Operation::Push32(U256::from(0xF0F0)),
        Operation::Or,
        Operation::Stop,
    ]);

    vm.execute();

    let result = vm.current_call_frame_mut().stack.pop().unwrap();
    assert_eq!(result, U256::from(0xF0F0));
    assert_eq!(vm.env.consumed_gas, TX_BASE_COST + 9);

    let mut vm = new_vm_with_ops(&[
        Operation::Push32(U256::from(0xB020)),
        Operation::Push32(U256::from(0x1F0F)),
        Operation::Or,
        Operation::Stop,
    ]);

    vm.execute();

    let result = vm.current_call_frame_mut().stack.pop().unwrap();
    assert_eq!(result, U256::from(0b1011111100101111));
    assert_eq!(vm.env.consumed_gas, TX_BASE_COST + 9);
}

#[test]
fn xor_basic() {
    let mut vm = new_vm_with_ops(&[
        Operation::Push32(U256::from(0b1010)),
        Operation::Push32(U256::from(0b1100)),
        Operation::Xor,
        Operation::Stop,
    ]);

    vm.execute();

    let result = vm.current_call_frame_mut().stack.pop().unwrap();
    assert_eq!(result, U256::from(0b110));
    assert_eq!(vm.env.consumed_gas, TX_BASE_COST + 9);

    let mut vm = new_vm_with_ops(&[
        Operation::Push32(U256::from(0b1010)),
        Operation::Push32(U256::zero()),
        Operation::Xor,
        Operation::Stop,
    ]);

    vm.execute();

    let result = vm.current_call_frame_mut().stack.pop().unwrap();
    assert_eq!(result, U256::from(0b1010));
    assert_eq!(vm.env.consumed_gas, TX_BASE_COST + 9);

    let mut vm = new_vm_with_ops(&[
        Operation::Push32(U256::from(u64::MAX)),
        Operation::Push32(U256::zero()),
        Operation::Xor,
        Operation::Stop,
    ]);

    vm.execute();

    let result = vm.current_call_frame_mut().stack.pop().unwrap();
    assert_eq!(result, U256::from(u64::MAX));
    assert_eq!(vm.env.consumed_gas, TX_BASE_COST + 9);

    let mut vm = new_vm_with_ops(&[
        Operation::Push32(U256::from(u64::MAX)),
        Operation::Push32(U256::from(u64::MAX)),
        Operation::Xor,
        Operation::Stop,
    ]);

    vm.execute();

    let result = vm.current_call_frame_mut().stack.pop().unwrap();
    assert_eq!(result, U256::zero());
    assert_eq!(vm.env.consumed_gas, TX_BASE_COST + 9);
}

#[test]
fn xor_with_hex_numbers() {
    let mut vm = new_vm_with_ops(&[
        Operation::Push32(U256::from(0xF0)),
        Operation::Push32(U256::from(0xF)),
        Operation::Xor,
        Operation::Stop,
    ]);

    vm.execute();

    let result = vm.current_call_frame_mut().stack.pop().unwrap();
    assert_eq!(result, U256::from(0xFF));
    assert_eq!(vm.env.consumed_gas, TX_BASE_COST + 9);

    let mut vm = new_vm_with_ops(&[
        Operation::Push32(U256::from(0xFF)),
        Operation::Push32(U256::from(0xFF)),
        Operation::Xor,
        Operation::Stop,
    ]);

    vm.execute();

    let result = vm.current_call_frame_mut().stack.pop().unwrap();
    assert_eq!(result, U256::zero());
    assert_eq!(vm.env.consumed_gas, TX_BASE_COST + 9);

    let mut vm = new_vm_with_ops(&[
        Operation::Push32(U256::from(0xFFFF)),
        Operation::Push32(U256::from(0xF0F0)),
        Operation::Xor,
        Operation::Stop,
    ]);

    vm.execute();

    let result = vm.current_call_frame_mut().stack.pop().unwrap();
    assert_eq!(result, U256::from(0xF0F));
    assert_eq!(vm.env.consumed_gas, TX_BASE_COST + 9);

    let mut vm = new_vm_with_ops(&[
        Operation::Push32(U256::from(0xF000)),
        Operation::Push32(U256::from(0xF0F0)),
        Operation::Xor,
        Operation::Stop,
    ]);

    vm.execute();

    let result = vm.current_call_frame_mut().stack.pop().unwrap();
    assert_eq!(result, U256::from(0xF0));
    assert_eq!(vm.env.consumed_gas, TX_BASE_COST + 9);

    let mut vm = new_vm_with_ops(&[
        Operation::Push32(U256::from(0x4C0F)),
        Operation::Push32(U256::from(0x3A4B)),
        Operation::Xor,
        Operation::Stop,
    ]);

    vm.execute();

    let result = vm.current_call_frame_mut().stack.pop().unwrap();
    assert_eq!(result, U256::from(0b111011001000100));
    assert_eq!(vm.env.consumed_gas, TX_BASE_COST + 9);
}

#[test]
fn not() {
    let mut vm = new_vm_with_ops(&[
        Operation::Push32(U256::from(0b1010)),
        Operation::Not,
        Operation::Stop,
    ]);

    vm.execute();

    let result = vm.current_call_frame_mut().stack.pop().unwrap();
    let expected = !U256::from(0b1010);
    assert_eq!(result, expected);
    assert_eq!(vm.env.consumed_gas, TX_BASE_COST + 6);

    let mut vm = new_vm_with_ops(&[
        Operation::Push32(U256::MAX),
        Operation::Not,
        Operation::Stop,
    ]);

    vm.execute();

    let result = vm.current_call_frame_mut().stack.pop().unwrap();
    assert_eq!(result, U256::zero());
    assert_eq!(vm.env.consumed_gas, TX_BASE_COST + 6);

    let mut vm = new_vm_with_ops(&[
        Operation::Push32(U256::zero()),
        Operation::Not,
        Operation::Stop,
    ]);

    vm.execute();

    let result = vm.current_call_frame_mut().stack.pop().unwrap();
    assert_eq!(result, U256::MAX);
    assert_eq!(vm.env.consumed_gas, TX_BASE_COST + 6);

    let mut vm = new_vm_with_ops(&[
        Operation::Push32(U256::from(1)),
        Operation::Not,
        Operation::Stop,
    ]);

    vm.execute();

    let result = vm.current_call_frame_mut().stack.pop().unwrap();
    assert_eq!(result, U256::MAX - 1);
    assert_eq!(vm.env.consumed_gas, TX_BASE_COST + 6);
}

#[test]
fn byte_basic() {
    let mut vm = new_vm_with_ops(&[
        Operation::Push32(U256::from(0xF0F1)),
        Operation::Push32(U256::from(31)),
        Operation::Byte,
        Operation::Stop,
    ]);

    vm.execute();

    let result = vm.current_call_frame_mut().stack.pop().unwrap();
    assert_eq!(result, U256::from(0xF1));
    assert_eq!(vm.env.consumed_gas, TX_BASE_COST + 9);

    let mut vm = new_vm_with_ops(&[
        Operation::Push32(U256::from(0x33ED)),
        Operation::Push32(U256::from(30)),
        Operation::Byte,
        Operation::Stop,
    ]);

    vm.execute();

    let result = vm.current_call_frame_mut().stack.pop().unwrap();
    assert_eq!(result, U256::from(0x33));
    assert_eq!(vm.env.consumed_gas, TX_BASE_COST + 9);
}

#[test]
fn byte_edge_cases() {
    let mut vm = new_vm_with_ops(&[
        Operation::Push32(U256::MAX),
        Operation::Push32(U256::from(0)),
        Operation::Byte,
        Operation::Stop,
    ]);

    vm.execute();

    let result = vm.current_call_frame_mut().stack.pop().unwrap();
    assert_eq!(result, U256::from(0xFF));
    assert_eq!(vm.env.consumed_gas, TX_BASE_COST + 9);

    let mut vm = new_vm_with_ops(&[
        Operation::Push32(U256::MAX),
        Operation::Push32(U256::from(12)),
        Operation::Byte,
        Operation::Stop,
    ]);

    vm.execute();

    let result = vm.current_call_frame_mut().stack.pop().unwrap();
    assert_eq!(result, U256::from(0xFF));
    assert_eq!(vm.env.consumed_gas, TX_BASE_COST + 9);

    let mut vm = new_vm_with_ops(&[
        Operation::Push32(U256::from(0x00E0D0000)),
        Operation::Push32(U256::from(29)),
        Operation::Byte,
        Operation::Stop,
    ]);

    vm.execute();

    let result = vm.current_call_frame_mut().stack.pop().unwrap();
    assert_eq!(result, U256::from(0x0D));
    assert_eq!(vm.env.consumed_gas, TX_BASE_COST + 9);

    let mut vm = new_vm_with_ops(&[
        Operation::Push32(U256::from(0xFDEA179)),
        Operation::Push32(U256::from(50)),
        Operation::Byte,
        Operation::Stop,
    ]);

    vm.execute();

    let result = vm.current_call_frame_mut().stack.pop().unwrap();
    assert_eq!(result, U256::zero());
    assert_eq!(vm.env.consumed_gas, TX_BASE_COST + 9);

    let mut vm = new_vm_with_ops(&[
        Operation::Push32(U256::from(0xFDEA179)),
        Operation::Push32(U256::from(32)),
        Operation::Byte,
        Operation::Stop,
    ]);

    vm.execute();

    let result = vm.current_call_frame_mut().stack.pop().unwrap();
    assert_eq!(result, U256::zero());
    assert_eq!(vm.env.consumed_gas, TX_BASE_COST + 9);

    let mut vm = new_vm_with_ops(&[
        Operation::Push32(U256::zero()),
        Operation::Push32(U256::from(15)),
        Operation::Byte,
        Operation::Stop,
    ]);

    vm.execute();

    let result = vm.current_call_frame_mut().stack.pop().unwrap();
    assert_eq!(result, U256::zero());
    assert_eq!(vm.env.consumed_gas, TX_BASE_COST + 9);

    let word = U256::from_big_endian(&[
        0x00, 0x01, 0x02, 0x03, 0x04, 0x05, 0x06, 0x57, 0x08, 0x09, 0x90, 0x0B, 0x0C, 0x0D, 0x0E,
        0x0F, 0x10, 0x11, 0x12, 0xDD, 0x14, 0x15, 0x16, 0x17, 0x18, 0x19, 0x1A, 0x1B, 0x1C, 0x1D,
        0x1E, 0x40,
    ]);

    let mut vm = new_vm_with_ops(&[
        Operation::Push32(word),
        Operation::Push32(U256::from(10)),
        Operation::Byte,
        Operation::Stop,
    ]);

    vm.execute();

    let result = vm.current_call_frame_mut().stack.pop().unwrap();
    assert_eq!(result, U256::from(0x90));
    assert_eq!(vm.env.consumed_gas, TX_BASE_COST + 9);

    let mut vm = new_vm_with_ops(&[
        Operation::Push32(word),
        Operation::Push32(U256::from(7)),
        Operation::Byte,
        Operation::Stop,
    ]);

    vm.execute();

    let result = vm.current_call_frame_mut().stack.pop().unwrap();
    assert_eq!(result, U256::from(0x57));
    assert_eq!(vm.env.consumed_gas, TX_BASE_COST + 9);

    let mut vm = new_vm_with_ops(&[
        Operation::Push32(word),
        Operation::Push32(U256::from(19)),
        Operation::Byte,
        Operation::Stop,
    ]);

    vm.execute();

    let result = vm.current_call_frame_mut().stack.pop().unwrap();
    assert_eq!(result, U256::from(0xDD));
    assert_eq!(vm.env.consumed_gas, TX_BASE_COST + 9);

    let mut vm = new_vm_with_ops(&[
        Operation::Push32(word),
        Operation::Push32(U256::from(31)),
        Operation::Byte,
        Operation::Stop,
    ]);

    vm.execute();

    let result = vm.current_call_frame_mut().stack.pop().unwrap();
    assert_eq!(result, U256::from(0x40));
    assert_eq!(vm.env.consumed_gas, TX_BASE_COST + 9);
}

#[test]
fn shl_basic() {
    let mut vm = new_vm_with_ops(&[
        Operation::Push32(U256::from(0xDDDD)),
        Operation::Push32(U256::from(0)),
        Operation::Shl,
        Operation::Stop,
    ]);

    vm.execute();

    let result = vm.current_call_frame_mut().stack.pop().unwrap();
    assert_eq!(result, U256::from(0xDDDD));
    assert_eq!(vm.env.consumed_gas, TX_BASE_COST + 9);

    let mut vm = new_vm_with_ops(&[
        Operation::Push32(U256::from(0x12345678)),
        Operation::Push32(U256::from(1)),
        Operation::Shl,
        Operation::Stop,
    ]);

    vm.execute();

    let result = vm.current_call_frame_mut().stack.pop().unwrap();
    assert_eq!(result, U256::from(0x2468acf0));
    assert_eq!(vm.env.consumed_gas, TX_BASE_COST + 9);

    let mut vm = new_vm_with_ops(&[
        Operation::Push32(U256::from(0x12345678)),
        Operation::Push32(U256::from(4)),
        Operation::Shl,
        Operation::Stop,
    ]);

    vm.execute();

    let result = vm.current_call_frame_mut().stack.pop().unwrap();
    assert_eq!(result, U256::from(4886718336_u64));
    assert_eq!(vm.env.consumed_gas, TX_BASE_COST + 9);

    let mut vm = new_vm_with_ops(&[
        Operation::Push32(U256::from(0xFF)),
        Operation::Push32(U256::from(4)),
        Operation::Shl,
        Operation::Stop,
    ]);

    vm.execute();

    let result = vm.current_call_frame_mut().stack.pop().unwrap();
    assert_eq!(result, U256::from(0xFF << 4));
    assert_eq!(vm.env.consumed_gas, TX_BASE_COST + 9);
}

#[test]
fn shl_edge_cases() {
    let mut vm = new_vm_with_ops(&[
        Operation::Push32(U256::from(0x1)),
        Operation::Push32(U256::from(256)),
        Operation::Shl,
        Operation::Stop,
    ]);

    vm.execute();

    let result = vm.current_call_frame_mut().stack.pop().unwrap();
    assert_eq!(result, U256::zero());
    assert_eq!(vm.env.consumed_gas, TX_BASE_COST + 9);

    let mut vm = new_vm_with_ops(&[
        Operation::Push32(U256::zero()),
        Operation::Push32(U256::from(200)),
        Operation::Shl,
        Operation::Stop,
    ]);

    vm.execute();

    let result = vm.current_call_frame_mut().stack.pop().unwrap();
    assert_eq!(result, U256::zero());
    assert_eq!(vm.env.consumed_gas, TX_BASE_COST + 9);

    let mut vm = new_vm_with_ops(&[
        Operation::Push32(U256::MAX),
        Operation::Push32(U256::from(1)),
        Operation::Shl,
        Operation::Stop,
    ]);

    vm.execute();

    let result = vm.current_call_frame_mut().stack.pop().unwrap();
    assert_eq!(result, U256::MAX - 1);
    assert_eq!(vm.env.consumed_gas, TX_BASE_COST + 9);
}

#[test]
fn shr_basic() {
    let mut vm = new_vm_with_ops(&[
        Operation::Push32(U256::from(0xDDDD)),
        Operation::Push32(U256::from(0)),
        Operation::Shr,
        Operation::Stop,
    ]);

    vm.execute();

    let result = vm.current_call_frame_mut().stack.pop().unwrap();
    assert_eq!(result, U256::from(0xDDDD));
    assert_eq!(vm.env.consumed_gas, TX_BASE_COST + 9);

    let mut vm = new_vm_with_ops(&[
        Operation::Push32(U256::from(0x12345678)),
        Operation::Push32(U256::from(1)),
        Operation::Shr,
        Operation::Stop,
    ]);

    vm.execute();

    let result = vm.current_call_frame_mut().stack.pop().unwrap();
    assert_eq!(result, U256::from(0x91a2b3c));
    assert_eq!(vm.env.consumed_gas, TX_BASE_COST + 9);

    let mut vm = new_vm_with_ops(&[
        Operation::Push32(U256::from(0x12345678)),
        Operation::Push32(U256::from(4)),
        Operation::Shr,
        Operation::Stop,
    ]);

    vm.execute();

    let result = vm.current_call_frame_mut().stack.pop().unwrap();
    assert_eq!(result, U256::from(0x1234567));
    assert_eq!(vm.env.consumed_gas, TX_BASE_COST + 9);

    let mut vm = new_vm_with_ops(&[
        Operation::Push32(U256::from(0xFF)),
        Operation::Push32(U256::from(4)),
        Operation::Shr,
        Operation::Stop,
    ]);

    vm.execute();

    let result = vm.current_call_frame_mut().stack.pop().unwrap();
    assert_eq!(result, U256::from(0xF));
    assert_eq!(vm.env.consumed_gas, TX_BASE_COST + 9);
}

#[test]
fn shr_edge_cases() {
    let mut vm = new_vm_with_ops(&[
        Operation::Push32(U256::from(0x1)),
        Operation::Push32(U256::from(256)),
        Operation::Shr,
        Operation::Stop,
    ]);

    vm.execute();

    let result = vm.current_call_frame_mut().stack.pop().unwrap();
    assert_eq!(result, U256::zero());
    assert_eq!(vm.env.consumed_gas, TX_BASE_COST + 9);

    let mut vm = new_vm_with_ops(&[
        Operation::Push32(U256::zero()),
        Operation::Push32(U256::from(200)),
        Operation::Shr,
        Operation::Stop,
    ]);

    vm.execute();

    let result = vm.current_call_frame_mut().stack.pop().unwrap();
    assert_eq!(result, U256::zero());
    assert_eq!(vm.env.consumed_gas, TX_BASE_COST + 9);

    let mut vm = new_vm_with_ops(&[
        Operation::Push32(U256::MAX),
        Operation::Push32(U256::from(1)),
        Operation::Shr,
        Operation::Stop,
    ]);

    vm.execute();

    let result = vm.current_call_frame_mut().stack.pop().unwrap();
    assert_eq!(result, U256::MAX >> 1);
    assert_eq!(vm.env.consumed_gas, TX_BASE_COST + 9);
}

#[test]
fn sar_shift_by_0() {
    let mut vm = new_vm_with_ops(&[
        Operation::Push32(U256::from(0x12345678)),
        Operation::Push32(U256::from(0)),
        Operation::Sar,
        Operation::Stop,
    ]);

    vm.execute();

    let result = vm.current_call_frame_mut().stack.pop().unwrap();
    assert_eq!(result, U256::from(0x12345678));
    assert_eq!(vm.env.consumed_gas, TX_BASE_COST + 9);
}

#[test]
fn sar_shifting_large_value_with_all_bits_set() {
    let word = U256::from_big_endian(&[
        0xff, 0xff, 0xff, 0xff, 0xff, 0xff, 0xff, 0xff, 0xff, 0xff, 0xff, 0xff, 0xff, 0xff, 0xff,
        0xff, 0xff, 0xff, 0xff, 0xff, 0xff, 0xff, 0xff, 0xff, 0xff, 0xff, 0xff, 0xff, 0xff, 0xff,
        0xff, 0xff,
    ]);

    let mut vm = new_vm_with_ops(&[
        Operation::Push32(word),
        Operation::Push32(U256::from(8)),
        Operation::Sar,
        Operation::Stop,
    ]);

    vm.execute();

    let result = vm.current_call_frame_mut().stack.pop().unwrap();
    let expected = U256::from_big_endian(&[
        0xff, 0xff, 0xff, 0xff, 0xff, 0xff, 0xff, 0xff, 0xff, 0xff, 0xff, 0xff, 0xff, 0xff, 0xff,
        0xff, 0xff, 0xff, 0xff, 0xff, 0xff, 0xff, 0xff, 0xff, 0xff, 0xff, 0xff, 0xff, 0xff, 0xff,
        0xff, 0xff,
    ]);
    assert_eq!(result, expected);
    assert_eq!(vm.env.consumed_gas, TX_BASE_COST + 9);
}

#[test]
fn sar_shifting_negative_value_and_small_shift() {
    let word_neg = U256::from_big_endian(&[
        0x80, 0x00, 0x00, 0x00, 0x00, 0x00, 0x00, 0x00, 0x00, 0x00, 0x00, 0x00, 0x00, 0x00, 0x00,
        0x00, 0x00, 0x00, 0x00, 0x00, 0x00, 0x00, 0x00, 0x00, 0x00, 0x00, 0x00, 0x00, 0x00, 0x00,
        0x00, 0x00,
    ]);

    let mut vm = new_vm_with_ops(&[
        Operation::Push32(word_neg),
        Operation::Push32(U256::from(4)),
        Operation::Sar,
        Operation::Stop,
    ]);

    vm.execute();

    let result = vm.current_call_frame_mut().stack.pop().unwrap();
    let expected = U256::from_big_endian(&[
        0xf8, 0x00, 0x00, 0x00, 0x00, 0x00, 0x00, 0x00, 0x00, 0x00, 0x00, 0x00, 0x00, 0x00, 0x00,
        0x00, 0x00, 0x00, 0x00, 0x00, 0x00, 0x00, 0x00, 0x00, 0x00, 0x00, 0x00, 0x00, 0x00, 0x00,
        0x00, 0x00,
    ]);
    assert_eq!(result, expected);
    assert_eq!(vm.env.consumed_gas, TX_BASE_COST + 9);
}

#[test]
fn sar_shift_positive_value() {
    let mut vm = new_vm_with_ops(&[
        Operation::Push32(U256::from(0x7FFFFF)),
        Operation::Push32(U256::from(4)),
        Operation::Sar,
        Operation::Stop,
    ]);

    vm.execute();

    let result = vm.current_call_frame_mut().stack.pop().unwrap();
    assert_eq!(result, U256::from(0x07FFFF));
    assert_eq!(vm.env.consumed_gas, TX_BASE_COST + 9);
}

#[test]
fn sar_shift_negative_value() {
    let word_neg = U256::from_big_endian(&[
        0x8f, 0xff, 0xff, 0xff, 0xff, 0xff, 0xff, 0xff, 0xff, 0xff, 0xff, 0xff, 0xff, 0xff, 0xff,
        0xff, 0xff, 0xff, 0xff, 0xff, 0xff, 0xff, 0xff, 0xff, 0xff, 0xff, 0xff, 0xff, 0xff, 0xff,
        0xff, 0xff,
    ]);

    let mut vm = new_vm_with_ops(&[
        Operation::Push32(word_neg),
        Operation::Push32(U256::from(4)),
        Operation::Sar,
        Operation::Stop,
    ]);

    vm.execute();

    let result = vm.current_call_frame_mut().stack.pop().unwrap();
    let expected = U256::from_big_endian(&[
        0xf8, 0xff, 0xff, 0xff, 0xff, 0xff, 0xff, 0xff, 0xff, 0xff, 0xff, 0xff, 0xff, 0xff, 0xff,
        0xff, 0xff, 0xff, 0xff, 0xff, 0xff, 0xff, 0xff, 0xff, 0xff, 0xff, 0xff, 0xff, 0xff, 0xff,
        0xff, 0xff,
    ]);
    // change 0x8f to 0xf8
    assert_eq!(result, expected);
    assert_eq!(vm.env.consumed_gas, TX_BASE_COST + 9);
}

#[test]
fn keccak256_zero_offset_size_four() {
    let operations = [
        // Put the required value in memory
        Operation::Push32(U256::from(
            "0xFFFFFFFF00000000000000000000000000000000000000000000000000000000",
        )),
        Operation::Push0,
        Operation::Mstore, // gas_cost = 3 + 3 = 6
        // Call the opcode
        Operation::Push((1, 4.into())), // size
        Operation::Push0,               // offset
        Operation::Keccak256,           // gas_cost = 30 + 6 + 0 = 36
        Operation::Stop,
    ];

    let mut vm = new_vm_with_ops(&operations);

    vm.execute();

    assert_eq!(
        vm.current_call_frame_mut().stack.pop().unwrap(),
        U256::from("0x29045a592007d0c246ef02c2223570da9522d0cf0f73282c79a1bc8f0bb2c238")
    );
    assert_eq!(vm.current_call_frame_mut().pc(), 40);
    assert_eq!(vm.env.consumed_gas, TX_BASE_COST + 52);
}

#[test]
fn keccak256_zero_offset_size_bigger_than_actual_memory() {
    let operations = [
        // Put the required value in memory
        Operation::Push32(U256::from(
            "0xFFFFFFFF00000000000000000000000000000000000000000000000000000000",
        )),
        Operation::Push0,
        Operation::Mstore, // gas_cost = 3 + 3 = 6
        // Call the opcode
        Operation::Push((1, 33.into())), // size > memory.data.len() (32)
        Operation::Push0,                // offset
        Operation::Keccak256,
        Operation::Stop,
    ];

    let mut vm = new_vm_with_ops(&operations);

    vm.execute();

    assert!(
        vm.current_call_frame_mut().stack.pop().unwrap()
            == U256::from("0xae75624a7d0413029c1e0facdd38cc8e177d9225892e2490a69c2f1f89512061")
    );
    assert_eq!(vm.current_call_frame_mut().pc(), 40);
    assert_eq!(vm.env.consumed_gas, TX_BASE_COST + 61);
}

#[test]
fn keccak256_zero_offset_zero_size() {
    let operations = [
        Operation::Push0, // size
        Operation::Push0, // offset
        Operation::Keccak256,
        Operation::Stop,
    ];

    let mut vm = new_vm_with_ops(&operations);

    vm.execute();

    assert_eq!(
        vm.current_call_frame_mut().stack.pop().unwrap(),
        U256::from("0xc5d2460186f7233c927e7db2dcc703c0e500b653ca82273b7bfad8045d85a470")
    );
    assert_eq!(vm.current_call_frame_mut().pc(), 4);
    assert_eq!(vm.env.consumed_gas, TX_BASE_COST + 34);
}

#[test]
fn keccak256_offset_four_size_four() {
    let operations = [
        // Put the required value in memory
        Operation::Push32(U256::from(
            "0xFFFFFFFF00000000000000000000000000000000000000000000000000000000",
        )),
        Operation::Push0,
        Operation::Mstore,
        // Call the opcode
        Operation::Push((1, 4.into())), // size
        Operation::Push((1, 4.into())), // offset
        Operation::Keccak256,
        Operation::Stop,
    ];

    let mut vm = new_vm_with_ops(&operations);

    vm.execute();

    assert_eq!(
        vm.current_call_frame_mut().stack.pop().unwrap(),
        U256::from("0xe8e77626586f73b955364c7b4bbf0bb7f7685ebd40e852b164633a4acbd3244c")
    );
    assert_eq!(vm.current_call_frame_mut().pc(), 41);
    assert_eq!(vm.env.consumed_gas, TX_BASE_COST + 53);
}

#[test]
fn mstore() {
    let mut vm = new_vm_with_ops(&[
        Operation::Push32(U256::from(0x33333)),
        Operation::Push32(U256::zero()),
        Operation::Mstore,
        Operation::Msize,
        Operation::Stop,
    ]);

    vm.execute();

    assert_eq!(
        vm.current_call_frame_mut().stack.pop().unwrap(),
        U256::from(32)
    );
    assert_eq!(vm.current_call_frame_mut().pc(), 69);
    assert_eq!(vm.env.consumed_gas, TX_BASE_COST + 14);
}

#[test]
fn mstore_saves_correct_value() {
    let mut vm = new_vm_with_ops(&[
        Operation::Push32(U256::from(0x33333)), // value
        Operation::Push32(U256::zero()),        // offset
        Operation::Mstore,
        Operation::Msize,
        Operation::Stop,
    ]);

    vm.execute();

    let stored_value = vm.current_call_frame_mut().memory.load(0);

    assert_eq!(stored_value, U256::from(0x33333));

    let memory_size = vm.current_call_frame_mut().stack.pop().unwrap();
    assert_eq!(memory_size, U256::from(32));
    assert_eq!(vm.env.consumed_gas, TX_BASE_COST + 14);
}

#[test]
fn mstore8() {
    let operations = [
        Operation::Push32(U256::from(0xAB)), // value
        Operation::Push32(U256::zero()),     // offset
        Operation::Mstore8,
        Operation::Stop,
    ];

    let mut vm = new_vm_with_ops(&operations);

    vm.execute();

    let stored_value = vm.current_call_frame_mut().memory.load(0);

    let mut value_bytes = [0u8; 32];
    stored_value.to_big_endian(&mut value_bytes);

    assert_eq!(value_bytes[0..1], [0xAB]);
    assert_eq!(vm.env.consumed_gas, TX_BASE_COST + 12);
}

#[test]
fn mcopy() {
    let operations = [
        Operation::Push32(U256::from(32)),      // size
        Operation::Push32(U256::from(0)),       // source offset
        Operation::Push32(U256::from(64)),      // destination offset
        Operation::Push32(U256::from(0x33333)), // value
        Operation::Push32(U256::from(0)),       // offset
        Operation::Mstore,
        Operation::Mcopy,
        Operation::Msize,
        Operation::Stop,
    ];

    let mut vm = new_vm_with_ops(&operations);

    vm.execute();

    let copied_value = vm.current_call_frame_mut().memory.load(64);
    assert_eq!(copied_value, U256::from(0x33333));

    let memory_size = vm.current_call_frame_mut().stack.pop().unwrap();
    assert_eq!(memory_size, U256::from(96));
    assert_eq!(vm.env.consumed_gas, TX_BASE_COST + 35);
}

#[test]
fn mload() {
    let operations = [
        Operation::Push32(U256::from(0x33333)), // value
        Operation::Push32(U256::zero()),        // offset
        Operation::Mstore,
        Operation::Push32(U256::zero()), // offset
        Operation::Mload,
        Operation::Stop,
    ];

    let mut vm = new_vm_with_ops(&operations);

    vm.execute();

    let loaded_value = vm.current_call_frame_mut().stack.pop().unwrap();
    assert_eq!(loaded_value, U256::from(0x33333));
    assert_eq!(vm.env.consumed_gas, TX_BASE_COST + 18);
}

#[test]
fn msize() {
    let operations = [Operation::Msize, Operation::Stop];

    let mut vm = new_vm_with_ops(&operations);

    vm.execute();

    let initial_size = vm.current_call_frame_mut().stack.pop().unwrap();
    assert_eq!(initial_size, U256::from(0));
    assert_eq!(vm.env.consumed_gas, TX_BASE_COST + 2);

    let operations = [
        Operation::Push32(U256::from(0x33333)), // value
        Operation::Push32(U256::zero()),        // offset
        Operation::Mstore,
        Operation::Msize,
        Operation::Stop,
    ];

    let mut vm = new_vm_with_ops(&operations);

    vm.execute();

    let after_store_size = vm.current_call_frame_mut().stack.pop().unwrap();
    assert_eq!(after_store_size, U256::from(32));
    assert_eq!(vm.env.consumed_gas, TX_BASE_COST + 14);

    let operations = [
        Operation::Push32(U256::from(0x55555)), // value
        Operation::Push32(U256::from(64)),      // offset
        Operation::Mstore,
        Operation::Msize,
        Operation::Stop,
    ];

    let mut vm = new_vm_with_ops(&operations);

    vm.execute();

    let final_size = vm.current_call_frame_mut().stack.pop().unwrap();
    assert_eq!(final_size, U256::from(96));
    assert_eq!(vm.env.consumed_gas, TX_BASE_COST + 20);
}

#[test]
fn mstore_mload_offset_not_multiple_of_32() {
    let operations = [
        Operation::Push32(0xabcdef.into()), // value
        Operation::Push32(10.into()),       // offset
        Operation::Mstore,
        Operation::Push32(10.into()), // offset
        Operation::Mload,
        Operation::Msize,
        Operation::Stop,
    ];

    let mut vm = new_vm_with_ops(&operations);

    vm.execute();

    let memory_size = vm.current_call_frame_mut().stack.pop().unwrap();
    let loaded_value = vm.current_call_frame_mut().stack.pop().unwrap();

    assert_eq!(loaded_value, U256::from(0xabcdef));
    assert_eq!(memory_size, U256::from(64));
    assert_eq!(vm.env.consumed_gas, TX_BASE_COST + 23);

    // check with big offset

    let operations = [
        Operation::Push32(0x123456.into()), // value
        Operation::Push32(2000.into()),     // offset
        Operation::Mstore,
        Operation::Push32(2000.into()), // offset
        Operation::Mload,
        Operation::Msize,
        Operation::Stop,
    ];

    let mut vm = new_vm_with_ops(&operations);

    vm.execute();

    let memory_size = vm.current_call_frame_mut().stack.pop().unwrap();
    let loaded_value = vm.current_call_frame_mut().stack.pop().unwrap();

    assert_eq!(loaded_value, U256::from(0x123456));
    assert_eq!(memory_size, U256::from(2048));
    assert_eq!(vm.env.consumed_gas, TX_BASE_COST + 217);
}

#[test]
fn mload_uninitialized_memory() {
    let operations = [
        Operation::Push32(50.into()), // offset
        Operation::Mload,
        Operation::Msize,
        Operation::Stop,
    ];

    let mut vm = new_vm_with_ops(&operations);

    vm.execute();

    let memory_size = vm.current_call_frame_mut().stack.pop().unwrap();
    let loaded_value = vm.current_call_frame_mut().stack.pop().unwrap();

    assert_eq!(loaded_value, U256::zero());
    assert_eq!(memory_size, U256::from(96));
    assert_eq!(vm.env.consumed_gas, TX_BASE_COST + 17);
}

#[test]
fn call_returns_if_bytecode_empty() {
    let callee_bytecode = vec![].into();

    let callee_address = Address::from_low_u64_be(U256::from(2).low_u64());
    let callee_address_u256 = U256::from(2);
    // let callee_account = Account::new(U256::from(500000), callee_bytecode);
    let callee_account = Account::default()
        .with_balance(50000.into())
        .with_bytecode(callee_bytecode);

    let caller_ops = vec![
        Operation::Push32(U256::from(32)),      // ret_size
        Operation::Push32(U256::from(0)),       // ret_offset
        Operation::Push32(U256::from(0)),       // args_size
        Operation::Push32(U256::from(0)),       // args_offset
        Operation::Push32(U256::zero()),        // value
        Operation::Push32(callee_address_u256), // address
        Operation::Push32(U256::from(100_000)), // gas
        Operation::Call,
        Operation::Stop,
    ];

    let mut vm = new_vm_with_ops_addr_bal(
        ops_to_bytecde(&caller_ops),
        Address::from_low_u64_be(U256::from(1).low_u64()),
        U256::zero(),
    );

    vm.db.add_account(callee_address, callee_account);
    vm.execute();

    let success = vm.current_call_frame_mut().stack.pop().unwrap();
    assert_eq!(success, U256::one());
}

#[test]
fn call_changes_callframe_and_stores() {
    let callee_return_value = U256::from(0xAAAAAAA);
    let callee_bytecode = callee_return_bytecode(callee_return_value);
    let callee_address = Address::from_low_u64_be(U256::from(2).low_u64());
    let callee_address_u256 = U256::from(2);
    let callee_account = Account::default()
        .with_balance(50000.into())
        .with_bytecode(callee_bytecode);

    let caller_ops = vec![
        Operation::Push32(U256::from(32)),      // ret_size
        Operation::Push32(U256::from(0)),       // ret_offset
        Operation::Push32(U256::from(0)),       // args_size
        Operation::Push32(U256::from(0)),       // args_offset
        Operation::Push32(U256::zero()),        // value
        Operation::Push32(callee_address_u256), // address
        Operation::Push32(U256::from(100_000)), // gas
        Operation::Call,
        Operation::Stop,
    ];

    let mut vm = new_vm_with_ops_addr_bal(
        ops_to_bytecde(&caller_ops),
        Address::from_low_u64_be(U256::from(1).low_u64()),
        U256::zero(),
    );

    vm.db.add_account(callee_address, callee_account);

    vm.execute();

    let current_call_frame = vm.current_call_frame_mut();

    let success = current_call_frame.stack.pop().unwrap() == U256::one();
    assert!(success);

    let ret_offset = 0;
    let ret_size = 32;
    let return_data = current_call_frame
        .returndata
        .slice(ret_offset..ret_offset + ret_size);

    assert_eq!(U256::from_big_endian(&return_data), U256::from(0xAAAAAAA));
}

#[test]
fn nested_calls() {
    let callee3_return_value = U256::from(0xAAAAAAA);
    let callee3_bytecode = callee_return_bytecode(callee3_return_value);
    let callee3_address = Address::from_low_u64_be(U256::from(3).low_u64());
    let callee3_address_u256 = U256::from(3);
    let callee3_account = Account::default()
        .with_balance(50_000.into())
        .with_bytecode(callee3_bytecode);

    let mut callee2_ops = vec![
        Operation::Push32(U256::from(32)),       // ret_size
        Operation::Push32(U256::from(0)),        // ret_offset
        Operation::Push32(U256::from(0)),        // args_size
        Operation::Push32(U256::from(0)),        // args_offset
        Operation::Push32(U256::zero()),         // value
        Operation::Push32(callee3_address_u256), // address
        Operation::Push32(U256::from(100_000)),  // gas
        Operation::Call,
    ];

    let callee2_return_value = U256::from(0xBBBBBBB);

    let callee2_return_bytecode = vec![
        Operation::Push32(callee2_return_value), // value
        Operation::Push32(U256::from(32)),       // offset
        Operation::Mstore,
        Operation::Push32(U256::from(32)), // size
        Operation::Push32(U256::zero()),   // returndata_offset
        Operation::Push32(U256::zero()),   // dest_offset
        Operation::ReturnDataCopy,
        Operation::Push32(U256::from(64)), // size
        Operation::Push32(U256::zero()),   // offset
        Operation::Return,
    ];

    callee2_ops.extend(callee2_return_bytecode);

    let callee2_bytecode = callee2_ops
        .iter()
        .flat_map(|op| op.to_bytecode())
        .collect::<Bytes>();

    let callee2_address = Address::from_low_u64_be(U256::from(2).low_u64());
    let callee2_address_u256 = U256::from(2);

    let callee2_account = Account::default()
        .with_balance(50000.into())
        .with_bytecode(callee2_bytecode);

    let caller_ops = vec![
        Operation::Push32(U256::from(64)),       // ret_size
        Operation::Push32(U256::from(0)),        // ret_offset
        Operation::Push32(U256::from(0)),        // args_size
        Operation::Push32(U256::from(0)),        // args_offset
        Operation::Push32(U256::zero()),         // value
        Operation::Push32(callee2_address_u256), // address
        Operation::Push32(U256::from(100_000)),  // gas
        Operation::Call,
        Operation::Stop,
    ];

    let caller_address = Address::from_low_u64_be(U256::from(1).low_u64());
    let caller_balance = U256::from(1_000_000);

    let mut vm =
        new_vm_with_ops_addr_bal(ops_to_bytecde(&caller_ops), caller_address, caller_balance);

    vm.db.add_account(callee2_address, callee2_account);
    vm.db.add_account(callee3_address, callee3_account);

    vm.execute();

    let current_call_frame = vm.current_call_frame_mut();

    let success = current_call_frame.stack.pop().unwrap();
    assert_eq!(success, U256::one());

    let ret_offset = 0;
    let ret_size = 64;
    let return_data = current_call_frame
        .returndata
        .slice(ret_offset..ret_offset + ret_size);

    let mut expected_bytes = vec![0u8; 64];
    // place 0xAAAAAAA at 0..32
    let mut callee3_return_value_bytes = [0u8; 32];
    callee3_return_value.to_big_endian(&mut callee3_return_value_bytes);
    expected_bytes[..32].copy_from_slice(&callee3_return_value_bytes);

    // place 0xBBBBBBB at 32..64
    let mut callee2_return_value_bytes = [0u8; 32];
    callee2_return_value.to_big_endian(&mut callee2_return_value_bytes);
    expected_bytes[32..].copy_from_slice(&callee2_return_value_bytes);

    assert_eq!(return_data, expected_bytes);
}

#[test]
fn staticcall_changes_callframe_is_static() {
    let callee_return_value = U256::from(0xAAAAAAA);
    let callee_ops = [
        Operation::Push32(callee_return_value), // value
        Operation::Push32(U256::zero()),        // offset
        Operation::Mstore,
        Operation::Stop,
    ];

    let callee_bytecode = callee_ops
        .iter()
        .flat_map(Operation::to_bytecode)
        .collect::<Bytes>();

    let callee_address = Address::from_low_u64_be(U256::from(2).low_u64());
    let callee_address_u256 = U256::from(2);
    let callee_account = Account::default()
        .with_balance(50000.into())
        .with_bytecode(callee_bytecode);

    let caller_ops = vec![
        Operation::Push32(U256::from(32)),      // ret_size
        Operation::Push32(U256::from(0)),       // ret_offset
        Operation::Push32(U256::from(0)),       // args_size
        Operation::Push32(U256::from(0)),       // args_offset
        Operation::Push32(U256::zero()),        // value
        Operation::Push32(callee_address_u256), // address
        Operation::Push32(U256::from(100_000)), // gas
        Operation::StaticCall,
    ];

    let mut vm = new_vm_with_ops_addr_bal(
        ops_to_bytecde(&caller_ops),
        Address::from_low_u64_be(U256::from(1).low_u64()),
        U256::zero(),
    );

    vm.db.add_account(callee_address, callee_account);

    vm.execute();

    let mut current_call_frame = vm.call_frames[0].clone();

    let ret_offset = 0;
    let ret_size = 32;
    let return_data = current_call_frame.memory.load_range(ret_offset, ret_size);

    assert_eq!(U256::from_big_endian(&return_data), U256::from(0xAAAAAAA));
    assert!(current_call_frame.is_static);
}

#[test]
fn pop_on_empty_stack() {
    let operations = [Operation::Pop, Operation::Stop];

    let mut vm = new_vm_with_ops(&operations);

    let result = vm.execute();

    // result should be ExecutionResult::Halt with error VMError::StackUnderflow

    assert_eq!(
        result,
        ExecutionResult::Halt {
            reason: VMError::StackUnderflow,
            gas_used: vm.env.consumed_gas
        }
    ); // I don't know if this is right
}

#[test]
fn pc_op() {
    let operations = [Operation::PC, Operation::Stop];
    let mut vm = new_vm_with_ops(&operations);

    vm.execute();

    assert_eq!(
        vm.current_call_frame_mut().stack.pop().unwrap(),
        U256::from(0)
    );
    assert_eq!(vm.env.consumed_gas, TX_BASE_COST + 2);
}

#[test]
fn pc_op_with_push_offset() {
    let operations = [
        Operation::Push32(U256::one()),
        Operation::PC,
        Operation::Stop,
    ];

    let mut vm = new_vm_with_ops(&operations);

    vm.execute();

    assert_eq!(
        vm.current_call_frame_mut().stack.pop().unwrap(),
        U256::from(33)
    );
    assert_eq!(vm.env.consumed_gas, TX_BASE_COST + 5);
}

#[test]
fn delegatecall_changes_own_storage_and_regular_call_doesnt() {
    // --- DELEGATECALL --- changes account 1 storage
    let callee_return_value = U256::from(0xBBBBBBB);
    let callee_ops = [
        Operation::Push32(callee_return_value), // value
        Operation::Push32(U256::zero()),        // key
        Operation::Sstore,
        Operation::Stop,
    ];

    let callee_bytecode = callee_ops
        .iter()
        .flat_map(Operation::to_bytecode)
        .collect::<Bytes>();

    let callee_address = Address::from_low_u64_be(U256::from(2).low_u64());
    let callee_address_u256 = U256::from(2);
    let callee_account = Account::default()
        .with_balance(50000.into())
        .with_bytecode(callee_bytecode);

    let caller_ops = vec![
        Operation::Push32(U256::from(32)),      // ret_size
        Operation::Push32(U256::from(0)),       // ret_offset
        Operation::Push32(U256::from(0)),       // args_size
        Operation::Push32(U256::from(0)),       // args_offset
        Operation::Push32(callee_address_u256), // code address
        Operation::Push32(U256::from(100_000)), // gas
        Operation::DelegateCall,
    ];

    let mut vm = new_vm_with_ops_addr_bal(
        ops_to_bytecde(&caller_ops),
        Address::from_low_u64_be(U256::from(1).low_u64()),
        U256::from(1000),
    );

    vm.db.add_account(callee_address, callee_account);

    let current_call_frame = vm.current_call_frame_mut();
    current_call_frame.msg_sender = Address::from_low_u64_be(U256::from(1).low_u64());
    current_call_frame.to = Address::from_low_u64_be(U256::from(5).low_u64());

    vm.execute();

    let storage_slot = vm.db.read_account_storage(
        &Address::from_low_u64_be(U256::from(1).low_u64()),
        &U256::zero(),
    );
    let slot = StorageSlot {
        original_value: U256::from(0xBBBBBBB),
        current_value: U256::from(0xBBBBBBB),
    };

    assert_eq!(storage_slot, Some(slot));

    // --- CALL --- changes account 2 storage

    let callee_return_value = U256::from(0xAAAAAAA);
    let callee_ops = [
        Operation::Push32(callee_return_value), // value
        Operation::Push32(U256::zero()),        // key
        Operation::Sstore,
        Operation::Stop,
    ];

    let callee_bytecode = callee_ops
        .iter()
        .flat_map(Operation::to_bytecode)
        .collect::<Bytes>();

    let callee_address = Address::from_low_u64_be(U256::from(2).low_u64());
    let callee_address_u256 = U256::from(2);
    let callee_account = Account::default()
        .with_balance(50000.into())
        .with_bytecode(callee_bytecode);

    let caller_ops = vec![
        Operation::Push32(U256::from(32)),      // ret_size
        Operation::Push32(U256::from(0)),       // ret_offset
        Operation::Push32(U256::from(0)),       // args_size
        Operation::Push32(U256::from(0)),       // args_offset
        Operation::Push32(U256::zero()),        // value
        Operation::Push32(callee_address_u256), // address
        Operation::Push32(U256::from(100_000)), // gas
        Operation::Call,
    ];

    let mut vm = new_vm_with_ops_addr_bal(
        ops_to_bytecde(&caller_ops),
        Address::from_low_u64_be(U256::from(1).low_u64()),
        U256::zero(),
    );

    vm.db.add_account(callee_address, callee_account);

    let current_call_frame = vm.current_call_frame_mut();
    current_call_frame.msg_sender = Address::from_low_u64_be(U256::from(1).low_u64());
    current_call_frame.to = Address::from_low_u64_be(U256::from(5).low_u64());

    vm.execute();

    let storage_slot = vm.db.read_account_storage(&callee_address, &U256::zero());
    let slot = StorageSlot {
        original_value: U256::from(0xAAAAAAA),
        current_value: U256::from(0xAAAAAAA),
    };

    assert_eq!(storage_slot, Some(slot));
}

#[test]
fn delegatecall_and_callcode_differ_on_value_and_msg_sender() {
    // --- DELEGATECALL
    let callee_return_value = U256::from(0xBBBBBBB);
    let callee_ops = [
        Operation::Push32(callee_return_value), // value
        Operation::Push32(U256::zero()),        // key
        Operation::Sstore,
        Operation::Stop,
    ];

    let callee_bytecode = callee_ops
        .iter()
        .flat_map(Operation::to_bytecode)
        .collect::<Bytes>();

    let callee_address = Address::from_low_u64_be(U256::from(2).low_u64());
    let callee_address_u256 = U256::from(2);
    let callee_account = Account::default()
        .with_balance(50000.into())
        .with_bytecode(callee_bytecode);

    let caller_ops = vec![
        Operation::Push32(U256::from(32)),      // ret_size
        Operation::Push32(U256::from(0)),       // ret_offset
        Operation::Push32(U256::from(0)),       // args_size
        Operation::Push32(U256::from(0)),       // args_offset
        Operation::Push32(callee_address_u256), // code address
        Operation::Push32(U256::from(100_000)), // gas
        Operation::DelegateCall,
    ];

    let mut vm = new_vm_with_ops_addr_bal(
        ops_to_bytecde(&caller_ops),
        Address::from_low_u64_be(U256::from(1).low_u64()),
        U256::from(1000),
    );

    vm.db.add_account(callee_address, callee_account);

    let current_call_frame = vm.current_call_frame_mut();
    current_call_frame.msg_sender = Address::from_low_u64_be(U256::from(1).low_u64());
    current_call_frame.to = Address::from_low_u64_be(U256::from(5).low_u64());

    vm.execute();

    let current_call_frame = vm.current_call_frame_mut();

    assert_eq!(
        current_call_frame.msg_sender,
        Address::from_low_u64_be(U256::from(1).low_u64())
    );
    assert_eq!(current_call_frame.msg_value, U256::from(0));

    // --- CALLCODE ---

    let callee_return_value = U256::from(0xAAAAAAA);
    let callee_ops = [
        Operation::Push32(callee_return_value), // value
        Operation::Push32(U256::zero()),        // key
        Operation::Sstore,
        Operation::Stop,
    ];

    let callee_bytecode = callee_ops
        .iter()
        .flat_map(Operation::to_bytecode)
        .collect::<Bytes>();

    let callee_address = Address::from_low_u64_be(U256::from(2).low_u64());
    let callee_address_u256 = U256::from(2);
    let callee_account = Account::default()
        .with_balance(50000.into())
        .with_bytecode(callee_bytecode);

    let caller_ops = vec![
        Operation::Push32(U256::from(0)),       // ret_size
        Operation::Push32(U256::from(0)),       // ret_offset
        Operation::Push32(U256::from(0)),       // args_size
        Operation::Push32(U256::from(0)),       // args_offset
        Operation::Push32(U256::from(100)),     // value
        Operation::Push32(callee_address_u256), // address
        Operation::Push32(U256::from(100_000)), // gas
        Operation::CallCode,
    ];

    let mut vm = new_vm_with_ops_addr_bal(
        ops_to_bytecde(&caller_ops),
        Address::from_low_u64_be(U256::from(1).low_u64()),
        U256::from(1000),
    );

    vm.db.add_account(callee_address, callee_account);

    vm.execute();

    let current_call_frame = vm.call_frames[0].clone();

    let storage_slot = vm.db.read_account_storage(
        &Address::from_low_u64_be(U256::from(1).low_u64()),
        &U256::zero(),
    );
    let slot = StorageSlot {
        original_value: U256::from(0xAAAAAAA),
        current_value: U256::from(0xAAAAAAA),
    };
    assert_eq!(storage_slot, Some(slot));
    assert_eq!(
        current_call_frame.msg_sender,
        Address::from_low_u64_be(U256::from(2).low_u64())
    );
    assert_eq!(current_call_frame.msg_value, U256::from(100));
}

#[test]
fn jump_position_bigger_than_program_bytecode_size() {
    let operations = [
        Operation::Push32(U256::from(5000)),
        Operation::Jump,
        Operation::Stop,
        Operation::Push32(U256::from(10)),
        Operation::Stop,
    ];

    let mut vm = new_vm_with_ops(&operations);

    let result = vm.execute();
    assert_eq!(
        result,
        ExecutionResult::Halt {
            reason: VMError::InvalidJump,
            gas_used: vm.env.consumed_gas,
        }
    );
}

#[test]
fn jumpi_not_zero() {
    let operations = [
        Operation::Push32(U256::one()),
        Operation::Push32(U256::from(68)),
        Operation::Jumpi,
        Operation::Stop, // should skip this one
        Operation::Jumpdest,
        Operation::Push32(U256::from(10)),
        Operation::Stop,
    ];
    let mut vm = new_vm_with_ops(&operations);

    vm.execute();

    assert_eq!(
        vm.current_call_frame_mut().stack.pop().unwrap(),
        U256::from(10)
    );
    assert_eq!(vm.env.consumed_gas, TX_BASE_COST + 20);
}

#[test]
fn jumpi_for_zero() {
    let operations = [
        Operation::Push32(U256::from(100)),
        Operation::Push32(U256::zero()),
        Operation::Push32(U256::from(100)),
        Operation::Jumpi,
        Operation::Stop,
        Operation::Jumpdest,
        Operation::Push32(U256::from(10)),
        Operation::Stop,
    ];

    let mut vm = new_vm_with_ops(&operations);

    vm.execute();

    assert_eq!(
        vm.current_call_frame_mut().stack.pop().unwrap(),
        U256::from(100)
    );
    assert_eq!(vm.env.consumed_gas, TX_BASE_COST + 19);
}

#[test]
fn calldataload() {
    let calldata = vec![
        0x11, 0x22, 0x33, 0x44, 0x55, 0x66, 0x77, 0x88, 0x99, 0xAA, 0xBB, 0xCC, 0xDD, 0xEE, 0xFF,
        0x00, 0x01, 0x02, 0x03, 0x04, 0x05, 0x06, 0x07, 0x08, 0x09, 0x0A, 0x0B, 0x0C, 0x0D, 0x0E,
        0x0F, 0x10,
    ]
    .into();
    let ops = vec![
        Operation::Push32(U256::from(0)), // offset
        Operation::CallDataLoad,
        Operation::Stop,
    ];
    let mut vm = new_vm_with_ops(&ops);

    vm.current_call_frame_mut().calldata = calldata;
    vm.execute();

    let current_call_frame = vm.current_call_frame_mut();

    let top_of_stack = current_call_frame.stack.pop().unwrap();
    assert_eq!(
        top_of_stack,
        U256::from_big_endian(&[
            0x11, 0x22, 0x33, 0x44, 0x55, 0x66, 0x77, 0x88, 0x99, 0xAA, 0xBB, 0xCC, 0xDD, 0xEE,
            0xFF, 0x00, 0x01, 0x02, 0x03, 0x04, 0x05, 0x06, 0x07, 0x08, 0x09, 0x0A, 0x0B, 0x0C,
            0x0D, 0x0E, 0x0F, 0x10
        ])
    );
    assert_eq!(vm.env.consumed_gas, TX_BASE_COST + 6);
}

#[test]
fn calldataload_being_set_by_parent() {
    let ops = vec![
        Operation::Push32(U256::zero()), // offset
        Operation::CallDataLoad,
        Operation::Push32(U256::from(0)), // offset
        Operation::Mstore,
        Operation::Push32(U256::from(32)), // size
        Operation::Push32(U256::zero()),   // offset
        Operation::Return,
    ];

    let callee_bytecode = ops
        .iter()
        .flat_map(Operation::to_bytecode)
        .collect::<Bytes>();

    let callee_address = Address::from_low_u64_be(U256::from(2).low_u64());
    let callee_address_u256 = U256::from(2);
    let callee_account = Account::default()
        .with_balance(50000.into())
        .with_bytecode(callee_bytecode);

    let calldata = [
        0x11, 0x22, 0x33, 0x44, 0x55, 0x66, 0x77, 0x88, 0x99, 0xAA, 0xBB, 0xCC, 0xDD, 0xEE, 0xFF,
        0x00, 0x01, 0x02, 0x03, 0x04, 0x05, 0x06, 0x07, 0x08, 0x09, 0x0A, 0x0B, 0x0C, 0x0D, 0x0E,
        0x0F, 0x10,
    ];

    let caller_ops = vec![
        Operation::Push32(U256::from_big_endian(&calldata[..32])), // value
        Operation::Push32(U256::from(0)),                          // offset
        Operation::Mstore,
        Operation::Push32(U256::from(32)),      // ret_size
        Operation::Push32(U256::from(0)),       // ret_offset
        Operation::Push32(U256::from(32)),      // args_size
        Operation::Push32(U256::from(0)),       // args_offset
        Operation::Push32(U256::zero()),        // value
        Operation::Push32(callee_address_u256), // address
        Operation::Push32(U256::from(100_000)), // gas
        Operation::Call,
        Operation::Stop,
    ];

    let mut vm = new_vm_with_ops_addr_bal(
        ops_to_bytecde(&caller_ops),
        Address::from_low_u64_be(U256::from(1).low_u64()),
        U256::zero(),
    );

    vm.db.add_account(callee_address, callee_account);

    vm.execute();

    let current_call_frame = vm.current_call_frame_mut();

    let calldata = [
        0x11, 0x22, 0x33, 0x44, 0x55, 0x66, 0x77, 0x88, 0x99, 0xAA, 0xBB, 0xCC, 0xDD, 0xEE, 0xFF,
        0x00, 0x01, 0x02, 0x03, 0x04, 0x05, 0x06, 0x07, 0x08, 0x09, 0x0A, 0x0B, 0x0C, 0x0D, 0x0E,
        0x0F, 0x10,
    ];

    let expected_data = U256::from_big_endian(&calldata[..32]);

    assert_eq!(expected_data, current_call_frame.memory.load(0));
}

#[test]
fn calldatasize() {
    let calldata = vec![0x11, 0x22, 0x33].into();
    let ops = vec![Operation::CallDataSize, Operation::Stop];
    let mut vm = new_vm_with_ops(&ops);

    vm.current_call_frame_mut().calldata = calldata;

    vm.execute();

    let current_call_frame = vm.current_call_frame_mut();
    let top_of_stack = current_call_frame.stack.pop().unwrap();
    assert_eq!(top_of_stack, U256::from(3));
    assert_eq!(vm.env.consumed_gas, TX_BASE_COST + 2);
}

#[test]
fn calldatacopy() {
    let calldata = vec![0x11, 0x22, 0x33, 0x44, 0x55].into();
    let ops = vec![
        Operation::Push32(U256::from(2)), // size
        Operation::Push32(U256::from(1)), // calldata_offset
        Operation::Push32(U256::from(0)), // dest_offset
        Operation::CallDataCopy,
        Operation::Stop,
    ];
    let mut vm = new_vm_with_ops(&ops);

    vm.current_call_frame_mut().calldata = calldata;

    vm.execute();

    let current_call_frame = vm.current_call_frame_mut();
    let memory = current_call_frame.memory.load_range(0, 2);
    assert_eq!(memory, vec![0x22, 0x33]);
    assert_eq!(vm.env.consumed_gas, TX_BASE_COST + 18);
}

#[test]
fn returndatasize() {
    let returndata = vec![0xAA, 0xBB, 0xCC].into();
    let ops = vec![Operation::ReturnDataSize, Operation::Stop];
    let mut vm = new_vm_with_ops(&ops);

    vm.current_call_frame_mut().returndata = returndata;

    vm.execute();

    let current_call_frame = vm.current_call_frame_mut();
    let top_of_stack = current_call_frame.stack.pop().unwrap();
    assert_eq!(top_of_stack, U256::from(3));
    assert_eq!(vm.env.consumed_gas, TX_BASE_COST + 2);
}

#[test]
fn returndatacopy() {
    let returndata = vec![0xAA, 0xBB, 0xCC, 0xDD].into();
    let ops = vec![
        Operation::Push32(U256::from(2)), // size
        Operation::Push32(U256::from(1)), // returndata_offset
        Operation::Push32(U256::from(0)), // dest_offset
        Operation::ReturnDataCopy,
        Operation::Stop,
    ];
    let mut vm = new_vm_with_ops(&ops);

    vm.current_call_frame_mut().returndata = returndata;

    vm.execute();

    let current_call_frame = vm.current_call_frame_mut();
    let memory = current_call_frame.memory.load_range(0, 2);
    assert_eq!(memory, vec![0xBB, 0xCC]);
    assert_eq!(vm.env.consumed_gas, TX_BASE_COST + 18);
}

#[test]
fn returndatacopy_being_set_by_parent() {
    let callee_bytecode = callee_return_bytecode(U256::from(0xAAAAAAA));

    let callee_address = Address::from_low_u64_be(U256::from(2).low_u64());
    let callee_account = Account::default()
        .with_balance(50000.into())
        .with_bytecode(callee_bytecode);

    let caller_ops = vec![
        Operation::Push32(U256::from(0)),       // ret_offset
        Operation::Push32(U256::from(32)),      // ret_size
        Operation::Push32(U256::from(0)),       // args_size
        Operation::Push32(U256::from(0)),       // args_offset
        Operation::Push32(U256::zero()),        // value
        Operation::Push32(U256::from(2)),       // callee address
        Operation::Push32(U256::from(100_000)), // gas
        Operation::Call,
        Operation::Push32(U256::from(32)), // size
        Operation::Push32(U256::from(0)),  // returndata offset
        Operation::Push32(U256::from(0)),  // dest offset
        Operation::ReturnDataCopy,
        Operation::Stop,
    ];

    let mut vm = new_vm_with_ops_addr_bal(
        ops_to_bytecde(&caller_ops),
        Address::from_low_u64_be(U256::from(1).low_u64()),
        U256::zero(),
    );

    vm.db.add_account(callee_address, callee_account);

    vm.execute();

    let current_call_frame = vm.current_call_frame_mut();

    let result = current_call_frame.memory.load(0);

    assert_eq!(result, U256::from(0xAAAAAAA));
}

#[test]
fn blockhash_op() {
    let block_number = 1_u8;
    let block_hash = 12345678;
    let current_block_number = 3_u8;
    let expected_block_hash = U256::from(block_hash);

    let operations = [
        Operation::Push((1, U256::from(block_number))),
        Operation::BlockHash,
        Operation::Stop,
    ];

    let mut vm =
        new_vm_with_ops_addr_bal(ops_to_bytecde(&operations), Address::default(), U256::MAX);
    vm.db
        .block_hashes
        .insert(U256::from(block_number), H256::from_low_u64_be(block_hash));
    vm.env.block.number = U256::from(current_block_number);

    vm.execute();

    assert_eq!(
        vm.current_call_frame_mut().stack.pop().unwrap(),
        expected_block_hash
    );
    assert_eq!(vm.env.consumed_gas, TX_BASE_COST + 23);
}

#[test]
fn blockhash_same_block_number() {
    let block_number = 1_u8;
    let block_hash = 12345678;
    let current_block_number = block_number;
    let expected_block_hash = U256::zero();

    let operations = [
        Operation::Push((1, U256::from(block_number))),
        Operation::BlockHash,
        Operation::Stop,
    ];

    let mut vm = new_vm_with_ops(&operations);
    let mut storage = Storage::default();
    storage.insert(U256::from(block_number), H256::from_low_u64_be(block_hash));
    // vm.world_state.insert(
    //     Address::default(),
    //     Account::new(U256::MAX, Bytes::default(), 0, storage),
    // );
    vm.env.block.number = U256::from(current_block_number);

    vm.execute();

    assert_eq!(
        vm.current_call_frame_mut().stack.pop().unwrap(),
        expected_block_hash
    );
    assert_eq!(vm.env.consumed_gas, TX_BASE_COST + 23);
}

#[test]
fn blockhash_block_number_not_from_recent_256() {
    let block_number = 1_u8;
    let block_hash = 12345678;
    let current_block_number = 258;
    let expected_block_hash = U256::zero();

    let operations = [
        Operation::Push((1, U256::from(block_number))),
        Operation::BlockHash,
        Operation::Stop,
    ];

    let mut vm =
        new_vm_with_ops_addr_bal(ops_to_bytecde(&operations), Address::default(), U256::MAX);
    vm.db
        .block_hashes
        .insert(U256::from(block_number), H256::from_low_u64_be(block_hash));
    vm.env.block.number = U256::from(current_block_number);

    vm.execute();

    assert_eq!(
        vm.current_call_frame_mut().stack.pop().unwrap(),
        expected_block_hash
    );
    assert_eq!(vm.env.consumed_gas, TX_BASE_COST + 23);
}

#[test]
fn coinbase_op() {
    let coinbase_address = 100;

    let operations = [Operation::Coinbase, Operation::Stop];

    let mut vm = new_vm_with_ops(&operations);
    vm.env.block.coinbase = Address::from_low_u64_be(coinbase_address);

    vm.execute();

    assert_eq!(
        vm.current_call_frame_mut().stack.pop().unwrap(),
        U256::from(coinbase_address)
    );
    assert_eq!(vm.env.consumed_gas, TX_BASE_COST + 2);
}

#[test]
fn timestamp_op() {
    let timestamp = U256::from(100000);

    let operations = [Operation::Timestamp, Operation::Stop];

    let mut vm = new_vm_with_ops(&operations);
    vm.env.block.timestamp = timestamp;

    vm.execute();

    assert_eq!(vm.current_call_frame_mut().stack.pop().unwrap(), timestamp);
    assert_eq!(vm.env.consumed_gas, TX_BASE_COST + 2);
}

#[test]
fn number_op() {
    let block_number = U256::from(1000);

    let operations = [Operation::Number, Operation::Stop];

    let mut vm = new_vm_with_ops(&operations);
    vm.env.block.number = block_number;

    vm.execute();

    assert_eq!(
        vm.current_call_frame_mut().stack.pop().unwrap(),
        block_number
    );
    assert_eq!(vm.env.consumed_gas, TX_BASE_COST + 2);
}

#[test]
fn prevrandao_op() {
    let prevrandao = H256::from_low_u64_be(2000);

    let operations = [Operation::Prevrandao, Operation::Stop];

    let mut vm = new_vm_with_ops(&operations);
    vm.env.block.prev_randao = Some(prevrandao);

    vm.execute();

    assert_eq!(
        vm.current_call_frame_mut().stack.pop().unwrap(),
        U256::from_big_endian(&prevrandao.0)
    );
    assert_eq!(vm.env.consumed_gas, TX_BASE_COST + 2);
}

#[test]
fn gaslimit_op() {
    let gas_limit = 1000;

    let operations = [Operation::Gaslimit, Operation::Stop];

    let mut vm = new_vm_with_ops(&operations);
    vm.env.block.gas_limit = gas_limit;

    vm.execute();

    assert_eq!(
        vm.current_call_frame_mut().stack.pop().unwrap(),
        U256::from(gas_limit)
    );
    assert_eq!(vm.env.consumed_gas, TX_BASE_COST + 2);
}

#[test]
fn chain_id_op() {
    let chain_id = 1;

    let operations = [Operation::Chainid, Operation::Stop];

    let mut vm = new_vm_with_ops(&operations);
    vm.env.block.chain_id = chain_id;

    vm.execute();

    assert_eq!(
        vm.current_call_frame_mut().stack.pop().unwrap(),
        U256::from(chain_id)
    );
    assert_eq!(vm.env.consumed_gas, TX_BASE_COST + 2);
}

#[test]
fn basefee_op() {
    let base_fee_per_gas = U256::from(1000);

    let operations = [Operation::Basefee, Operation::Stop];

    let mut vm = new_vm_with_ops(&operations);
    vm.env.block.base_fee_per_gas = base_fee_per_gas;

    vm.execute();

    assert_eq!(
        vm.current_call_frame_mut().stack.pop().unwrap(),
        base_fee_per_gas
    );
    assert_eq!(vm.env.consumed_gas, TX_BASE_COST + 2);
}

#[test]
fn blobbasefee_op() {
    let operations = [Operation::BlobBaseFee, Operation::Stop];

    let mut vm = new_vm_with_ops(&operations);
    vm.env.block.excess_blob_gas = Some(TARGET_BLOB_GAS_PER_BLOCK * 8);
    vm.env.block.blob_gas_used = Some(0);

    vm.execute();

    assert_eq!(
        vm.current_call_frame_mut().stack.pop().unwrap(),
        U256::from(2)
    );
    assert_eq!(vm.env.consumed_gas, TX_BASE_COST + 2);
}

#[test]
fn blobbasefee_minimum_cost() {
    let operations = [Operation::BlobBaseFee, Operation::Stop];

    let mut vm = new_vm_with_ops(&operations);
    vm.env.block.excess_blob_gas = Some(0);
    vm.env.block.blob_gas_used = Some(0);

    vm.execute();

    assert_eq!(
        vm.current_call_frame_mut().stack.pop().unwrap(),
        U256::one()
    );
    assert_eq!(vm.env.consumed_gas, TX_BASE_COST + 2);
}

#[test]
fn pop_op() {
    let operations = [
        Operation::Push32(U256::one()),
        Operation::Push32(U256::from(100)),
        Operation::Pop,
        Operation::Stop,
    ];

    let mut vm = new_vm_with_ops(&operations);

    vm.execute();

    assert_eq!(
        vm.current_call_frame_mut().stack.pop().unwrap(),
        U256::one()
    );
    assert_eq!(vm.env.consumed_gas, TX_BASE_COST + 8);
}

#[test]
fn jump_op() {
    let operations = [
        Operation::Push32(U256::from(35)),
        Operation::Jump,
        Operation::Stop, // should skip this one
        Operation::Jumpdest,
        Operation::Push32(U256::from(10)),
        Operation::Stop,
    ];

    let mut vm = new_vm_with_ops(&operations);

    vm.execute();

    assert_eq!(
        vm.current_call_frame_mut().stack.pop().unwrap(),
        U256::from(10)
    );
    assert_eq!(vm.current_call_frame_mut().pc(), 70);
    assert_eq!(vm.env.consumed_gas, TX_BASE_COST + 15);
}

#[test]
fn jump_not_jumpdest_position() {
    let operations = [
        Operation::Push32(U256::from(36)),
        Operation::Jump,
        Operation::Stop,
        Operation::Push32(U256::from(10)),
        Operation::Stop,
    ];

    let mut vm = new_vm_with_ops(&operations);

    let result = vm.execute();
    assert_eq!(
        result,
        ExecutionResult::Halt {
            reason: VMError::InvalidJump,
            gas_used: vm.env.consumed_gas,
        }
    );
}

#[test]
fn sstore_op() {
    let key = U256::from(80);
    let value = U256::from(100);
    let sender_address = Address::from_low_u64_be(3000);
    let operations = vec![
        Operation::Push((1, value)),
        Operation::Push((1, key)),
        Operation::Sstore,
        Operation::Stop,
    ];

    let mut vm = new_vm_with_ops(&operations);
    vm.current_call_frame_mut().code_address = sender_address;
    vm.db.accounts.insert(sender_address, Account::default());

    vm.execute();

    let account = vm.db.accounts.get(&sender_address).unwrap();
    let stored_value = account.storage.get(&key).unwrap();
    assert_eq!(value, stored_value.current_value);
}

// Test not valid anymore because we can use unwrap on vm.execute()
// #[test]
// #[should_panic]
// fn sstore_reverts_when_called_in_static() {
//     let key = U256::from(80);
//     let value = U256::from(100);
//     let operations = vec![
//         Operation::Push((1, value)),
//         Operation::Push((1, key)),
//         Operation::Sstore,
//         Operation::Stop,
//     ];

//     let mut vm = new_vm_with_ops(&operations);
//     vm.current_call_frame_mut().is_static = true;
//     vm.execute();
// }

#[test]
fn sload_op() {
    let key = U256::from(80);
    let value = U256::from(100);
    let sender_address = Address::from_low_u64_be(3000);
    let operations = vec![
        Operation::Push((1, value)),
        Operation::Push((1, key)),
        Operation::Sstore,
        Operation::Push((1, key)),
        Operation::Sload,
        Operation::Stop,
    ];

    let mut vm = new_vm_with_ops(&operations);
    vm.current_call_frame_mut().msg_sender = sender_address;
    vm.db.accounts.insert(sender_address, Account::default());

    vm.execute();

    assert_eq!(value, vm.current_call_frame_mut().stack.pop().unwrap());
}

#[test]
fn sload_untouched_key_of_storage() {
    let key = U256::from(404);
    let sender_address = Address::from_low_u64_be(3000);
    let operations = vec![Operation::Push((2, key)), Operation::Sload, Operation::Stop];

    let mut vm = new_vm_with_ops(&operations);
    vm.current_call_frame_mut().msg_sender = sender_address;
    vm.db.accounts.insert(sender_address, Account::default());

    vm.execute();

    assert_eq!(
        U256::zero(),
        vm.current_call_frame_mut().stack.pop().unwrap()
    );
}

#[test]
fn sload_on_not_existing_account() {
    let key = U256::from(80);
    let sender_address = Address::from_low_u64_be(3000);
    let operations = vec![Operation::Push((2, key)), Operation::Sload, Operation::Stop];

    let mut vm = new_vm_with_ops(&operations);
    vm.current_call_frame_mut().msg_sender = sender_address;

    vm.execute();

    assert_eq!(
        U256::zero(),
        vm.current_call_frame_mut().stack.pop().unwrap()
    );
}

#[test]
fn log0() {
    let data: [u8; 32] = [0xff; 32];
    let size = 32_u8;
    let memory_offset = 0;
    let mut operations = store_data_in_memory_operations(&data, memory_offset);
    let mut log_operations = vec![
        Operation::Push((1_u8, U256::from(size))),
        Operation::Push((1_u8, U256::from(memory_offset))),
        Operation::Log(0),
        Operation::Stop,
    ];
    operations.append(&mut log_operations);

    let mut vm = new_vm_with_ops(&operations);
    vm.execute();

    let logs = &vm.current_call_frame_mut().logs;
    let data = [0xff_u8; 32].as_slice();
    assert_eq!(logs.len(), 1);
    assert_eq!(logs[0].data, data.to_vec());
    assert_eq!(logs[0].topics.len(), 0);
    assert_eq!(vm.env.consumed_gas, TX_BASE_COST + 649);
}

#[test]
fn log1() {
    let mut topic1: [u8; 4] = [0x00; 4];
    topic1[3] = 1;

    let data: [u8; 32] = [0xff; 32];
    let size = 32_u8;
    let memory_offset = 0;
    let mut operations = store_data_in_memory_operations(&data, memory_offset);
    let mut log_operations = vec![
        Operation::Push((32_u8, U256::from_big_endian(&topic1))),
        Operation::Push((1_u8, U256::from(size))),
        Operation::Push((1_u8, U256::from(memory_offset))),
        Operation::Log(1),
        Operation::Stop,
    ];
    operations.append(&mut log_operations);

    let mut vm = new_vm_with_ops(&operations);
    vm.execute();

    let logs = &vm.current_call_frame_mut().logs;
    let data = [0xff_u8; 32].as_slice();
    assert_eq!(logs.len(), 1);
    assert_eq!(logs[0].data, data.to_vec());
    assert_eq!(logs[0].topics, vec![H32::from_slice(&topic1)]);
    assert_eq!(vm.env.consumed_gas, TX_BASE_COST + 1027);
}

#[test]
fn log2() {
    let mut topic1: [u8; 4] = [0x00; 4];
    topic1[3] = 1;
    let mut topic2: [u8; 4] = [0x00; 4];
    topic2[3] = 2;

    let data: [u8; 32] = [0xff; 32];
    let size = 32_u8;
    let memory_offset = 0;
    let mut operations = store_data_in_memory_operations(&data, memory_offset);
    let mut log_operations = vec![
        Operation::Push((32_u8, U256::from_big_endian(&topic2))),
        Operation::Push((32_u8, U256::from_big_endian(&topic1))),
        Operation::Push((1_u8, U256::from(size))),
        Operation::Push((1_u8, U256::from(memory_offset))),
        Operation::Log(2),
        Operation::Stop,
    ];
    operations.append(&mut log_operations);

    let mut vm = new_vm_with_ops(&operations);
    vm.execute();

    let logs = &vm.current_call_frame_mut().logs;
    let data = [0xff_u8; 32].as_slice();
    assert_eq!(logs.len(), 1);
    assert_eq!(logs[0].data, data.to_vec());
    assert_eq!(
        logs[0].topics,
        vec![H32::from_slice(&topic1), H32::from_slice(&topic2)]
    );
    assert_eq!(vm.env.consumed_gas, TX_BASE_COST + 1405);
}

#[test]
fn log3() {
    let mut topic1: [u8; 4] = [0x00; 4];
    topic1[3] = 1;
    let mut topic2: [u8; 4] = [0x00; 4];
    topic2[3] = 2;
    let mut topic3: [u8; 4] = [0x00; 4];
    topic3[3] = 3;

    let data: [u8; 32] = [0xff; 32];
    let size = 32_u8;
    let memory_offset = 0;
    let mut operations = store_data_in_memory_operations(&data, memory_offset);
    let mut log_operations = vec![
        Operation::Push((32_u8, U256::from_big_endian(&topic3))),
        Operation::Push((32_u8, U256::from_big_endian(&topic2))),
        Operation::Push((32_u8, U256::from_big_endian(&topic1))),
        Operation::Push((1_u8, U256::from(size))),
        Operation::Push((1_u8, U256::from(memory_offset))),
        Operation::Log(3),
        Operation::Stop,
    ];
    operations.append(&mut log_operations);

    let mut vm = new_vm_with_ops(&operations);
    vm.execute();

    let logs = &vm.current_call_frame_mut().logs;
    let data = [0xff_u8; 32].as_slice();
    assert_eq!(logs.len(), 1);
    assert_eq!(logs[0].data, data.to_vec());
    assert_eq!(
        logs[0].topics,
        vec![
            H32::from_slice(&topic1),
            H32::from_slice(&topic2),
            H32::from_slice(&topic3)
        ]
    );
    assert_eq!(vm.env.consumed_gas, TX_BASE_COST + 1783);
}

#[test]
fn log4() {
    let mut topic1: [u8; 4] = [0x00; 4];
    topic1[3] = 1;
    let mut topic2: [u8; 4] = [0x00; 4];
    topic2[3] = 2;
    let mut topic3: [u8; 4] = [0x00; 4];
    topic3[3] = 3;
    let mut topic4: [u8; 4] = [0x00; 4];
    topic4[3] = 4;

    let data: [u8; 32] = [0xff; 32];
    let size = 32_u8;
    let memory_offset = 0;
    let mut operations = store_data_in_memory_operations(&data, memory_offset);
    let mut log_operations = vec![
        Operation::Push((32_u8, U256::from_big_endian(&topic4))),
        Operation::Push((32_u8, U256::from_big_endian(&topic3))),
        Operation::Push((32_u8, U256::from_big_endian(&topic2))),
        Operation::Push((32_u8, U256::from_big_endian(&topic1))),
        Operation::Push((1_u8, U256::from(size))),
        Operation::Push((1_u8, U256::from(memory_offset))),
        Operation::Log(4),
        Operation::Stop,
    ];
    operations.append(&mut log_operations);

    let mut vm = new_vm_with_ops(&operations);
    vm.execute();

    let logs = &vm.current_call_frame_mut().logs;
    let data = [0xff_u8; 32].as_slice();
    assert_eq!(logs.len(), 1);
    assert_eq!(logs[0].data, data.to_vec());
    assert_eq!(
        logs[0].topics,
        vec![
            H32::from_slice(&topic1),
            H32::from_slice(&topic2),
            H32::from_slice(&topic3),
            H32::from_slice(&topic4)
        ]
    );
    assert_eq!(vm.env.consumed_gas, TX_BASE_COST + 2161);
}

#[test]
fn log_with_0_data_size() {
    let data: [u8; 32] = [0xff; 32];
    let size = 0_u8;
    let memory_offset = 0;
    let mut operations = store_data_in_memory_operations(&data, memory_offset);
    let mut log_operations = vec![
        Operation::Push((1_u8, U256::from(size))),
        Operation::Push((1_u8, U256::from(memory_offset))),
        Operation::Log(0),
        Operation::Stop,
    ];
    operations.append(&mut log_operations);

    let mut vm = new_vm_with_ops(&operations);
    vm.execute();

    let logs = &vm.current_call_frame_mut().logs;
    assert_eq!(logs.len(), 1);
    assert_eq!(logs[0].data, Vec::new());
    assert_eq!(logs[0].topics.len(), 0);
    assert_eq!(vm.env.consumed_gas, TX_BASE_COST + 393);
}

#[test]
fn cant_create_log_in_static_context() {
    let data: [u8; 32] = [0xff; 32];
    let size = 0_u8;
    let memory_offset = 0;
    let mut operations = store_data_in_memory_operations(&data, memory_offset);
    let mut log_operations = vec![
        Operation::Push((1_u8, U256::from(size))),
        Operation::Push((1_u8, U256::from(memory_offset))),
        Operation::Log(0),
        Operation::Stop,
    ];
    operations.append(&mut log_operations);

    let mut vm: VM = new_vm_with_ops(&operations);
    vm.current_call_frame_mut().is_static = true;
    let result = vm.execute();

    match result {
        ExecutionResult::Halt {
            reason: VMError::OpcodeNotAllowedInStaticContext,
            gas_used: _,
        } => {
            // Test passes
        }
        _ => panic!("Expected ExecutionResult::Halt with OpcodeNotAllowedInStaticContext"),
    }
}

#[test]
fn log_with_data_in_memory_smaller_than_size() {
    let data: [u8; 16] = [0xff; 16];
    let size = 32_u8;
    let memory_offset = 0;
    let mut operations = store_data_in_memory_operations(&data, memory_offset);
    let mut log_operations = vec![
        Operation::Push((1_u8, U256::from(size))),
        Operation::Push((1_u8, U256::from(memory_offset))),
        Operation::Log(0),
        Operation::Stop,
    ];
    operations.append(&mut log_operations);

    let mut vm = new_vm_with_ops(&operations);
    vm.execute();

    let logs = &vm.current_call_frame_mut().logs;
    let mut data = vec![0_u8; 16];
    data.extend(vec![0xff_u8; 16]);

    assert_eq!(logs.len(), 1);
    assert_eq!(logs[0].data, data);
    assert_eq!(logs[0].topics.len(), 0);
    assert_eq!(vm.env.consumed_gas, TX_BASE_COST + 649);
}

#[test]
fn multiple_logs_of_different_types() {
    let mut topic1: [u8; 4] = [0x00; 4];
    topic1[3] = 1;

    let data: [u8; 32] = [0xff; 32];
    let size = 32_u8;
    let memory_offset = 0;
    let mut operations = store_data_in_memory_operations(&data, memory_offset);
    let mut log_operations = vec![
        Operation::Push((32_u8, U256::from_big_endian(&topic1))),
        Operation::Push((1_u8, U256::from(size))),
        Operation::Push((1_u8, U256::from(memory_offset))),
        Operation::Log(1),
        Operation::Push((1_u8, U256::from(size))),
        Operation::Push((1_u8, U256::from(memory_offset))),
        Operation::Log(0),
        Operation::Stop,
    ];
    operations.append(&mut log_operations);

    let mut vm = new_vm_with_ops(&operations);
    vm.execute();

    let logs = &vm.current_call_frame_mut().logs;
    let data = [0xff_u8; 32].as_slice();
    assert_eq!(logs.len(), 2);
    assert_eq!(logs[0].data, data.to_vec());
    assert_eq!(logs[1].data, data.to_vec());
    assert_eq!(logs[0].topics, vec![H32::from_slice(&topic1)]);
    assert_eq!(logs[1].topics.len(), 0);
}

#[test]
fn logs_from_multiple_callers() {
    let callee_address = Address::from_low_u64_be(U256::from(2).low_u64());
    let callee_address_u256 = U256::from(2);

    let data: [u8; 32] = [0xff; 32];
    let size = 32_u8;
    let memory_offset = 0;
    let mut operations = store_data_in_memory_operations(&data, memory_offset);
    let mut log_operations = vec![
        Operation::Push((1_u8, U256::from(size))),
        Operation::Push((1_u8, U256::from(memory_offset))),
        Operation::Log(0),
        Operation::Stop,
    ];
    operations.append(&mut log_operations);
    let callee_bytecode = operations
        .clone()
        .iter()
        .flat_map(Operation::to_bytecode)
        .collect::<Bytes>();
    let callee_account = Account::new(
        callee_address,
        U256::from(500000),
        callee_bytecode,
        0,
        HashMap::new(),
    );

    let mut caller_ops = vec![
        Operation::Push32(U256::from(32)),      // ret_size
        Operation::Push32(U256::from(0)),       // ret_offset
        Operation::Push32(U256::from(0)),       // args_size
        Operation::Push32(U256::from(0)),       // args_offset
        Operation::Push32(U256::zero()),        // value
        Operation::Push32(callee_address_u256), // address
        Operation::Push32(U256::from(100_000)), // gas
        Operation::Call,
    ];

    caller_ops.append(&mut operations);

    let mut vm = new_vm_with_ops_addr_bal(
        ops_to_bytecde(&caller_ops),
        Address::from_low_u64_be(U256::from(1).low_u64()),
        U256::zero(),
    );

    vm.db.add_account(callee_address, callee_account);

    let result = vm.execute();

    assert_eq!(result.logs().len(), 2)
}

// #[test]
// fn call_return_success_but_caller_halts() {
//     let callee_address = Address::from_low_u64_be(U256::from(2).low_u64());
//     let callee_address_u256 = U256::from(2);

//     let operations = vec![Operation::Pop, Operation::Stop];
//     let callee_bytecode = operations
//         .clone()
//         .iter()
//         .flat_map(Operation::to_bytecode)
//         .collect::<Bytes>();
//     let callee_account = Account::new(
//         callee_address,
//         U256::from(500000),
//         callee_bytecode,
//         0,
//         HashMap::new(),
//     );

//     let caller_ops = vec![
//         Operation::Push32(U256::from(32)),      // ret_size
//         Operation::Push32(U256::from(0)),       // ret_offset
//         Operation::Push32(U256::from(0)),       // args_size
//         Operation::Push32(U256::from(0)),       // args_offset
//         Operation::Push32(U256::zero()),        // value
//         Operation::Push32(callee_address_u256), // address
//         Operation::Push32(U256::from(100_000)), // gas
//         Operation::Call,
//         Operation::Stop,
//     ];

//     let mut vm = new_vm_with_ops_addr_bal(
//         &caller_ops,
//         Address::from_low_u64_be(U256::from(1).low_u64()),
//         U256::zero(),
//     );

//     vm.db.add_account(callee_address, callee_account);

//     vm.execute();

//     assert_eq!(
//         vm.current_call_frame_mut().stack.pop().unwrap(),
//         U256::from(HALT_FOR_CALL)
//     );
// }

#[test]
fn push0_ok() {
    let mut vm = new_vm_with_ops(&[Operation::Push0, Operation::Stop]);

    vm.execute();

    assert_eq!(vm.current_call_frame_mut().stack.stack[0], U256::zero());
    assert_eq!(vm.current_call_frame_mut().pc(), 2);
}

#[test]
fn push1_ok() {
    let to_push = U256::from_big_endian(&[0xff]);
    let operations = [Operation::Push((1, to_push)), Operation::Stop];
    let mut vm = new_vm_with_ops(&operations);

    vm.execute();

    assert_eq!(vm.current_call_frame_mut().stack.stack[0], to_push);
    assert_eq!(vm.current_call_frame_mut().pc(), 3);
}

#[test]
fn push5_ok() {
    let to_push = U256::from_big_endian(&[0xff, 0xff, 0xff, 0xff, 0xff]);
    let operations = [Operation::Push((5, to_push)), Operation::Stop];
    let mut vm = new_vm_with_ops(&operations);

    vm.execute();

    assert_eq!(vm.current_call_frame_mut().stack.stack[0], to_push);
    assert_eq!(vm.current_call_frame_mut().pc(), 7);
}

#[test]
fn push31_ok() {
    let to_push = U256::from_big_endian(&[0xff; 31]);
    let operations = [Operation::Push((31, to_push)), Operation::Stop];
    let mut vm = new_vm_with_ops(&operations);

    vm.execute();

    assert_eq!(vm.current_call_frame_mut().stack.stack[0], to_push);
    assert_eq!(vm.current_call_frame_mut().pc(), 33);
}

#[test]
fn push32_ok() {
    let to_push = U256::from_big_endian(&[0xff; 32]);
    let operations = [Operation::Push32(to_push), Operation::Stop];
    let mut vm = new_vm_with_ops(&operations);

    vm.execute();

    assert_eq!(vm.current_call_frame_mut().stack.stack[0], to_push);
    assert_eq!(vm.current_call_frame_mut().pc(), 34);
}

#[test]
fn dup1_ok() {
    let value = U256::one();
    let operations = [
        Operation::Push((1, value)),
        Operation::Dup(1),
        Operation::Stop,
    ];
    let mut vm = new_vm_with_ops(&operations);

    vm.execute();

    let stack_len = vm.current_call_frame_mut().stack.len();

    assert_eq!(stack_len, 2);
    assert_eq!(vm.current_call_frame_mut().pc(), 4);
    assert_eq!(
        vm.current_call_frame_mut().stack.stack[stack_len - 1],
        value
    );
    assert_eq!(
        vm.current_call_frame_mut().stack.stack[stack_len - 2],
        value
    );
}

#[test]
fn dup16_ok() {
    let value = U256::one();
    let mut operations = vec![Operation::Push((1, value))];
    operations.extend(vec![Operation::Push0; 15]);
    operations.extend(vec![Operation::Dup(16), Operation::Stop]);

    let mut vm = new_vm_with_ops(&operations);

    vm.execute();

    let stack_len = vm.current_call_frame_mut().stack.len();

    assert_eq!(stack_len, 17);
    assert_eq!(vm.current_call_frame_mut().pc, 19);
    assert_eq!(
        vm.current_call_frame_mut().stack.stack[stack_len - 1],
        value
    );
    assert_eq!(
        vm.current_call_frame_mut().stack.stack[stack_len - 17],
        value
    );
}

#[test]
fn dup_halts_if_stack_underflow() {
    let operations = [Operation::Dup(5), Operation::Stop];
    let mut vm = new_vm_with_ops(&operations);

    let result = vm.execute();

    match result {
        ExecutionResult::Halt {
            reason: VMError::StackUnderflow,
            gas_used: _,
        } => {
            // Test passes
        }
        _ => panic!("Expected ExecutionResult::Halt with StackUnderflow"),
    }
}

#[test]
fn swap1_ok() {
    let bottom = U256::from_big_endian(&[0xff]);
    let top = U256::from_big_endian(&[0xee]);
    let operations = [
        Operation::Push((1, bottom)),
        Operation::Push((1, top)),
        Operation::Swap(1),
        Operation::Stop,
    ];
    let mut vm = new_vm_with_ops(&operations);
    vm.execute();

    assert_eq!(vm.current_call_frame_mut().stack.len(), 2);
    assert_eq!(vm.current_call_frame_mut().pc(), 6);
    assert_eq!(vm.current_call_frame_mut().stack.stack[0], top);
    assert_eq!(vm.current_call_frame_mut().stack.stack[1], bottom);
}

#[test]
fn swap16_ok() {
    let bottom = U256::from_big_endian(&[0xff]);
    let top = U256::from_big_endian(&[0xee]);
    let mut operations = vec![Operation::Push((1, bottom))];
    operations.extend(vec![Operation::Push0; 15]);
    operations.extend(vec![Operation::Push((1, top))]);
    operations.extend(vec![Operation::Swap(16), Operation::Stop]);

    let mut vm = new_vm_with_ops(&operations);

    vm.execute();
    let stack_len = vm.current_call_frame_mut().stack.len();

    assert_eq!(stack_len, 17);
    assert_eq!(vm.current_call_frame_mut().pc(), 21);
    assert_eq!(
        vm.current_call_frame_mut().stack.stack[stack_len - 1],
        bottom
    );
    assert_eq!(
        vm.current_call_frame_mut().stack.stack[stack_len - 1 - 16],
        top
    );
}

#[test]
fn swap_halts_if_stack_underflow() {
    let operations = [Operation::Swap(5), Operation::Stop];
    let mut vm = new_vm_with_ops(&operations);

    let result = vm.execute();

    match result {
        ExecutionResult::Halt {
            reason: VMError::StackUnderflow,
            gas_used: _,
        } => {
            // Test passes
        }
        _ => panic!("Expected ExecutionResult::Halt with StackUnderflow"),
    }
}

#[test]
fn transient_store() {
    let value = U256::from_big_endian(&[0xaa; 3]);
    let key = U256::from_big_endian(&[0xff; 2]);

    let operations = [
        Operation::Push32(value),
        Operation::Push32(key),
        Operation::Tstore,
        Operation::Stop,
    ];

    let mut vm = new_vm_with_ops(&operations);

    let current_call_frame = vm.current_call_frame_mut();

    assert!(current_call_frame.transient_storage.is_empty());

    vm.execute();

    let current_call_frame = vm.current_call_frame_mut();

    assert_eq!(
        *current_call_frame
            .transient_storage
            .get(&(current_call_frame.msg_sender, key))
            .unwrap(),
        value
    )
}

// Test not valid anymore because we can't use unwrap on vm.execute()
// #[test]
// #[should_panic]
// fn transient_store_no_values_panics() {
//     let operations = [Operation::Tstore, Operation::Stop];

//     let mut vm = new_vm_with_ops(&operations);
//     assert!(vm.current_call_frame_mut().transient_storage.is_empty());

//     vm.execute();
// }

#[test]
fn transient_load() {
    let value = U256::from_big_endian(&[0xaa; 3]);
    let key = U256::from_big_endian(&[0xff; 2]);

    let operations = [Operation::Push32(key), Operation::Tload, Operation::Stop];

    let mut vm = new_vm_with_ops(&operations);

    let caller = vm.current_call_frame_mut().msg_sender;

    vm.current_call_frame_mut()
        .transient_storage
        .insert((caller, key), value);

    vm.execute();

    assert_eq!(
        *vm.current_call_frame_mut().stack.stack.last().unwrap(),
        value
    )
}

#[test]
fn create_happy_path() {
    let value_to_transfer = 10;
    let offset = 19;
    let size = 13;
    let sender_nonce = 0;
    let sender_balance = U256::from(25);
    let sender_addr = Address::from_low_u64_be(40);

    // Code that returns the value 0xffffffff putting it in memory
    let initialization_code = hex::decode("63FFFFFFFF6000526004601CF3").unwrap();

    let operations = [
        vec![
            Operation::Push((13, U256::from_big_endian(&initialization_code))),
            Operation::Push0,
            Operation::Mstore,
        ],
        create_opcodes(size, offset, value_to_transfer),
    ]
    .concat();

    let mut vm = new_vm_with_ops_addr_bal(ops_to_bytecde(&operations), sender_addr, sender_balance);
    vm.current_call_frame_mut().msg_sender = sender_addr;

    vm.execute();

    let call_frame = vm.current_call_frame_mut();
    let return_of_created_callframe = call_frame.stack.pop().unwrap();
    assert_eq!(return_of_created_callframe, U256::from(SUCCESS_FOR_RETURN));
    let returned_addr = call_frame.stack.pop().unwrap();
    // check the created account is correct
    let new_account = vm.db.accounts.get(&word_to_address(returned_addr)).unwrap();
    assert_eq!(new_account.balance, U256::from(value_to_transfer));
    assert_eq!(new_account.nonce, 1);

    // Check that the sender account is updated
    let sender_account = vm.db.accounts.get(&sender_addr).unwrap();
    assert_eq!(sender_account.nonce, sender_nonce + 1);
    assert_eq!(sender_account.balance, sender_balance - value_to_transfer);
}

#[test]
fn cant_create_with_size_longer_than_max_code_size() {
    let value_to_transfer = 10;
    let offset = 19;
    let size = MAX_CODE_SIZE * 2 + 1;
    let sender_nonce = 0;
    let sender_balance = U256::from(25);
    let sender_addr = Address::from_low_u64_be(40);

    let operations = create_opcodes(size, offset, value_to_transfer);

    let mut vm = new_vm_with_ops_addr_bal(ops_to_bytecde(&operations), sender_addr, sender_balance);
    vm.current_call_frame_mut().msg_sender = sender_addr;

    vm.execute();

    let call_frame = vm.current_call_frame_mut();
    let create_return_value = call_frame.stack.pop().unwrap();
    assert_eq!(create_return_value, U256::from(REVERT_FOR_CREATE));

    // Check that the sender account is updated
    let sender_account = vm.db.accounts.get(&sender_addr).unwrap();
    assert_eq!(sender_account.nonce, sender_nonce);
    assert_eq!(sender_account.balance, sender_balance);
}

#[test]
fn cant_create_on_static_contexts() {
    let value_to_transfer = 10;
    let offset = 19;
    let size = 10;
    let sender_nonce = 0;
    let sender_balance = U256::from(25);
    let sender_addr = Address::from_low_u64_be(40);

    let operations = create_opcodes(size, offset, value_to_transfer);

    let mut vm = new_vm_with_ops_addr_bal(ops_to_bytecde(&operations), sender_addr, sender_balance);
    vm.current_call_frame_mut().msg_sender = sender_addr;
    vm.current_call_frame_mut().is_static = true;

    vm.execute();

    let call_frame = vm.current_call_frame_mut();
    let create_return_value = call_frame.stack.pop().unwrap();
    assert_eq!(create_return_value, U256::from(REVERT_FOR_CREATE));

    // Check that the sender account is updated
    let sender_account = vm.db.accounts.get(&sender_addr).unwrap();
    assert_eq!(sender_account.nonce, sender_nonce);
    assert_eq!(sender_account.balance, sender_balance);
}

#[test]
fn cant_create_if_transfer_value_bigger_than_balance() {
    let value_to_transfer = 100;
    let offset = 19;
    let size = 10;
    let sender_nonce = 0;
    let sender_balance = U256::from(25);
    let sender_addr = Address::from_low_u64_be(40);

    let operations = create_opcodes(size, offset, value_to_transfer);

    let mut vm = new_vm_with_ops_addr_bal(ops_to_bytecde(&operations), sender_addr, sender_balance);
    vm.current_call_frame_mut().msg_sender = sender_addr;

    vm.execute();

    let call_frame = vm.current_call_frame_mut();
    let create_return_value = call_frame.stack.pop().unwrap();
    assert_eq!(create_return_value, U256::from(REVERT_FOR_CREATE));

    // Check that the sender account is updated
    let sender_account = vm.db.accounts.get(&sender_addr).unwrap();
    assert_eq!(sender_account.nonce, sender_nonce);
    assert_eq!(sender_account.balance, sender_balance);
}

#[test]
fn cant_create_if_sender_nonce_would_overflow() {
    let value_to_transfer = 10;
    let offset = 19;
    let size = 10;
    let sender_nonce = u64::MAX;
    let sender_balance = U256::from(25);
    let sender_addr = Address::from_low_u64_be(40);

    let operations = create_opcodes(size, offset, value_to_transfer);

    let mut vm = new_vm_with_ops(&operations);
    vm.db.accounts.insert(
        sender_addr,
        Account::new(
            sender_addr,
            sender_balance,
            Bytes::new(),
            sender_nonce,
            HashMap::new(),
        ),
    );
    vm.current_call_frame_mut().msg_sender = sender_addr;

    vm.execute();

    let call_frame = vm.current_call_frame_mut();
    let create_return_value = call_frame.stack.pop().unwrap();
    assert_eq!(create_return_value, U256::from(REVERT_FOR_CREATE));

    // Check that the sender account is updated
    let sender_account = vm.db.accounts.get(&sender_addr).unwrap();
    assert_eq!(sender_account.nonce, sender_nonce);
    assert_eq!(sender_account.balance, sender_balance);
}

#[test]
fn cant_create_accounts_with_same_address() {
    let value_to_transfer = 10;
    let offset = 19;
    let size = 13;
    let sender_nonce = 1;
    let sender_balance = U256::from(25);
    let sender_addr = Address::from_low_u64_be(40);

    // Code that returns the value 0xffffffff putting it in memory
    let initialization_code = hex::decode("63FFFFFFFF6000526004601CF3").unwrap();

    let operations = [
        vec![
            Operation::Push((13, U256::from_big_endian(&initialization_code))),
            Operation::Push0,
            Operation::Mstore,
        ],
        create_opcodes(size, offset, value_to_transfer),
    ]
    .concat();

    let mut vm = new_vm_with_ops(&operations);
    vm.db.accounts.insert(
        sender_addr,
        Account::default()
            .with_balance(sender_balance)
            .with_nonce(sender_nonce),
    );
    vm.current_call_frame_mut().msg_sender = sender_addr;

    vm.execute();

    let call_frame = vm.current_call_frame_mut();

    let return_of_created_callframe = call_frame.stack.pop().unwrap();

    assert_eq!(return_of_created_callframe, U256::from(SUCCESS_FOR_RETURN));

    let returned_addr = call_frame.stack.pop().unwrap();
    // check the created account is correct
    let new_account = vm.db.accounts.get(&word_to_address(returned_addr)).unwrap();
    assert_eq!(new_account.balance, U256::from(value_to_transfer));
    assert_eq!(new_account.nonce, 1);

    // Check that the sender account is updated
    let sender_account = vm.db.accounts.get_mut(&sender_addr).unwrap();
    assert_eq!(sender_account.nonce, sender_nonce + 1);
    assert_eq!(sender_account.balance, sender_balance - value_to_transfer);

    // after a happy create, we do again a create with same inputs, this should revert as we will create
    // an account with the same address
    sender_account.nonce = sender_nonce;
    let mut new_vm = new_vm_with_ops(&operations);
    new_vm.db = vm.db.clone();
    new_vm.db.accounts = vm.db.accounts.clone();
    new_vm.current_call_frame_mut().msg_sender = sender_addr;

    new_vm.execute();
    let call_frame = new_vm.current_call_frame_mut();
    let return_of_created_callframe = call_frame.stack.pop().unwrap();
    assert_eq!(return_of_created_callframe, U256::from(REVERT_FOR_CREATE));
}

#[test]
fn create2_happy_path() {
    let value: u8 = 10;
    let offset: u8 = 19;
    let size: u8 = 13;
    let salt: u8 = 4;
    let sender_nonce = 0;
    let sender_balance = U256::from(25);
    let sender_addr = Address::from_low_u64_be(40);

    // Code that returns the value 0xffffffff putting it in memory
    let initialization_code = hex::decode("63FFFFFFFF6000526004601CF3").unwrap();
    let expected_address = VM::calculate_create2_address(
        sender_addr,
        &Bytes::from(initialization_code.clone()),
        U256::from(salt),
    );

    let operations = vec![
        // Store initialization code in memory
        Operation::Push((13, U256::from_big_endian(&initialization_code))),
        Operation::Push0,
        Operation::Mstore,
        // Create
        Operation::Push((1, U256::from(salt))),
        Operation::Push((1, U256::from(size))),
        Operation::Push((1, U256::from(offset))),
        Operation::Push((1, U256::from(value))),
        Operation::Create2,
        Operation::Stop,
    ];

    let mut vm = new_vm_with_ops_addr_bal(ops_to_bytecde(&operations), sender_addr, sender_balance);
    vm.current_call_frame_mut().msg_sender = sender_addr;

    vm.execute();

    let call_frame = vm.current_call_frame_mut();
    let return_of_created_callframe = call_frame.stack.pop().unwrap();
    assert_eq!(return_of_created_callframe, U256::from(SUCCESS_FOR_RETURN));
    let returned_addr = call_frame.stack.pop().unwrap();
    assert_eq!(word_to_address(returned_addr), expected_address);
    // check the created account is correct
    let new_account = vm.db.accounts.get(&word_to_address(returned_addr)).unwrap();
    assert_eq!(new_account.balance, U256::from(value));
    assert_eq!(new_account.nonce, 1);

    // Check that the sender account is updated
    let sender_account = vm.db.accounts.get(&sender_addr).unwrap();
    assert_eq!(sender_account.nonce, sender_nonce + 1);
    assert_eq!(sender_account.balance, sender_balance - value);
}

#[test]
fn create_on_create() {
    let value_to_transfer = 10;
    let offset = 19;
    let size = 13;
    let sender_balance = U256::from(25);
    let sender_addr = Address::from_low_u64_be(40);

    // push0, push0, mstore, push1 0, push1 0, push1 0, create, push0, push0, return
    let initialization_code = hex::decode("5f5f52600060006000f05f5ff3").unwrap();

    let operations = [
        vec![
            Operation::Push((13, U256::from_big_endian(&initialization_code))),
            Operation::Push0,
            Operation::Mstore,
        ],
        create_opcodes(size, offset, value_to_transfer),
    ]
    .concat();

    let mut vm = new_vm_with_ops_addr_bal(ops_to_bytecde(&operations), sender_addr, sender_balance);

    vm.current_call_frame_mut().msg_sender = sender_addr;

    vm.execute();
    assert_eq!(vm.db.accounts.len(), 4);
}

#[test]
fn caller_op() {
    let caller = Address::from_low_u64_be(0x100);
    let address_that_has_the_code = Address::from_low_u64_be(0x42);

    let operations = [Operation::Caller, Operation::Stop];

    let tx_env = TxEnv {
        transact_to: TransactTo::Call(address_that_has_the_code),
        msg_sender: caller,
        ..Default::default()
    };

    let block_env = BlockEnv::default();

    let mut db = Db::default();
    db.add_account(
        address_that_has_the_code,
        Account::default().with_bytecode(ops_to_bytecde(&operations)),
    );

    let mut vm = VM::new(tx_env, block_env, db);

    vm.execute().unwrap();

    assert_eq!(
        vm.current_call_frame_mut().stack.pop().unwrap(),
        U256::from(caller.as_bytes())
    );
    assert_eq!(vm.env.consumed_gas, TX_BASE_COST + gas_cost::CALLER);
}

#[test]
fn origin_op() {
    let address_that_has_the_code = Address::from_low_u64_be(0x42);
    let msg_sender = Address::from_low_u64_be(0x999);

    let operations = [Operation::Origin, Operation::Stop];

    let tx_env = TxEnv {
        transact_to: TransactTo::Call(address_that_has_the_code),
        msg_sender,
        ..Default::default()
    };

    let block_env = BlockEnv::default();

    let mut db = Db::default();
    db.add_account(
        address_that_has_the_code,
        Account::default().with_bytecode(ops_to_bytecde(&operations)),
    );

    let mut vm = VM::new(tx_env, block_env, db);

    vm.execute().unwrap();

    assert_eq!(
        vm.current_call_frame_mut().stack.pop().unwrap(),
        U256::from(msg_sender.as_bytes())
    );
    assert_eq!(vm.env.consumed_gas, TX_BASE_COST + gas_cost::ORIGIN);
}

#[test]
fn balance_op() {
    let address = 0x999;

    let operations = [
        Operation::Push32(U256::from(address)),
        Operation::Balance,
        Operation::Stop,
    ];

    let mut vm = new_vm_with_ops_addr_bal(
        &operations,
        Address::from_low_u64_be(address),
        U256::from(1234),
    );

    vm.execute().unwrap();

    assert_eq!(
        vm.current_call_frame_mut().stack.pop().unwrap(),
        U256::from(1234)
    )
}

#[test]
fn address_op() {
    let address_that_has_the_code = Address::from_low_u64_be(0x42);

    let operations = [Operation::Address, Operation::Stop];

    let tx_env = TxEnv {
        transact_to: TransactTo::Call(address_that_has_the_code),
        ..Default::default()
    };

    let block_env = BlockEnv::default();

    let mut db = Db::default();
    db.add_account(
        address_that_has_the_code,
        Account::default().with_bytecode(ops_to_bytecde(&operations)),
    );

    let mut vm = VM::new(tx_env, block_env, db);

    vm.execute().unwrap();

    assert_eq!(
        vm.current_call_frame_mut().stack.pop().unwrap(),
        U256::from(address_that_has_the_code.as_bytes())
    );
    assert_eq!(vm.env.consumed_gas, TX_BASE_COST + gas_cost::ADDRESS);
}

#[test]
fn selfbalance_op() {
    let address_that_has_the_code = Address::from_low_u64_be(0x42);
    let balance = U256::from(999);

    let operations = [Operation::SelfBalance, Operation::Stop];

    let tx_env = TxEnv {
        transact_to: TransactTo::Call(address_that_has_the_code),
        ..Default::default()
    };

    let block_env = BlockEnv::default();

    let mut db = Db::default();
    db.add_account(
        address_that_has_the_code,
        Account::default()
            .with_bytecode(ops_to_bytecde(&operations))
            .with_balance(balance),
    );

    let mut vm = VM::new(tx_env, block_env, db);

    vm.execute().unwrap();

    assert_eq!(vm.current_call_frame_mut().stack.pop().unwrap(), balance);
    assert_eq!(vm.env.consumed_gas, TX_BASE_COST + gas_cost::SELFBALANCE);
}<|MERGE_RESOLUTION|>--- conflicted
+++ resolved
@@ -3,19 +3,13 @@
     constants::*,
     operations::Operation,
     primitives::{Address, Bytes, H256, U256},
-<<<<<<< HEAD
-    transaction::{TransactTo, TxEnv},
-    vm::{word_to_address, Account, Db, Storage, StorageSlot, VM},
-=======
     utils::{new_vm_with_ops, new_vm_with_ops_addr_bal},
-    vm::{Account, Storage, StorageSlot, VM},
->>>>>>> 2a7bd16d
+    vm::{word_to_address, Account, Storage, StorageSlot, VM},
     vm_result::{ExecutionResult, VMError},
 };
-use ethereum_types::H32;
-use std::collections::HashMap;
-
-<<<<<<< HEAD
+
+// cargo test -p 'levm'
+
 pub fn new_vm_with_ops(operations: &[Operation]) -> VM {
     new_vm_with_ops_addr_bal(operations, Address::from_low_u64_be(100), U256::MAX)
 }
@@ -83,12 +77,6 @@
     // add the account passed by parameter
 
     VM::new(tx_env, block_env, state)
-=======
-fn word_to_address(word: U256) -> Address {
-    let mut bytes = [0u8; 32];
-    word.to_big_endian(&mut bytes);
-    Address::from_slice(&bytes[12..])
->>>>>>> 2a7bd16d
 }
 
 fn create_opcodes(size: usize, offset: usize, value_to_transfer: usize) -> Vec<Operation> {
