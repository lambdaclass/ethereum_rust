use std::{
    collections::{HashMap, HashSet},
    str::FromStr,
};

use ethers::utils::keccak256;

use crate::{
    block::BlockEnv,
    call_frame::CallFrame,
    constants::*,
    opcodes::Opcode,
    primitives::{Address, Bytes, H256, U256},
    transaction::{TransactTo, TxEnv},
    vm_result::{
        AccountInfo, AccountStatus, ExecutionResult, ExitStatusCode, OpcodeSuccess, Output,
        ResultAndState, ResultReason, StateAccount, SuccessReason, VMError,
    },
};
extern crate ethereum_rust_rlp;
use ethereum_rust_rlp::encode::RLPEncode;
use ethereum_types::H160;
use sha3::{Digest, Keccak256};

#[derive(Clone, Default, Debug, PartialEq, Eq)]
pub struct Account {
    pub address: Address,
    pub balance: U256,
    pub bytecode: Bytes,
    pub storage: HashMap<U256, StorageSlot>,
    pub nonce: u64,
}

#[derive(Debug, Clone, Default, PartialEq, Eq)]
pub struct StorageSlot {
    pub original_value: U256,
    pub current_value: U256,
    pub is_cold: bool,
}

impl Account {
    pub fn new(
        address: Address,
        balance: U256,
        bytecode: Bytes,
        nonce: u64,
        storage: HashMap<U256, StorageSlot>,
    ) -> Self {
        Self {
            address,
            balance,
            bytecode,
            storage,
            nonce,
        }
    }

    pub fn has_code(&self) -> bool {
        !(self.bytecode.is_empty()
            || self.bytecode_hash() == H256::from_str(EMPTY_CODE_HASH_STR).unwrap())
    }

    pub fn bytecode_hash(&self) -> H256 {
        let hash = keccak256(self.bytecode.as_ref());
        H256::from(hash)
    }

    pub fn is_empty(&self) -> bool {
        self.balance.is_zero() && self.nonce == 0 && self.bytecode.is_empty()
    }

    pub fn with_balance(mut self, balance: U256) -> Self {
        self.balance = balance;
        self
    }

    pub fn with_bytecode(mut self, bytecode: Bytes) -> Self {
        self.bytecode = bytecode;
        self
    }

    pub fn with_storage(mut self, storage: HashMap<U256, StorageSlot>) -> Self {
        self.storage = storage;
        self
    }

    pub fn with_nonce(mut self, nonce: u64) -> Self {
        self.nonce = nonce;
        self
    }

    pub fn increment_nonce(&mut self) {
        self.nonce += 1;
    }
}

pub type Storage = HashMap<U256, H256>;

#[derive(Clone, Debug, Default)]
pub struct Db {
    pub accounts: HashMap<Address, Account>,
    // contracts: HashMap<B256, Bytecode>,
    pub block_hashes: HashMap<U256, H256>,
}

impl Db {
    pub fn read_account_storage(&self, address: &Address, key: &U256) -> Option<StorageSlot> {
        self.accounts
            .get(address)
            .and_then(|account| account.storage.get(key))
            .cloned()
    }

    pub fn write_account_storage(&mut self, address: &Address, key: U256, slot: StorageSlot) {
        self.accounts
            .entry(*address)
            .or_default()
            .storage
            .insert(key, slot);
    }

    fn get_account_bytecode(&self, address: &Address) -> Bytes {
        self.accounts
            .get(address)
            .map_or(Bytes::new(), |acc| acc.bytecode.clone())
    }

    pub fn balance(&mut self, address: &Address) -> U256 {
        self.accounts
            .get(address)
            .map_or(U256::zero(), |acc| acc.balance)
    }

    pub fn add_account(&mut self, address: Address, account: Account) {
        self.accounts.insert(address, account);
    }

    pub fn increment_account_nonce(&mut self, address: &Address) {
        if let Some(acc) = self.accounts.get_mut(address) {
            acc.increment_nonce()
        }
    }

    pub fn into_state(&self) -> HashMap<Address, StateAccount> {
        self.accounts
            .iter()
            .map(|(address, acc)| {
                let code_hash = if acc.has_code() {
                    acc.bytecode_hash()
                } else {
                    H256::from_str(EMPTY_CODE_HASH_STR).unwrap()
                };

                let storage: HashMap<U256, StorageSlot> = acc
                    .storage
                    .iter()
                    .map(|(&key, slot)| {
                        (
                            key,
                            StorageSlot {
                                original_value: slot.original_value,
                                current_value: slot.current_value,
                                is_cold: false,
                            },
                        )
                    })
                    .collect();
                (
                    *address,
                    StateAccount {
                        info: AccountInfo {
                            balance: acc.balance,
                            nonce: acc.nonce,
                            code_hash,
                            code: acc.bytecode.clone(),
                        },
                        storage,
                        status: AccountStatus::Loaded,
                    },
                )
            })
            .collect()
    }
}

#[derive(Debug, Clone, Default)]
// TODO: https://github.com/lambdaclass/ethereum_rust/issues/604
pub struct Substate {
    pub warm_addresses: HashSet<Address>,
}

#[derive(Debug, Default, Clone)]
pub struct Environment {
    /// The sender address of the transaction that originated
    /// this execution.
    pub origin: Address,
    /// The price of gas paid by the signer of the transaction
    /// that originated this execution.
    // gas_price: u64,
    pub gas_limit: u64,
    pub consumed_gas: u64,
    refunded_gas: u64,
    /// The block header of the present block.
    pub block: BlockEnv,
}

#[derive(Debug, Clone, Default)]
pub struct VM {
    pub call_frames: Vec<CallFrame>,
    pub env: Environment,
    /// Information that is acted upon immediately following the
    /// transaction.
    pub accrued_substate: Substate,
    /// Mapping between addresses (160-bit identifiers) and account
    /// states.
    pub db: Db,
}

fn address_to_word(address: Address) -> U256 {
    // This unwrap can't panic, as Address are 20 bytes long and U256 use 32 bytes
    U256::from_str(&format!("{address:?}")).unwrap()
}

<<<<<<< HEAD
pub fn word_to_address(word: U256) -> Address {
    let mut bytes = [0u8; 32];
    word.to_big_endian(&mut bytes);
    Address::from_slice(&bytes[12..])
}

// The execution model specifies how the system state is
// altered given a series of bytecode instructions and a small
// tuple of environmental data.

=======
>>>>>>> 3cb2c8e4
impl VM {
    pub fn new(tx_env: TxEnv, block_env: BlockEnv, db: Db) -> Self {
        let bytecode = match tx_env.transact_to {
            TransactTo::Call(addr) => db.get_account_bytecode(&addr),
            TransactTo::Create => {
                todo!()
            }
        };

        let to = match tx_env.transact_to {
            TransactTo::Call(addr) => addr,
            TransactTo::Create => tx_env.msg_sender,
        };

        let code_addr = match tx_env.transact_to {
            TransactTo::Call(addr) => addr,
            TransactTo::Create => todo!(),
        };

        // TODO: this is mostly placeholder
        let initial_call_frame = CallFrame::new(
            tx_env.msg_sender,
            to,
            code_addr,
            None,
            bytecode,
            tx_env.value,
            tx_env.data,
            false,
            U256::zero(),
            0,
        );

        let env = Environment {
            block: block_env,
            consumed_gas: TX_BASE_COST,
            gas_limit: u64::MAX,
<<<<<<< HEAD
            origin: tx_env.msg_sender,
=======
            refunded_gas: 0,
>>>>>>> 3cb2c8e4
        };

        Self {
            call_frames: vec![initial_call_frame],
            db,
            env,
            accrued_substate: Substate::default(),
        }
    }

    pub fn write_success_result(
        call_frame: CallFrame,
        reason: ResultReason,
        gas_used: u64,
        gas_refunded: u64,
    ) -> ExecutionResult {
        let reason = match reason {
            ResultReason::Stop => SuccessReason::Stop,
            ResultReason::Return => SuccessReason::Return,
        };

        ExecutionResult::Success {
            reason,
            logs: call_frame.logs.clone(),
            return_data: call_frame.returndata.clone(),
            gas_used,
            output: Output::Call(call_frame.returndata.clone()),
            gas_refunded,
        }
    }

    pub fn get_result(&mut self, res: ExecutionResult) -> Result<ResultAndState, VMError> {
        let gas_used = self.env.consumed_gas;

        // TODO: Probably here we need to add the access_list_cost to gas_used, but we need a refactor of most tests
        let gas_refunded = self.env.refunded_gas.min(gas_used / GAS_REFUND_DENOMINATOR);

        let exis_status_code = match res {
            ExecutionResult::Success { reason, .. } => match reason {
                SuccessReason::Stop => ExitStatusCode::Stop,
                SuccessReason::Return => ExitStatusCode::Return,
                SuccessReason::SelfDestruct => todo!(),
                SuccessReason::EofReturnContract => todo!(),
            },
            ExecutionResult::Revert { .. } => ExitStatusCode::Revert,
            ExecutionResult::Halt { .. } => ExitStatusCode::Error,
        };

        let current_call_frame = self.current_call_frame_mut();

        let return_values = current_call_frame.returndata.clone();

        let result = match exis_status_code {
            ExitStatusCode::Return => ExecutionResult::Success {
                reason: SuccessReason::Return,
                gas_used,
                gas_refunded,
                output: Output::Call(return_values.clone()), // TODO: add case Output::Create
                logs: res.logs().to_vec(),
                return_data: return_values.clone(),
            },
            ExitStatusCode::Stop => ExecutionResult::Success {
                reason: SuccessReason::Stop,
                gas_used,
                gas_refunded,
                output: Output::Call(return_values.clone()), // TODO: add case Output::Create
                logs: res.logs().to_vec(),
                return_data: return_values.clone(),
            },
            ExitStatusCode::Revert => ExecutionResult::Revert {
                output: return_values,
                gas_used,
                reason: res.reason(),
            },
            ExitStatusCode::Error | ExitStatusCode::Default => ExecutionResult::Halt {
                reason: res.reason(),
                gas_used,
            },
        };

        // TODO: Check if this is ok
        let state = self.db.into_state();

        Ok(ResultAndState { result, state })
    }

    pub fn execute(&mut self, _initial_gas_consumed: u64) -> Result<ExecutionResult, VMError> {
        let mut current_call_frame = self.call_frames.pop().ok_or(VMError::FatalError)?; // if this happens during execution, we are cooked 💀
        loop {
            let opcode = current_call_frame.next_opcode().unwrap_or(Opcode::STOP);
            let op_result: Result<OpcodeSuccess, VMError> = match opcode {
                Opcode::STOP => self.op_stop(&mut current_call_frame),
                Opcode::ADD => self.op_add(&mut current_call_frame),
                Opcode::MUL => self.op_mul(&mut current_call_frame),
                Opcode::SUB => self.op_sub(&mut current_call_frame),
                Opcode::DIV => self.op_div(&mut current_call_frame),
                Opcode::SDIV => self.op_sdiv(&mut current_call_frame),
                Opcode::MOD => self.op_mod(&mut current_call_frame),
                Opcode::SMOD => self.op_smod(&mut current_call_frame),
                Opcode::ADDMOD => self.op_addmod(&mut current_call_frame),
                Opcode::MULMOD => self.op_mulmod(&mut current_call_frame),
                Opcode::EXP => self.op_exp(&mut current_call_frame),
                Opcode::SIGNEXTEND => self.op_signextend(&mut current_call_frame),
                Opcode::LT => self.op_lt(&mut current_call_frame),
                Opcode::GT => self.op_gt(&mut current_call_frame),
                Opcode::SLT => self.op_slt(&mut current_call_frame),
                Opcode::SGT => self.op_sgt(&mut current_call_frame),
                Opcode::EQ => self.op_eq(&mut current_call_frame),
                Opcode::ISZERO => self.op_iszero(&mut current_call_frame),
                Opcode::KECCAK256 => self.op_keccak256(&mut current_call_frame),
                Opcode::CALLDATALOAD => self.op_calldataload(&mut current_call_frame),
                Opcode::CALLDATASIZE => self.op_calldatasize(&mut current_call_frame),
                Opcode::CALLDATACOPY => self.op_calldatacopy(&mut current_call_frame),
                Opcode::RETURNDATASIZE => self.op_returndatasize(&mut current_call_frame),
                Opcode::RETURNDATACOPY => self.op_returndatacopy(&mut current_call_frame),
                Opcode::JUMP => self.op_jump(&mut current_call_frame),
                Opcode::JUMPI => self.op_jumpi(&mut current_call_frame),
                Opcode::JUMPDEST => self.op_jumpdest(),
                Opcode::PC => self.op_pc(&mut current_call_frame),
                Opcode::BLOCKHASH => self.op_blockhash(&mut current_call_frame),
                Opcode::COINBASE => self.op_coinbase(&mut current_call_frame),
                Opcode::TIMESTAMP => self.op_timestamp(&mut current_call_frame),
                Opcode::NUMBER => self.op_number(&mut current_call_frame),
                Opcode::PREVRANDAO => self.op_prevrandao(&mut current_call_frame),
                Opcode::GASLIMIT => self.op_gaslimit(&mut current_call_frame),
                Opcode::CHAINID => self.op_chainid(&mut current_call_frame),
                Opcode::BASEFEE => self.op_basefee(&mut current_call_frame),
                Opcode::BLOBHASH => self.op_blobhash(&mut current_call_frame),
                Opcode::BLOBBASEFEE => self.op_blobbasefee(&mut current_call_frame),
                Opcode::PUSH0 => self.op_push0(&mut current_call_frame),
                // PUSHn
                op if (Opcode::PUSH1..=Opcode::PUSH32).contains(&op) => {
                    self.op_push(&mut current_call_frame, op)
                }
                Opcode::AND => self.op_and(&mut current_call_frame),
                Opcode::OR => self.op_or(&mut current_call_frame),
                Opcode::XOR => self.op_xor(&mut current_call_frame),
                Opcode::NOT => self.op_not(&mut current_call_frame),
                Opcode::BYTE => self.op_byte(&mut current_call_frame),
                Opcode::SHL => self.op_shl(&mut current_call_frame),
                Opcode::SHR => self.op_shr(&mut current_call_frame),
                Opcode::SAR => self.op_sar(&mut current_call_frame),
                // DUPn
                op if (Opcode::DUP1..=Opcode::DUP16).contains(&op) => {
                    self.op_dup(&mut current_call_frame, op)
                }
                // SWAPn
                op if (Opcode::SWAP1..=Opcode::SWAP16).contains(&op) => {
                    self.op_swap(&mut current_call_frame, op)
                }
                Opcode::POP => self.op_pop(&mut current_call_frame),
                op if (Opcode::LOG0..=Opcode::LOG4).contains(&op) => {
                    self.op_log(&mut current_call_frame, op)
                }
                Opcode::MLOAD => self.op_mload(&mut current_call_frame),
                Opcode::MSTORE => self.op_mstore(&mut current_call_frame),
                Opcode::MSTORE8 => self.op_mstore8(&mut current_call_frame),
                Opcode::SLOAD => self.op_sload(&mut current_call_frame),
                Opcode::SSTORE => self.op_sstore(&mut current_call_frame),
                Opcode::MSIZE => self.op_msize(&mut current_call_frame),
                Opcode::GAS => self.op_gas(&mut current_call_frame),
                Opcode::MCOPY => self.op_mcopy(&mut current_call_frame),
                Opcode::CALL => self.op_call(&mut current_call_frame),
                Opcode::CALLCODE => self.op_callcode(&mut current_call_frame),
                Opcode::RETURN => self.op_return(&mut current_call_frame),
                Opcode::DELEGATECALL => self.op_delegatecall(&mut current_call_frame),
                Opcode::STATICCALL => self.op_staticcall(&mut current_call_frame),
                Opcode::CREATE => self.op_create(&mut current_call_frame),
                Opcode::CREATE2 => self.op_create2(&mut current_call_frame),
                Opcode::TLOAD => self.op_tload(&mut current_call_frame),
                Opcode::TSTORE => self.op_tstore(&mut current_call_frame),
                Opcode::SELFBALANCE => self.op_selfbalance(&mut current_call_frame),
                Opcode::ADDRESS => self.op_address(&mut current_call_frame),
                Opcode::ORIGIN => self.op_origin(&mut current_call_frame),
                Opcode::BALANCE => self.op_balance(&mut current_call_frame),
                Opcode::CALLER => self.op_caller(&mut current_call_frame),
                _ => Err(VMError::OpcodeNotFound),
            };

            match op_result {
                Ok(OpcodeSuccess::Continue) => {}
                Ok(OpcodeSuccess::Result(r)) => {
                    return Ok(Self::write_success_result(
                        current_call_frame.clone(),
                        r,
                        self.env.consumed_gas,
                        self.env.refunded_gas,
                    ));
                }
                Err(e) => {
                    return Ok(ExecutionResult::Halt {
                        reason: e,
                        gas_used: self.env.consumed_gas,
                    })
                }
            }
        }
    }

    pub fn transact(&mut self) -> Result<ResultAndState, VMError> {
        // let initial_gas_consumed = self.validate_transaction()?;
        let initial_gas_consumed = 0;
        let res = self.execute(initial_gas_consumed)?;
        self.get_result(res)
    }

    pub fn current_call_frame_mut(&mut self) -> &mut CallFrame {
        self.call_frames.last_mut().unwrap()
    }

    pub fn current_call_frame(&self) -> &CallFrame {
        self.call_frames.last().unwrap()
    }

    #[allow(clippy::too_many_arguments)]
    pub fn generic_call(
        &mut self,
        current_call_frame: &mut CallFrame,
        gas: U256,
        value: U256,
        msg_sender: Address,
        to: Address,
        code_address: Address,
        delegate: Option<Address>,
        _should_transfer_value: bool,
        is_static: bool,
        args_offset: usize,
        args_size: usize,
        ret_offset: usize,
        ret_size: usize,
    ) -> Result<(), VMError> {
        // check balance
        if self.db.balance(&current_call_frame.msg_sender) < value {
            current_call_frame.stack.push(U256::from(REVERT_FOR_CALL))?;
            return Ok(());
        }

        // transfer value
        // transfer(&current_call_frame.msg_sender, &address, value);

        let code_address_bytecode = self.db.get_account_bytecode(&code_address);
        if code_address_bytecode.is_empty() {
            current_call_frame
                .stack
                .push(U256::from(SUCCESS_FOR_CALL))?;
            return Ok(());
        }

        self.db.increment_account_nonce(&code_address);

        let calldata = current_call_frame
            .memory
            .load_range(args_offset, args_size)
            .into();

        let new_call_frame = CallFrame::new(
            msg_sender,
            to,
            code_address,
            delegate,
            code_address_bytecode,
            value,
            calldata,
            is_static,
            gas,
            current_call_frame.depth + 1,
        );

        current_call_frame.return_data_offset = Some(ret_offset);
        current_call_frame.return_data_size = Some(ret_size);

        self.call_frames.push(new_call_frame.clone());
        let result = self.execute(self.env.consumed_gas)?;

        match result {
            ExecutionResult::Success {
                logs, return_data, ..
            } => {
                current_call_frame.logs.extend(logs);
                current_call_frame
                    .memory
                    .store_bytes(ret_offset, &return_data);
                current_call_frame.returndata = return_data;
                current_call_frame
                    .stack
                    .push(U256::from(SUCCESS_FOR_CALL))?;
            }
            ExecutionResult::Revert {
                reason: _,
                gas_used,
                output,
            } => {
                current_call_frame.memory.store_bytes(ret_offset, &output);
                current_call_frame.returndata = output;
                current_call_frame.stack.push(U256::from(REVERT_FOR_CALL))?;
                current_call_frame.gas -= U256::from(gas_used);
                self.env.refunded_gas += gas_used;
            }
            ExecutionResult::Halt { reason, gas_used } => {
                current_call_frame.stack.push(U256::from(reason as u8))?;
                if U256::from(gas_used) > current_call_frame.gas {
                    current_call_frame.gas = U256::zero();
                } else {
                    current_call_frame.gas -= U256::from(gas_used);
                }
            } // WARNING: I commented this because I don't know when this should be executed.
              // Err(_) => {
              //     current_call_frame.stack.push(U256::from(HALT_FOR_CALL))?;
              // }
        };
        Ok(())
    }

    /// Calculates the address of a new conctract using the CREATE opcode as follow
    ///
    /// address = keccak256(rlp([sender_address,sender_nonce]))[12:]
    pub fn calculate_create_address(sender_address: Address, sender_nonce: u64) -> H160 {
        let mut encoded = Vec::new();
        sender_address.encode(&mut encoded);
        sender_nonce.encode(&mut encoded);
        let mut hasher = Keccak256::new();
        hasher.update(encoded);
        Address::from_slice(&hasher.finalize()[12..])
    }

    /// Calculates the address of a new contract using the CREATE2 opcode as follow
    ///
    /// initialization_code = memory[offset:offset+size]
    ///
    /// address = keccak256(0xff + sender_address + salt + keccak256(initialization_code))[12:]
    pub fn calculate_create2_address(
        sender_address: Address,
        initialization_code: &Bytes,
        salt: U256,
    ) -> H160 {
        let mut hasher = Keccak256::new();
        hasher.update(initialization_code.clone());
        let initialization_code_hash = hasher.finalize();
        let mut hasher = Keccak256::new();
        let mut salt_bytes = [0; 32];
        salt.to_big_endian(&mut salt_bytes);
        hasher.update([0xff]);
        hasher.update(sender_address.as_bytes());
        hasher.update(salt_bytes);
        hasher.update(initialization_code_hash);
        Address::from_slice(&hasher.finalize()[12..])
    }

    /// Common behavior for CREATE and CREATE2 opcodes
    ///
    /// Could be used for CREATE type transactions
    pub fn create(
        &mut self,
        value_in_wei_to_send: U256,
        code_offset_in_memory: usize,
        code_size_in_memory: usize,
        salt: Option<U256>,
        current_call_frame: &mut CallFrame,
    ) -> Result<(), VMError> {
        if code_size_in_memory > MAX_CODE_SIZE * 2 {
            current_call_frame
                .stack
                .push(U256::from(REVERT_FOR_CREATE))?;
            return Ok(());
        }
        if current_call_frame.is_static {
            current_call_frame
                .stack
                .push(U256::from(REVERT_FOR_CREATE))?;
            return Ok(());
        }

        let sender_account = self
            .db
            .accounts
            .get_mut(&current_call_frame.msg_sender)
            .unwrap();

        if sender_account.balance < value_in_wei_to_send {
            current_call_frame
                .stack
                .push(U256::from(REVERT_FOR_CREATE))?;
            return Ok(());
        }

        let Some(new_nonce) = sender_account.nonce.checked_add(1) else {
            current_call_frame
                .stack
                .push(U256::from(REVERT_FOR_CREATE))?;
            return Ok(());
        };
        sender_account.nonce = new_nonce;
        sender_account.balance -= value_in_wei_to_send;
        let code = Bytes::from(
            current_call_frame
                .memory
                .load_range(code_offset_in_memory, code_size_in_memory),
        );

        let new_address = match salt {
            Some(salt) => {
                Self::calculate_create2_address(current_call_frame.msg_sender, &code, salt)
            }
            None => {
                Self::calculate_create_address(current_call_frame.msg_sender, sender_account.nonce)
            }
        };

        if self.db.accounts.contains_key(&new_address) {
            current_call_frame
                .stack
                .push(U256::from(REVERT_FOR_CREATE))?;
            return Ok(());
        }

        let new_account = Account::new(
            new_address,
            value_in_wei_to_send,
            code.clone(),
            0,
            Default::default(),
        );
        self.db.add_account(new_address, new_account);

        let mut gas = current_call_frame.gas;
        gas -= gas / 64; // 63/64 of the gas to the call
        current_call_frame.gas -= gas; // leaves 1/64  of the gas to current call frame

        current_call_frame
            .stack
            .push(address_to_word(new_address))?;

        self.generic_call(
            current_call_frame,
            gas,
            value_in_wei_to_send,
            current_call_frame.msg_sender,
            new_address,
            new_address,
            None,
            true,
            false,
            code_offset_in_memory,
            code_size_in_memory,
            code_offset_in_memory,
            code_size_in_memory,
        )
    }
}<|MERGE_RESOLUTION|>--- conflicted
+++ resolved
@@ -221,19 +221,12 @@
     U256::from_str(&format!("{address:?}")).unwrap()
 }
 
-<<<<<<< HEAD
 pub fn word_to_address(word: U256) -> Address {
     let mut bytes = [0u8; 32];
     word.to_big_endian(&mut bytes);
     Address::from_slice(&bytes[12..])
 }
 
-// The execution model specifies how the system state is
-// altered given a series of bytecode instructions and a small
-// tuple of environmental data.
-
-=======
->>>>>>> 3cb2c8e4
 impl VM {
     pub fn new(tx_env: TxEnv, block_env: BlockEnv, db: Db) -> Self {
         let bytecode = match tx_env.transact_to {
@@ -271,11 +264,8 @@
             block: block_env,
             consumed_gas: TX_BASE_COST,
             gas_limit: u64::MAX,
-<<<<<<< HEAD
             origin: tx_env.msg_sender,
-=======
             refunded_gas: 0,
->>>>>>> 3cb2c8e4
         };
 
         Self {
