--- conflicted
+++ resolved
@@ -141,13 +141,8 @@
     // origin: Address,
     /// The price of gas paid by the signer of the transaction
     /// that originated this execution.
-<<<<<<< HEAD
     gas_price: U256,
-    gas_limit: u64,
-=======
-    // gas_price: u64,
     pub gas_limit: u64,
->>>>>>> 237bdc43
     pub consumed_gas: u64,
     /// The block header of the present block.
     pub block: BlockEnv,
@@ -334,233 +329,6 @@
                         gas_used: self.env.consumed_gas,
                     }
                 }
-<<<<<<< HEAD
-                Opcode::RETURN => {
-                    let offset = current_call_frame
-                        .stack
-                        .pop()?
-                        .try_into()
-                        .unwrap_or(usize::MAX);
-                    let size = current_call_frame
-                        .stack
-                        .pop()?
-                        .try_into()
-                        .unwrap_or(usize::MAX);
-
-                    let gas_cost = current_call_frame.memory.expansion_cost(offset + size) as u64;
-                    if self.env.consumed_gas + gas_cost > self.env.gas_limit {
-                        return Ok(ExecutionResult::Revert {
-                            reason: VMError::OutOfGas,
-                            gas_used: self.env.consumed_gas,
-                            output: current_call_frame.returndata,
-                        }); // should revert the tx
-                    }
-                    self.env.consumed_gas += gas_cost;
-                    let return_data = current_call_frame.memory.load_range(offset, size).into();
-
-                    current_call_frame.returndata = return_data;
-                    current_call_frame
-                        .stack
-                        .push(U256::from(SUCCESS_FOR_RETURN))?;
-
-                    return Ok(Self::write_success_result(
-                        current_call_frame,
-                        ResultReason::Return,
-                    ));
-                }
-                Opcode::DELEGATECALL => {
-                    // The delegatecall executes the setVars(uint256) code from Contract B but updates Contract A’s storage. The execution has the same storage, msg.sender & msg.value as its parent call setVarsDelegateCall.
-                    // Creates a new sub context as if calling itself, but with the code of the given account. In particular the storage, the current sender and the current value remain the same. Note that an account with no code will return success as true.
-                    let gas = current_call_frame.stack.pop()?;
-                    let code_address =
-                        Address::from_low_u64_be(current_call_frame.stack.pop()?.low_u64());
-                    let args_offset = current_call_frame.stack.pop()?.try_into().unwrap();
-                    let args_size = current_call_frame.stack.pop()?.try_into().unwrap();
-                    let ret_offset = current_call_frame.stack.pop()?.try_into().unwrap();
-                    let ret_size = current_call_frame.stack.pop()?.try_into().unwrap();
-
-                    let value = current_call_frame.msg_value; // value remains the same
-                    let msg_sender = current_call_frame.msg_sender; // caller remains the msg_sender
-                    let to = current_call_frame.to; // to remains the same
-                    let is_static = current_call_frame.is_static;
-
-                    self.generic_call(
-                        &mut current_call_frame,
-                        gas,
-                        value,
-                        msg_sender,
-                        to,
-                        code_address,
-                        Some(msg_sender),
-                        false,
-                        is_static,
-                        args_offset,
-                        args_size,
-                        ret_offset,
-                        ret_size,
-                    )?;
-                }
-                Opcode::STATICCALL => {
-                    // it cannot be used to transfer Ether
-                    let gas = current_call_frame.stack.pop()?;
-                    let code_address =
-                        Address::from_low_u64_be(current_call_frame.stack.pop()?.low_u64());
-                    let args_offset = current_call_frame.stack.pop()?.try_into().unwrap();
-                    let args_size = current_call_frame.stack.pop()?.try_into().unwrap();
-                    let ret_offset = current_call_frame.stack.pop()?.try_into().unwrap();
-                    let ret_size = current_call_frame.stack.pop()?.try_into().unwrap();
-
-                    let msg_sender = current_call_frame.msg_sender; // caller remains the msg_sender
-                    let value = current_call_frame.msg_value;
-
-                    self.generic_call(
-                        &mut current_call_frame,
-                        gas,
-                        value, // check
-                        msg_sender,
-                        code_address,
-                        code_address,
-                        None,
-                        false,
-                        true,
-                        args_offset,
-                        args_size,
-                        ret_offset,
-                        ret_size,
-                    )?;
-                }
-                Opcode::CREATE => {
-                    let value_in_wei_to_send = current_call_frame.stack.pop()?;
-                    let code_offset_in_memory = current_call_frame.stack.pop()?.try_into().unwrap();
-                    let code_size_in_memory = current_call_frame.stack.pop()?.try_into().unwrap();
-
-                    self.create(
-                        value_in_wei_to_send,
-                        code_offset_in_memory,
-                        code_size_in_memory,
-                        None,
-                        &mut current_call_frame,
-                    )?;
-                }
-                Opcode::CREATE2 => {
-                    let value_in_wei_to_send = current_call_frame.stack.pop()?;
-                    let code_offset_in_memory = current_call_frame.stack.pop()?.try_into().unwrap();
-                    let code_size_in_memory = current_call_frame.stack.pop()?.try_into().unwrap();
-                    let salt = current_call_frame.stack.pop()?;
-
-                    self.create(
-                        value_in_wei_to_send,
-                        code_offset_in_memory,
-                        code_size_in_memory,
-                        Some(salt),
-                        &mut current_call_frame,
-                    )?;
-                }
-                Opcode::TLOAD => {
-                    if self.env.consumed_gas + gas_cost::TLOAD > self.env.gas_limit {
-                        return Ok(ExecutionResult::Revert {
-                            reason: VMError::OutOfGas,
-                            gas_used: self.env.consumed_gas,
-                            output: current_call_frame.returndata,
-                        }); // should revert the tx
-                    }
-                    let key = current_call_frame.stack.pop()?;
-                    let value = current_call_frame
-                        .transient_storage
-                        .get(&(current_call_frame.msg_sender, key))
-                        .cloned()
-                        .unwrap_or(U256::zero());
-
-                    current_call_frame.stack.push(value)?;
-                    self.env.consumed_gas += gas_cost::TLOAD
-                }
-                Opcode::TSTORE => {
-                    if self.env.consumed_gas + gas_cost::TSTORE > self.env.gas_limit {
-                        return Ok(ExecutionResult::Revert {
-                            reason: VMError::OutOfGas,
-                            gas_used: self.env.consumed_gas,
-                            output: current_call_frame.returndata,
-                        }); // should revert the tx
-                    }
-                    let key = current_call_frame.stack.pop()?;
-                    let value = current_call_frame.stack.pop()?;
-
-                    current_call_frame
-                        .transient_storage
-                        .insert((current_call_frame.msg_sender, key), value);
-                    self.env.consumed_gas += gas_cost::TSTORE
-                }
-                Opcode::CALLVALUE => {
-                    if self.env.consumed_gas + gas_cost::CALLVALUE > self.env.gas_limit {
-                        return Ok(ExecutionResult::Revert {
-                            reason: VMError::OutOfGas,
-                            gas_used: self.env.consumed_gas,
-                            output: current_call_frame.returndata,
-                        });
-                    }
-
-                    let callvalue = current_call_frame.msg_value;
-
-                    current_call_frame.stack.push(callvalue)?;
-                    self.env.consumed_gas += gas_cost::CALLVALUE;
-                }
-                Opcode::CODECOPY => {
-                    let dest_offset: usize = current_call_frame.stack.pop()?.try_into().unwrap();
-                    let offset: usize = current_call_frame.stack.pop()?.try_into().unwrap();
-                    let size: usize = current_call_frame.stack.pop()?.try_into().unwrap();
-
-                    let minimum_word_size = (size + WORD_SIZE - 1) / WORD_SIZE;
-
-                    let memory_expansion_cost =
-                        current_call_frame.memory.expansion_cost(dest_offset + size) as u64;
-
-                    let gas_cost = gas_cost::CODECOPY_STATIC
-                        + gas_cost::CODECOPY_DYNAMIC_BASE * minimum_word_size as u64
-                        + memory_expansion_cost;
-
-                    if self.env.consumed_gas + gas_cost > self.env.gas_limit {
-                        return Ok(ExecutionResult::Revert {
-                            reason: VMError::OutOfGas,
-                            gas_used: self.env.consumed_gas,
-                            output: current_call_frame.returndata,
-                        });
-                    }
-
-                    let code = current_call_frame.bytecode.slice(offset..offset + size);
-
-                    current_call_frame.memory.store_bytes(dest_offset, &code);
-
-                    self.env.consumed_gas += gas_cost;
-                }
-                Opcode::CODESIZE => {
-                    if self.env.consumed_gas + gas_cost::CODESIZE > self.env.gas_limit {
-                        return Ok(ExecutionResult::Revert {
-                            reason: VMError::OutOfGas,
-                            gas_used: self.env.consumed_gas,
-                            output: current_call_frame.returndata,
-                        });
-                    }
-
-                    current_call_frame
-                        .stack
-                        .push(U256::from(current_call_frame.bytecode.len()))?;
-                    self.env.consumed_gas += gas_cost::CODESIZE;
-                }
-                Opcode::GASPRICE => {
-                    if self.env.consumed_gas + gas_cost::GASPRICE > self.env.gas_limit {
-                        return Ok(ExecutionResult::Revert {
-                            reason: VMError::OutOfGas,
-                            gas_used: self.env.consumed_gas,
-                            output: current_call_frame.returndata,
-                        });
-                    }
-
-                    current_call_frame.stack.push(self.env.gas_price)?;
-                    self.env.consumed_gas += gas_cost::GASPRICE;
-                }
-                _ => return Err(VMError::OpcodeNotFound),
-=======
->>>>>>> 237bdc43
             }
         }
     }
