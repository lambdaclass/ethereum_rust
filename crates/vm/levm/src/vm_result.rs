use std::{collections::HashMap, fmt};

use serde::{de, Deserialize};

use crate::{
    call_frame::Log,
    primitives::{Address, Bytes, H256, U256},
    vm::StorageSlot,
};

/// Errors that halt the program
#[derive(Debug, Clone, PartialEq, Eq, Hash)]
pub enum VMError {
    StackUnderflow,
    StackOverflow,
    InvalidJump,
    OpcodeNotAllowedInStaticContext,
    OpcodeNotFound,
    InvalidBytecode,
    OutOfGas,
<<<<<<< HEAD
    VeryLargeNumber,
=======
    FatalError,
>>>>>>> 3cb2c8e4
}

pub enum OpcodeSuccess {
    Continue,
    Result(ResultReason),
}

#[derive(Debug, Clone, PartialEq, Eq, Hash)]
pub enum ResultReason {
    Stop,
    Return,
}

#[derive(Debug, Clone, PartialEq, Eq)]
pub struct ResultAndState {
    /// Status of execution
    pub result: ExecutionResult,
    /// State that got updated
    pub state: HashMap<Address, StateAccount>,
}

/// Result of a transaction execution.
#[derive(Debug, Clone, PartialEq, Eq, Hash)]
pub enum ExecutionResult {
    /// Returned successfully
    Success {
        reason: SuccessReason,
        gas_used: u64,
        gas_refunded: u64,
        logs: Vec<Log>,
        output: Output,
        return_data: Bytes,
    },
    /// Reverted by `REVERT` opcode that doesn't spend all gas.
    Revert {
        reason: VMError,
        gas_used: u64,
        output: Bytes,
    },
    /// Reverted for various reasons and spend all gas.
    Halt {
        reason: VMError,
        /// Halting will spend all the gas, and will be equal to gas_limit.
        gas_used: u64,
    },
}

impl ExecutionResult {
    /// Returns if transaction execution is successful.
    /// 1 indicates success, 0 indicates revert.
    /// <https://eips.ethereum.org/EIPS/eip-658>
    pub fn is_success(&self) -> bool {
        matches!(self, Self::Success { .. })
    }

    pub fn is_revert(&self) -> bool {
        matches!(self, Self::Revert { .. })
    }

    /// Returns true if execution result is a Halt.
    pub fn is_halt(&self) -> bool {
        matches!(self, Self::Halt { .. })
    }

    /// Returns the output data of the execution.
    ///
    /// Returns `None` if the execution was halted.
    pub fn output(&self) -> Option<&Bytes> {
        let output = match self {
            Self::Success { output, .. } => Some(output.data()),
            Self::Revert { output, .. } => Some(output),
            _ => None,
        };
        output.and_then(|data| if data.is_empty() { None } else { Some(data) })
    }

    /// Consumes the type and returns the output data of the execution.
    ///
    /// Returns `None` if the execution was halted.
    pub fn into_output(self) -> Option<Bytes> {
        match self {
            Self::Success { output, .. } => Some(output.into_data()),
            Self::Revert { output, .. } => Some(output),
            _ => None,
        }
    }

    /// Returns the logs if execution is successful, or an empty list otherwise.
    pub fn logs(&self) -> &[Log] {
        match self {
            Self::Success { logs, .. } => logs,
            _ => &[],
        }
    }

    /// Consumes `self` and returns the logs if execution is successful, or an empty list otherwise.
    pub fn into_logs(self) -> Vec<Log> {
        match self {
            Self::Success { logs, .. } => logs,
            _ => Vec::new(),
        }
    }

    /// Returns the gas used.
    pub fn gas_used(&self) -> u64 {
        match *self {
            Self::Success { gas_used, .. }
            | Self::Revert { gas_used, .. }
            | Self::Halt { gas_used, .. } => gas_used,
        }
    }

    /// Returns the gas refunded.
    pub fn gas_refunded(&self) -> u64 {
        match *self {
            Self::Success { gas_refunded, .. } => gas_refunded,
            _ => 0,
        }
    }

    pub fn reason(&self) -> VMError {
        match self {
            Self::Revert { reason, .. } => reason.clone(),
            Self::Halt { reason, .. } => reason.clone(),
            _ => VMError::FatalError,
        }
    }
}

/// Output of a transaction execution.
#[derive(Debug, Clone, PartialEq, Eq, Hash)]
pub enum Output {
    Call(Bytes),
    Create(Bytes, Option<Address>),
}

impl Output {
    /// Returns the output data of the execution output.
    pub fn into_data(self) -> Bytes {
        match self {
            Output::Call(data) => data,
            Output::Create(data, _) => data,
        }
    }

    /// Returns the output data of the execution output.
    pub fn data(&self) -> &Bytes {
        match self {
            Output::Call(data) => data,
            Output::Create(data, _) => data,
        }
    }

    /// Returns the created address, if any.
    pub fn address(&self) -> Option<&Address> {
        match self {
            Output::Call(_) => None,
            Output::Create(_, address) => address.as_ref(),
        }
    }
}

/// Main EVM error.
#[derive(Debug, Clone, PartialEq, Eq, Hash)]
pub enum EVMError {
    /// Transaction validation error.
    Transaction(InvalidTransaction),
    /// Header validation error.
    Header(InvalidHeader),
    /// Database error.
    // Database(DatabaseError),
    /// Custom error.
    ///
    /// Useful for handler registers where custom logic would want to return their own custom error.
    Custom(String),
    /// Precompile error.
    Precompile(String),
}

impl fmt::Display for EVMError {
    fn fmt(&self, f: &mut fmt::Formatter<'_>) -> fmt::Result {
        match self {
            Self::Transaction(e) => write!(f, "transaction validation error: {e}"),
            Self::Header(e) => write!(f, "header validation error: {e}"),
            // Self::Database(e) => write!(f, "database error: {e}"),
            Self::Precompile(e) | Self::Custom(e) => f.write_str(e),
        }
    }
}

impl From<InvalidTransaction> for EVMError {
    fn from(value: InvalidTransaction) -> Self {
        Self::Transaction(value)
    }
}

impl From<InvalidHeader> for EVMError {
    fn from(value: InvalidHeader) -> Self {
        Self::Header(value)
    }
}

/// Transaction validation error.
#[derive(Debug, Clone, PartialEq, Eq, Hash)]
// #[cfg_attr(feature = "serde", derive(serde::Serialize, serde::Deserialize))]
pub enum InvalidTransaction {
    /// When using the EIP-1559 fee model introduced in the London upgrade, transactions specify two primary fee fields:
    /// - `gas_max_fee`: The maximum total fee a user is willing to pay, inclusive of both base fee and priority fee.
    /// - `gas_priority_fee`: The extra amount a user is willing to give directly to the miner, often referred to as the "tip".
    ///
    /// Provided `gas_priority_fee` exceeds the total `gas_max_fee`.
    PriorityFeeGreaterThanMaxFee,
    /// EIP-1559: `gas_price` is less than `basefee`.
    GasPriceLessThanBasefee,
    /// `gas_limit` in the tx is bigger than `block_gas_limit`.
    CallerGasLimitMoreThanBlock,
    /// Initial gas for a Call is bigger than `gas_limit`.
    ///
    /// Initial gas for a Call contains:
    /// - initial stipend gas
    /// - gas for access list and input data
    CallGasCostMoreThanGasLimit,
    /// EIP-3607 Reject transactions from senders with deployed code
    RejectCallerWithCode,
    /// Transaction account does not have enough amount of ether to cover transferred value and gas_limit*gas_price.
    LackOfFundForMaxFee {
        fee: Box<U256>,
        balance: Box<U256>,
    },
    /// Overflow payment in transaction.
    OverflowPaymentInTransaction,
    /// Nonce overflows in transaction.
    NonceOverflowInTransaction,
    NonceTooHigh {
        tx: u64,
        state: u64,
    },
    NonceTooLow {
        tx: u64,
        state: u64,
    },
    /// EIP-3860: Limit and meter initcode
    CreateInitCodeSizeLimit,
    /// Transaction chain id does not match the config chain id.
    InvalidChainId,
    /// Access list is not supported for blocks before the Berlin hardfork.
    AccessListNotSupported,
    /// `max_fee_per_blob_gas` is not supported for blocks before the Cancun hardfork.
    MaxFeePerBlobGasNotSupported,
    /// `blob_hashes`/`blob_versioned_hashes` is not supported for blocks before the Cancun hardfork.
    BlobVersionedHashesNotSupported,
    /// Block `blob_gas_price` is greater than tx-specified `max_fee_per_blob_gas` after Cancun.
    BlobGasPriceGreaterThanMax,
    /// There should be at least one blob in Blob transaction.
    EmptyBlobs,
    /// Blob transaction can't be a create transaction.
    /// `to` must be present
    BlobCreateTransaction,
    /// Transaction has more then [`crate::MAX_BLOB_NUMBER_PER_BLOCK`] blobs
    TooManyBlobs {
        max: usize,
        have: usize,
    },
    /// Blob transaction contains a versioned hash with an incorrect version
    BlobVersionNotSupported,
    /// EOF crate should have `to` address
    EofCrateShouldHaveToAddress,
}

impl fmt::Display for InvalidTransaction {
    fn fmt(&self, f: &mut fmt::Formatter<'_>) -> fmt::Result {
        match self {
            Self::PriorityFeeGreaterThanMaxFee => {
                write!(f, "priority fee is greater than max fee")
            }
            Self::GasPriceLessThanBasefee => {
                write!(f, "gas price is less than basefee")
            }
            Self::CallerGasLimitMoreThanBlock => {
                write!(f, "caller gas limit exceeds the block gas limit")
            }
            Self::CallGasCostMoreThanGasLimit => {
                write!(f, "call gas cost exceeds the gas limit")
            }
            Self::RejectCallerWithCode => {
                write!(f, "reject transactions from senders with deployed code")
            }
            Self::LackOfFundForMaxFee { fee, balance } => {
                write!(f, "lack of funds ({balance}) for max fee ({fee})")
            }
            Self::OverflowPaymentInTransaction => {
                write!(f, "overflow payment in transaction")
            }
            Self::NonceOverflowInTransaction => {
                write!(f, "nonce overflow in transaction")
            }
            Self::NonceTooHigh { tx, state } => {
                write!(f, "nonce {tx} too high, expected {state}")
            }
            Self::NonceTooLow { tx, state } => {
                write!(f, "nonce {tx} too low, expected {state}")
            }
            Self::CreateInitCodeSizeLimit => {
                write!(f, "create initcode size limit")
            }
            Self::InvalidChainId => write!(f, "invalid chain ID"),
            Self::AccessListNotSupported => write!(f, "access list not supported"),
            Self::MaxFeePerBlobGasNotSupported => {
                write!(f, "max fee per blob gas not supported")
            }
            Self::BlobVersionedHashesNotSupported => {
                write!(f, "blob versioned hashes not supported")
            }
            Self::BlobGasPriceGreaterThanMax => {
                write!(f, "blob gas price is greater than max fee per blob gas")
            }
            Self::EmptyBlobs => write!(f, "empty blobs"),
            Self::BlobCreateTransaction => write!(f, "blob create transaction"),
            Self::TooManyBlobs { max, have } => {
                write!(f, "too many blobs, have {have}, max {max}")
            }
            Self::BlobVersionNotSupported => write!(f, "blob version not supported"),
            Self::EofCrateShouldHaveToAddress => write!(f, "EOF crate should have `to` address"),
        }
    }
}

/// Errors related to misconfiguration of a [`crate::env::BlockEnv`].
#[derive(Debug, Copy, Clone, PartialEq, Eq, Hash)]
// #[cfg_attr(feature = "serde", derive(serde::Serialize, serde::Deserialize))]
pub enum InvalidHeader {
    /// `prevrandao` is not set for Merge and above.
    PrevrandaoNotSet,
    /// `excess_blob_gas` is not set for Cancun and above.
    ExcessBlobGasNotSet,
}

impl fmt::Display for InvalidHeader {
    fn fmt(&self, f: &mut fmt::Formatter<'_>) -> fmt::Result {
        match self {
            Self::PrevrandaoNotSet => write!(f, "`prevrandao` not set"),
            Self::ExcessBlobGasNotSet => write!(f, "`excess_blob_gas` not set"),
        }
    }
<<<<<<< HEAD

    pub fn is_success(&self) -> bool {
        matches!(self, ExecutionResult::Success { .. })
    }
=======
}

/// Reason a transaction successfully completed.
#[derive(Debug, Clone, Copy, PartialEq, Eq, Hash)]
pub enum SuccessReason {
    Stop,
    Return,
    SelfDestruct,
    EofReturnContract,
}

/// Indicates that the EVM has experienced an exceptional halt. This causes execution to
/// immediately end with all gas being consumed.
#[derive(Debug, Clone, Copy, PartialEq, Eq, Hash)]
pub enum HaltReason {
    OutOfGas(OutOfGasError),
    OpcodeNotFound,
    InvalidFEOpcode,
    InvalidJump,
    NotActivated,
    StackUnderflow,
    StackOverflow,
    OutOfOffset,
    CreateCollision,
    PrecompileError,
    NonceOverflow,
    /// Create init code size exceeds limit (runtime).
    CreateContractSizeLimit,
    /// Error on created contract that begins with EF
    CreateContractStartingWithEF,
    /// EIP-3860: Limit and meter initcode. Initcode size limit exceeded.
    CreateInitCodeSizeLimit,

    /* Internal Halts that can be only found inside Inspector */
    OverflowPayment,
    StateChangeDuringStaticCall,
    CallNotAllowedInsideStatic,
    OutOfFunds,
    CallTooDeep,
}

#[derive(Debug, Copy, Clone, PartialEq, Eq, Hash)]
pub enum OutOfGasError {
    // Basic OOG error
    Basic,
    // Tried to expand past REVM limit
    MemoryLimit,
    // Basic OOG error from memory expansion
    Memory,
    // When performing something that takes a U256 and casts down to a u64, if its too large this would fire
    // i.e. in `as_usize_or_fail`
    InvalidOperand,
    // When we try to create a transaction with the exact same code
    RecursiveCreate,
}

#[derive(Debug, PartialEq)]
pub enum PrecompileError {
    InvalidCalldata,
    NotEnoughGas,
    Secp256k1Error,
    InvalidEcPoint,
}

#[derive(Debug, Clone)]
pub enum ExitStatusCode {
    Return = 0,
    Stop,
    Revert,
    Error,
    Default,
}
impl ExitStatusCode {
    #[inline(always)]
    pub fn to_u8(self) -> u8 {
        self as u8
    }
    pub fn from_u8(value: u8) -> Self {
        match value {
            x if x == Self::Return.to_u8() => Self::Return,
            x if x == Self::Stop.to_u8() => Self::Stop,
            x if x == Self::Revert.to_u8() => Self::Revert,
            x if x == Self::Error.to_u8() => Self::Error,
            _ => Self::Default,
        }
    }
}

pub fn deserialize_str_as_u64<'de, D>(deserializer: D) -> Result<u64, D::Error>
where
    D: de::Deserializer<'de>,
{
    let string = String::deserialize(deserializer)?;

    if let Some(stripped) = string.strip_prefix("0x") {
        u64::from_str_radix(stripped, 16)
    } else {
        string.parse()
    }
    .map_err(serde::de::Error::custom)
}

#[derive(Clone, Default, PartialEq, Eq, Debug, Deserialize)]
pub struct AccountInfo {
    pub balance: U256,
    pub nonce: u64,
    pub code_hash: H256,
    pub code: Bytes,
}
#[derive(Clone, Default, PartialEq, Eq, Debug)]
pub struct StateAccount {
    pub info: AccountInfo,
    pub storage: HashMap<U256, StorageSlot>,
    pub status: AccountStatus,
}

#[derive(Debug, Clone, Copy, PartialEq, Eq, PartialOrd, Ord, Hash, Default)]
pub enum AccountStatus {
    /// When account is loaded but not touched or interacted with.
    /// This is the default state.
    #[default]
    Loaded = 0b00000000,
    /// When account is newly created we will not access database
    /// to fetch storage values
    Created = 0b00000001,
    /// If account is marked for self destruction.
    SelfDestructed = 0b00000010,
    /// Only when account is marked as touched we will save it to database.
    Touched = 0b00000100,
    /// used only for pre spurious dragon hardforks where existing and empty were two separate states.
    /// it became same state after EIP-161: State trie clearing
    LoadedAsNotExisting = 0b0001000,
    /// used to mark account as cold
    Cold = 0b0010000,
>>>>>>> 3cb2c8e4
}<|MERGE_RESOLUTION|>--- conflicted
+++ resolved
@@ -18,11 +18,8 @@
     OpcodeNotFound,
     InvalidBytecode,
     OutOfGas,
-<<<<<<< HEAD
     VeryLargeNumber,
-=======
     FatalError,
->>>>>>> 3cb2c8e4
 }
 
 pub enum OpcodeSuccess {
@@ -71,7 +68,7 @@
 }
 
 impl ExecutionResult {
-    /// Returns if transaction execution is successful.
+    /// Returns true if transaction execution is successful.
     /// 1 indicates success, 0 indicates revert.
     /// <https://eips.ethereum.org/EIPS/eip-658>
     pub fn is_success(&self) -> bool {
@@ -367,12 +364,6 @@
             Self::ExcessBlobGasNotSet => write!(f, "`excess_blob_gas` not set"),
         }
     }
-<<<<<<< HEAD
-
-    pub fn is_success(&self) -> bool {
-        matches!(self, ExecutionResult::Success { .. })
-    }
-=======
 }
 
 /// Reason a transaction successfully completed.
@@ -507,5 +498,4 @@
     LoadedAsNotExisting = 0b0001000,
     /// used to mark account as cold
     Cold = 0b0010000,
->>>>>>> 3cb2c8e4
 }