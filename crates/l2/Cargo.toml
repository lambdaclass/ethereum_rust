--- conflicted
+++ resolved
@@ -18,12 +18,9 @@
 ethereum_rust-rpc.workspace = true
 ethereum_rust-blockchain.workspace = true
 ethereum_rust-storage.workspace = true
-<<<<<<< HEAD
 # cyclic package dependency
 #ethereum_rust-prover.workspace = true
-=======
 ethereum_rust-dev = { path = "../../crates/blockchain/dev" }
->>>>>>> ed65d52d
 hex.workspace = true
 bytes.workspace = true
 jsonwebtoken.workspace = true
