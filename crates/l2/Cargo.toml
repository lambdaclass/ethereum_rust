[package]
name = "ethereum_rust-l2"
version = "0.1.0"
edition = "2021"

# See more keys and their definitions at https://doc.rust-lang.org/cargo/reference/manifest.html

[dependencies]
reqwest = { version = "0.12.7", features = ["json"] }
tokio.workspace = true
tokio-util.workspace = true
tracing.workspace = true
serde.workspace = true
serde_json.workspace = true
ethereum-types.workspace = true
ethereum_rust-core.workspace = true
ethereum_rust-rlp.workspace = true
ethereum_rust-rpc.workspace = true
<<<<<<< HEAD
hex.workspace = true
bytes.workspace = true
jsonwebtoken.workspace = true
sp1-sdk = "2.0.0"
=======
ethereum_rust-blockchain.workspace = true
libsecp256k1 = "0.7.1"
bytes.workspace = true
keccak-hash = "0.10.0"
hex.workspace = true
>>>>>>> 618d67c2

[lib]
path = "./l2.rs"<|MERGE_RESOLUTION|>--- conflicted
+++ resolved
@@ -16,18 +16,13 @@
 ethereum_rust-core.workspace = true
 ethereum_rust-rlp.workspace = true
 ethereum_rust-rpc.workspace = true
-<<<<<<< HEAD
+ethereum_rust-blockchain.workspace = true
 hex.workspace = true
 bytes.workspace = true
 jsonwebtoken.workspace = true
 sp1-sdk = "2.0.0"
-=======
-ethereum_rust-blockchain.workspace = true
 libsecp256k1 = "0.7.1"
-bytes.workspace = true
 keccak-hash = "0.10.0"
-hex.workspace = true
->>>>>>> 618d67c2
 
 [lib]
 path = "./l2.rs"