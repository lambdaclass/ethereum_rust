use crate::{
    operator::errors::L1WatcherError,
    utils::{
        config::{eth::EthConfig, l1_watcher::L1WatcherConfig},
        eth_client::{transaction::PayloadRLPEncode, EthClient},
    },
};
use bytes::Bytes;
use ethereum_rust_blockchain::{constants::TX_GAS_COST, mempool};
use ethereum_rust_core::types::{EIP1559Transaction, Transaction, TxKind, TxType};
use ethereum_rust_rlp::encode::RLPEncode;
use ethereum_rust_rpc::types::receipt::RpcLog;
use ethereum_rust_storage::Store;
use ethereum_types::{Address, BigEndianHash, H256, U256};
use keccak_hash::keccak;
use libsecp256k1::{sign, Message, SecretKey};
use std::{cmp::min, ops::Mul, time::Duration};
use tokio::time::sleep;
use tracing::{debug, info, warn};

pub async fn start_l1_watcher(store: Store) {
    let eth_config = EthConfig::from_env().expect("EthConfig::from_env()");
    let watcher_config = L1WatcherConfig::from_env().expect("L1WatcherConfig::from_env()");
    let mut l1_watcher = L1Watcher::new_from_config(watcher_config, eth_config);
    loop {
        let logs = l1_watcher.get_logs().await.expect("l1_watcher.get_logs()");
        let _deposit_txs = l1_watcher
            .process_logs(logs, &store)
            .await
            .expect("l1_watcher.process_logs()");
    }
}

pub struct L1Watcher {
    eth_client: EthClient,
    address: Address,
    topics: Vec<H256>,
    check_interval: Duration,
    max_block_step: U256,
    last_block_fetched: U256,
    l2_operator_pk: SecretKey,
}

impl L1Watcher {
    pub fn new_from_config(watcher_config: L1WatcherConfig, eth_config: EthConfig) -> Self {
        Self {
            eth_client: EthClient::new_from_config(eth_config),
            address: watcher_config.bridge_address,
            topics: watcher_config.topics,
            check_interval: Duration::from_millis(watcher_config.check_interval_ms),
            max_block_step: watcher_config.max_block_step,
            last_block_fetched: U256::zero(),
            l2_operator_pk: watcher_config.l2_operator_private_key,
        }
    }
<<<<<<< HEAD

    pub async fn get_logs(&mut self) -> Result<Vec<RpcLog>, L1WatcherError> {
        let current_block = self.eth_client.get_block_number().await?;
=======
    pub async fn get_logs(&mut self) -> Vec<RpcLog> {
        let current_block = self.eth_client.get_block_number().await.unwrap();
>>>>>>> c05182bd

        debug!(
            "Current block number: {} ({:#x})",
            current_block, current_block
        );

        let new_last_block = min(self.last_block_fetched + self.max_block_step, current_block);

        debug!(
            "Looking logs from block {:#x} to {:#x}",
            self.last_block_fetched, new_last_block
        );

        let logs = self
            .eth_client
            .get_logs(
                self.last_block_fetched,
                new_last_block,
                self.address,
                self.topics[0],
            )
            .await?;

        debug!("Logs: {:#?}", logs);

        self.last_block_fetched = new_last_block;

        sleep(self.check_interval).await;

        Ok(logs)
    }

    pub async fn process_logs(
        &self,
        logs: Vec<RpcLog>,
        store: &Store,
    ) -> Result<Vec<H256>, L1WatcherError> {
        let mut deposit_txs = Vec::new();
        for log in logs {
            let mint_value = format!("{:#x}", log.log.topics[1])
                .parse::<U256>()
                .map_err(|e| {
                    L1WatcherError::FailedToDeserializeLog(format!(
                        "Failed to parse mint value from log: {e:#?}"
                    ))
                })?;
            let beneficiary = format!("{:#x}", log.log.topics[2].into_uint())
                .parse::<Address>()
                .map_err(|e| {
                    L1WatcherError::FailedToDeserializeLog(format!(
                        "Failed to parse beneficiary from log: {e:#?}"
                    ))
                })?;

            info!("Initiating mint transaction for {beneficiary:#x} with value {mint_value:#x}",);

            let mut mint_transaction = EIP1559Transaction {
                to: TxKind::Call(beneficiary),
                data: Bytes::from(b"mint".as_slice()),
                chain_id: store
                    .get_chain_config()
                    .map_err(|e| L1WatcherError::FailedToRetrieveChainConfig(e.to_string()))?
                    .chain_id,
                ..Default::default()
            };

<<<<<<< HEAD
            let private_key = SecretKey::parse(
                &H256::from_str(
                    "0x385c546456b6a603a1cfcaa9ec9494ba4832da08dd6bcf4de9a71e4a01b74924",
                )
                .map_err(|e| L1WatcherError::FailedToDeserializePrivateKey(e.to_string()))?
                .0,
            )
            .map_err(|e| L1WatcherError::FailedToDeserializePrivateKey(e.to_string()))?;

=======
>>>>>>> c05182bd
            mint_transaction.nonce = store
                .get_account_info(
                    self.eth_client.get_block_number().await?.as_u64(),
                    beneficiary,
                )
                .map_err(|e| L1WatcherError::FailedToRetrieveDepositorAccountInfo(e.to_string()))?
                .map(|info| info.nonce)
                .unwrap_or_default();
            mint_transaction.max_fee_per_gas = self.eth_client.gas_price().await?.as_u64();
            // TODO(IMPORTANT): gas_limit should come in the log and must
            // not be calculated in here. The reason for this is that the
            // gas_limit for this transaction is payed by the caller in
            // the L1 as part of the deposited funds.
            mint_transaction.gas_limit = TX_GAS_COST.mul(2);
            mint_transaction.value = mint_value;

            let mut payload = vec![TxType::EIP1559 as u8];
            payload.append(mint_transaction.encode_payload_to_vec().as_mut());

            let data = Message::parse(&keccak(payload).0);
            let signature = sign(&data, &self.l2_operator_pk);

            mint_transaction.signature_r = U256::from(signature.0.r.b32());
            mint_transaction.signature_s = U256::from(signature.0.s.b32());
            mint_transaction.signature_y_parity = signature.1.serialize() != 0;

            let mut encoded_tx = Vec::new();
            mint_transaction.encode(&mut encoded_tx);

            let mut data = vec![TxType::EIP1559 as u8];
            data.append(&mut encoded_tx);

            match mempool::add_transaction(
                Transaction::EIP1559Transaction(mint_transaction),
                store.clone(),
            ) {
                Ok(hash) => {
                    info!("Mint transaction added to mempool {hash:#x}",);
                    deposit_txs.push(hash);
                }
                Err(e) => {
                    warn!("Failed to add mint transaction to the mempool: {e:#?}");
                    // TODO: Figure out if we want to continue or not
                    continue;
                }
            }
        }
        Ok(deposit_txs)
    }
}<|MERGE_RESOLUTION|>--- conflicted
+++ resolved
@@ -53,14 +53,9 @@
             l2_operator_pk: watcher_config.l2_operator_private_key,
         }
     }
-<<<<<<< HEAD
 
     pub async fn get_logs(&mut self) -> Result<Vec<RpcLog>, L1WatcherError> {
         let current_block = self.eth_client.get_block_number().await?;
-=======
-    pub async fn get_logs(&mut self) -> Vec<RpcLog> {
-        let current_block = self.eth_client.get_block_number().await.unwrap();
->>>>>>> c05182bd
 
         debug!(
             "Current block number: {} ({:#x})",
@@ -127,7 +122,6 @@
                 ..Default::default()
             };
 
-<<<<<<< HEAD
             let private_key = SecretKey::parse(
                 &H256::from_str(
                     "0x385c546456b6a603a1cfcaa9ec9494ba4832da08dd6bcf4de9a71e4a01b74924",
@@ -137,8 +131,6 @@
             )
             .map_err(|e| L1WatcherError::FailedToDeserializePrivateKey(e.to_string()))?;
 
-=======
->>>>>>> c05182bd
             mint_transaction.nonce = store
                 .get_account_info(
                     self.eth_client.get_block_number().await?.as_u64(),
