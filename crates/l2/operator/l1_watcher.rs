use crate::utils::{
    config::{eth::EthConfig, l1_watcher::L1WatcherConfig},
    eth_client::{transaction::PayloadRLPEncode, EthClient},
};
use bytes::Bytes;
use ethereum_rust_blockchain::{constants::TX_GAS_COST, mempool};
use ethereum_rust_core::types::{EIP1559Transaction, Transaction, TxKind, TxType};
use ethereum_rust_rlp::encode::RLPEncode;
use ethereum_rust_rpc::types::receipt::RpcLog;
use ethereum_rust_storage::Store;
use ethereum_types::{Address, BigEndianHash, H256, U256};
use keccak_hash::keccak;
use libsecp256k1::{sign, Message, SecretKey};
<<<<<<< HEAD
use std::{cmp::min, ops::Mul, str::FromStr, time::Duration};
=======
use std::{cmp::min, ops::Mul, time::Duration};
>>>>>>> 0379f71d
use tokio::time::sleep;
use tracing::{debug, info, warn};

pub async fn start_l1_watcher(store: Store) {
    let eth_config = EthConfig::from_env().unwrap();
    let watcher_config = L1WatcherConfig::from_env().unwrap();
    let mut l1_watcher = L1Watcher::new_from_config(watcher_config, eth_config);
    loop {
        let logs = l1_watcher.get_logs().await;
        l1_watcher.process_logs(logs, &store).await;
    }
}

pub struct L1Watcher {
    eth_client: EthClient,
    address: Address,
    topics: Vec<H256>,
    check_interval: Duration,
    max_block_step: U256,
    last_block_fetched: U256,
<<<<<<< HEAD
=======
    l2_operator_pk: SecretKey,
>>>>>>> 0379f71d
}

impl L1Watcher {
    pub fn new_from_config(watcher_config: L1WatcherConfig, eth_config: EthConfig) -> Self {
        Self {
            eth_client: EthClient::new_from_config(eth_config),
            address: watcher_config.bridge_address,
            topics: watcher_config.topics,
            check_interval: Duration::from_millis(watcher_config.check_interval_ms),
            max_block_step: watcher_config.max_block_step,
            last_block_fetched: U256::zero(),
<<<<<<< HEAD
=======
            l2_operator_pk: watcher_config.l2_operator_private_key,
>>>>>>> 0379f71d
        }
    }
    pub async fn get_logs(&mut self) -> Vec<RpcLog> {
        let current_block = self.eth_client.get_block_number().await.unwrap();

<<<<<<< HEAD
    pub async fn get_logs(&mut self) -> Vec<RpcLog> {
        let current_block = self.eth_client.get_block_number().await.unwrap();

        debug!(
            "Current block number: {} ({:#x})",
            current_block, current_block
        );

        let new_last_block = min(self.last_block_fetched + self.max_block_step, current_block);

=======
        debug!(
            "Current block number: {} ({:#x})",
            current_block, current_block
        );

        let new_last_block = min(self.last_block_fetched + self.max_block_step, current_block);

>>>>>>> 0379f71d
        debug!(
            "Looking logs from block {:#x} to {:#x}",
            self.last_block_fetched, new_last_block
        );

        let logs = self
            .eth_client
            .get_logs(
                self.last_block_fetched,
                new_last_block,
                self.address,
                self.topics[0],
            )
            .await
            .unwrap();

        debug!("Logs: {:#?}", logs);

        self.last_block_fetched = new_last_block;

        sleep(self.check_interval).await;

        logs
    }

    pub async fn process_logs(&self, logs: Vec<RpcLog>, store: &Store) {
        for log in logs {
            let mint_value = format!("{:#x}", log.log.topics[1]).parse::<U256>().unwrap();
            let beneficiary = format!("{:#x}", log.log.topics[2].into_uint())
                .parse::<Address>()
                .unwrap();

            info!(
                "Initiating mint transaction for {:#x} with value {:#x}",
                beneficiary, mint_value
            );

            let mut mint_transaction = EIP1559Transaction {
                to: TxKind::Call(beneficiary),
                data: Bytes::from(b"mint".as_slice()),
                chain_id: store.get_chain_config().unwrap().chain_id,
                ..Default::default()
            };

<<<<<<< HEAD
            let private_key = SecretKey::parse(
                &H256::from_str(
                    "0x385c546456b6a603a1cfcaa9ec9494ba4832da08dd6bcf4de9a71e4a01b74924",
                )
                .unwrap()
                .0,
            )
            .unwrap();

=======
>>>>>>> 0379f71d
            mint_transaction.nonce = store
                .get_account_info(
                    self.eth_client.get_block_number().await.unwrap().as_u64(),
                    beneficiary,
                )
                .unwrap()
                .map(|info| info.nonce)
                .unwrap_or_default();
            mint_transaction.max_fee_per_gas = self.eth_client.gas_price().await.unwrap().as_u64();
            // TODO(IMPORTANT): gas_limit should come in the log and must
            // not be calculated in here. The reason for this is that the
            // gas_limit for this transaction is payed by the caller in
            // the L1 as part of the deposited funds.
            mint_transaction.gas_limit = TX_GAS_COST.mul(2);
            mint_transaction.value = mint_value;

            let mut payload = vec![TxType::EIP1559 as u8];
            payload.append(mint_transaction.encode_payload_to_vec().as_mut());

            let data = Message::parse(&keccak(payload).0);
<<<<<<< HEAD
            let signature = sign(&data, &private_key);
=======
            let signature = sign(&data, &self.l2_operator_pk);
>>>>>>> 0379f71d

            mint_transaction.signature_r = U256::from(signature.0.r.b32());
            mint_transaction.signature_s = U256::from(signature.0.s.b32());
            mint_transaction.signature_y_parity = signature.1.serialize() != 0;

            let mut encoded_tx = Vec::new();
            mint_transaction.encode(&mut encoded_tx);

            let mut data = vec![TxType::EIP1559 as u8];
            data.append(&mut encoded_tx);

            match mempool::add_transaction(
                Transaction::EIP1559Transaction(mint_transaction),
                store.clone(),
            ) {
                Ok(hash) => {
                    info!("Mint transaction added to mempool {hash:#x}",);
                    // Ok(hash)
                }
                Err(e) => {
                    warn!("Failed to add mint transaction to the mempool: {e:#?}");
                    // Err(e)
                }
            }
        }
    }
}<|MERGE_RESOLUTION|>--- conflicted
+++ resolved
@@ -11,11 +11,7 @@
 use ethereum_types::{Address, BigEndianHash, H256, U256};
 use keccak_hash::keccak;
 use libsecp256k1::{sign, Message, SecretKey};
-<<<<<<< HEAD
-use std::{cmp::min, ops::Mul, str::FromStr, time::Duration};
-=======
 use std::{cmp::min, ops::Mul, time::Duration};
->>>>>>> 0379f71d
 use tokio::time::sleep;
 use tracing::{debug, info, warn};
 
@@ -36,10 +32,7 @@
     check_interval: Duration,
     max_block_step: U256,
     last_block_fetched: U256,
-<<<<<<< HEAD
-=======
     l2_operator_pk: SecretKey,
->>>>>>> 0379f71d
 }
 
 impl L1Watcher {
@@ -51,16 +44,9 @@
             check_interval: Duration::from_millis(watcher_config.check_interval_ms),
             max_block_step: watcher_config.max_block_step,
             last_block_fetched: U256::zero(),
-<<<<<<< HEAD
-=======
             l2_operator_pk: watcher_config.l2_operator_private_key,
->>>>>>> 0379f71d
         }
     }
-    pub async fn get_logs(&mut self) -> Vec<RpcLog> {
-        let current_block = self.eth_client.get_block_number().await.unwrap();
-
-<<<<<<< HEAD
     pub async fn get_logs(&mut self) -> Vec<RpcLog> {
         let current_block = self.eth_client.get_block_number().await.unwrap();
 
@@ -71,15 +57,6 @@
 
         let new_last_block = min(self.last_block_fetched + self.max_block_step, current_block);
 
-=======
-        debug!(
-            "Current block number: {} ({:#x})",
-            current_block, current_block
-        );
-
-        let new_last_block = min(self.last_block_fetched + self.max_block_step, current_block);
-
->>>>>>> 0379f71d
         debug!(
             "Looking logs from block {:#x} to {:#x}",
             self.last_block_fetched, new_last_block
@@ -124,18 +101,6 @@
                 ..Default::default()
             };
 
-<<<<<<< HEAD
-            let private_key = SecretKey::parse(
-                &H256::from_str(
-                    "0x385c546456b6a603a1cfcaa9ec9494ba4832da08dd6bcf4de9a71e4a01b74924",
-                )
-                .unwrap()
-                .0,
-            )
-            .unwrap();
-
-=======
->>>>>>> 0379f71d
             mint_transaction.nonce = store
                 .get_account_info(
                     self.eth_client.get_block_number().await.unwrap().as_u64(),
@@ -156,11 +121,7 @@
             payload.append(mint_transaction.encode_payload_to_vec().as_mut());
 
             let data = Message::parse(&keccak(payload).0);
-<<<<<<< HEAD
-            let signature = sign(&data, &private_key);
-=======
             let signature = sign(&data, &self.l2_operator_pk);
->>>>>>> 0379f71d
 
             mint_transaction.signature_r = U256::from(signature.0.r.b32());
             mint_transaction.signature_s = U256::from(signature.0.s.b32());
