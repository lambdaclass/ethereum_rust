--- conflicted
+++ resolved
@@ -11,11 +11,7 @@
 use ethereum_types::{Address, BigEndianHash, H256, U256};
 use keccak_hash::keccak;
 use libsecp256k1::{sign, Message, SecretKey};
-<<<<<<< HEAD
-use std::{cmp::min, ops::Mul, str::FromStr, time::Duration};
-=======
 use std::{cmp::min, ops::Mul, time::Duration};
->>>>>>> 15dc8f06
 use tokio::time::sleep;
 use tracing::{debug, info, warn};
 
@@ -36,10 +32,7 @@
     check_interval: Duration,
     max_block_step: U256,
     last_block_fetched: U256,
-<<<<<<< HEAD
-=======
     l2_operator_pk: SecretKey,
->>>>>>> 15dc8f06
 }
 
 impl L1Watcher {
@@ -51,13 +44,9 @@
             check_interval: Duration::from_millis(watcher_config.check_interval_ms),
             max_block_step: watcher_config.max_block_step,
             last_block_fetched: U256::zero(),
-<<<<<<< HEAD
-=======
             l2_operator_pk: watcher_config.l2_operator_private_key,
->>>>>>> 15dc8f06
         }
     }
-
     pub async fn get_logs(&mut self) -> Vec<RpcLog> {
         let current_block = self.eth_client.get_block_number().await.unwrap();
 
@@ -112,18 +101,6 @@
                 ..Default::default()
             };
 
-<<<<<<< HEAD
-            let private_key = SecretKey::parse(
-                &H256::from_str(
-                    "0x385c546456b6a603a1cfcaa9ec9494ba4832da08dd6bcf4de9a71e4a01b74924",
-                )
-                .unwrap()
-                .0,
-            )
-            .unwrap();
-
-=======
->>>>>>> 15dc8f06
             mint_transaction.nonce = store
                 .get_account_info(
                     self.eth_client.get_block_number().await.unwrap().as_u64(),
@@ -144,11 +121,7 @@
             payload.append(mint_transaction.encode_payload_to_vec().as_mut());
 
             let data = Message::parse(&keccak(payload).0);
-<<<<<<< HEAD
-            let signature = sign(&data, &private_key);
-=======
             let signature = sign(&data, &self.l2_operator_pk);
->>>>>>> 15dc8f06
 
             mint_transaction.signature_r = U256::from(signature.0.r.b32());
             mint_transaction.signature_s = U256::from(signature.0.s.b32());
