--- conflicted
+++ resolved
@@ -1,8 +1,4 @@
-<<<<<<< HEAD
-=======
-use bytes::Bytes;
-use ethereum_types::{Address, H256, H32, U256};
->>>>>>> 48ce4893
+use ethereum_types::H32;
 use levm::{
     block::TARGET_BLOB_GAS_PER_BLOCK,
     operations::Operation,
@@ -1943,7 +1939,7 @@
     let mut vm = new_vm_with_ops(&operations);
     vm.execute();
 
-    let logs = &vm.current_call_frame().logs;
+    let logs = &vm.current_call_frame_mut().logs;
     let data = [0xff_u8; 32].as_slice();
     assert_eq!(logs.len(), 1);
     assert_eq!(logs[0].data, data.to_vec());
@@ -1971,7 +1967,7 @@
     let mut vm = new_vm_with_ops(&operations);
     vm.execute();
 
-    let logs = &vm.current_call_frame().logs;
+    let logs = &vm.current_call_frame_mut().logs;
     let data = [0xff_u8; 32].as_slice();
     assert_eq!(logs.len(), 1);
     assert_eq!(logs[0].data, data.to_vec());
@@ -2002,7 +1998,7 @@
     let mut vm = new_vm_with_ops(&operations);
     vm.execute();
 
-    let logs = &vm.current_call_frame().logs;
+    let logs = &vm.current_call_frame_mut().logs;
     let data = [0xff_u8; 32].as_slice();
     assert_eq!(logs.len(), 1);
     assert_eq!(logs[0].data, data.to_vec());
@@ -2039,7 +2035,7 @@
     let mut vm = new_vm_with_ops(&operations);
     vm.execute();
 
-    let logs = &vm.current_call_frame().logs;
+    let logs = &vm.current_call_frame_mut().logs;
     let data = [0xff_u8; 32].as_slice();
     assert_eq!(logs.len(), 1);
     assert_eq!(logs[0].data, data.to_vec());
@@ -2083,7 +2079,7 @@
     let mut vm = new_vm_with_ops(&operations);
     vm.execute();
 
-    let logs = &vm.current_call_frame().logs;
+    let logs = &vm.current_call_frame_mut().logs;
     let data = [0xff_u8; 32].as_slice();
     assert_eq!(logs.len(), 1);
     assert_eq!(logs[0].data, data.to_vec());
@@ -2115,7 +2111,7 @@
     let mut vm = new_vm_with_ops(&operations);
     vm.execute();
 
-    let logs = &vm.current_call_frame().logs;
+    let logs = &vm.current_call_frame_mut().logs;
     assert_eq!(logs.len(), 1);
     assert_eq!(logs[0].data, Vec::new());
     assert_eq!(logs[0].topics.len(), 0);
@@ -2158,7 +2154,7 @@
     let mut vm = new_vm_with_ops(&operations);
     vm.execute();
 
-    let logs = &vm.current_call_frame().logs;
+    let logs = &vm.current_call_frame_mut().logs;
     let mut data = vec![0_u8; 16];
     data.extend(vec![0xff_u8; 16]);
 
@@ -2191,7 +2187,7 @@
     let mut vm = new_vm_with_ops(&operations);
     vm.execute();
 
-    let logs = &vm.current_call_frame().logs;
+    let logs = &vm.current_call_frame_mut().logs;
     let data = [0xff_u8; 32].as_slice();
     assert_eq!(logs.len(), 2);
     assert_eq!(logs[0].data, data.to_vec());
