<<<<<<< HEAD
use ethereum_rust_levm::{
    block::TARGET_BLOB_GAS_PER_BLOCK,
    constants::TX_BASE_COST,
=======
use std::collections::HashMap;

use ethereum_types::H32;
use levm::{
    block::{BlockEnv, TARGET_BLOB_GAS_PER_BLOCK},
    constants::{MAX_CODE_SIZE, REVERT_FOR_CREATE, SUCCESS_FOR_RETURN, TX_BASE_COST},
>>>>>>> faabc185
    operations::Operation,
    primitives::{Address, Bytes, H256, U256},
    transaction::{TransactTo, TxEnv},
    vm::{Account, Db, Storage, StorageSlot, VM},
};

// cargo test -p ethereum_rust-levm

fn word_to_address(word: U256) -> Address {
    let mut bytes = [0u8; 32];
    word.to_big_endian(&mut bytes);
    Address::from_slice(&bytes[12..])
}

pub fn new_vm_with_ops(operations: &[Operation]) -> VM {
    new_vm_with_ops_addr_bal(operations, Address::from_low_u64_be(100), U256::MAX)
}

pub fn new_vm_with_ops_addr_bal(operations: &[Operation], address: Address, balance: U256) -> VM {
    let bytecode = ops_to_bytecde(operations);

    let tx_env = TxEnv {
        msg_sender: address,
        chain_id: Some(1),
        transact_to: TransactTo::Call(Address::from_low_u64_be(42)),
        gas_limit: Default::default(),
        gas_price: Default::default(),
        value: Default::default(),
        data: Default::default(),
        nonce: Default::default(),
        access_list: Default::default(),
        max_priority_fee_per_gas: Default::default(),
        blob_hashes: Default::default(),
        max_fee_per_blob_gas: Default::default(),
    };

    let block_env = BlockEnv {
        number: Default::default(),
        coinbase: Default::default(),
        timestamp: Default::default(),
        base_fee_per_gas: Default::default(),
        gas_limit: Default::default(),
        chain_id: Default::default(),
        prev_randao: Default::default(),
        excess_blob_gas: Default::default(),
        blob_gas_used: Default::default(),
    };

    let accounts = [
        (
            Address::from_low_u64_be(42),
            Account {
                balance: U256::MAX,
                bytecode,
                storage: HashMap::new(),
                nonce: 0,
            },
        ),
        (
            address,
            Account {
                balance,
                bytecode: Bytes::default(),
                storage: HashMap::new(),
                nonce: 0,
            },
        ),
    ];

    let state = Db {
        accounts: accounts.into(),
        block_hashes: Default::default(),
    };

    // add the account with code to call

    // add the account passed by parameter

    VM::new(tx_env, block_env, state)
}

fn create_opcodes(size: usize, offset: usize, value_to_transfer: usize) -> Vec<Operation> {
    vec![
        Operation::Push((16, U256::from(size))),
        Operation::Push((1, U256::from(offset))),
        Operation::Push((1, U256::from(value_to_transfer))),
        Operation::Create,
        Operation::Stop,
    ]
}

pub fn ops_to_bytecde(operations: &[Operation]) -> Bytes {
    operations
        .iter()
        .flat_map(Operation::to_bytecode)
        .collect::<Bytes>()
}

fn callee_return_bytecode(return_value: U256) -> Bytes {
    let ops = vec![
        Operation::Push32(return_value), // value
        Operation::Push32(U256::zero()), // offset
        Operation::Mstore,
        Operation::Push32(U256::from(32)), // size
        Operation::Push32(U256::zero()),   // offset
        Operation::Return,
    ];

    ops.iter()
        .flat_map(Operation::to_bytecode)
        .collect::<Bytes>()
}

pub fn store_data_in_memory_operations(data: &[u8], memory_offset: usize) -> Vec<Operation> {
    vec![
        Operation::Push((32_u8, U256::from_big_endian(data))),
        Operation::Push((1_u8, U256::from(memory_offset))),
        Operation::Mstore,
    ]
}

#[test]
fn add_op() {
    let mut vm = new_vm_with_ops(&[
        Operation::Push32(U256::one()),
        Operation::Push32(U256::zero()),
        Operation::Add,
        Operation::Stop,
    ]);

    vm.execute();

    assert!(vm.current_call_frame_mut().stack.pop().unwrap() == U256::one());
    assert!(vm.current_call_frame_mut().pc() == 68);
}

#[test]
fn and_basic() {
    let mut vm = new_vm_with_ops(&[
        Operation::Push32(U256::from(0b1010)),
        Operation::Push32(U256::from(0b1100)),
        Operation::And,
        Operation::Stop,
    ]);

    vm.execute();

    let result = vm.current_call_frame_mut().stack.pop().unwrap();
    assert_eq!(result, U256::from(0b1000));
    assert_eq!(vm.env.consumed_gas, TX_BASE_COST + 9);
}

#[test]
fn and_binary_with_zero() {
    let mut vm = new_vm_with_ops(&[
        Operation::Push32(U256::from(0b1010)),
        Operation::Push32(U256::zero()),
        Operation::And,
        Operation::Stop,
    ]);

    vm.execute();

    let result = vm.current_call_frame_mut().stack.pop().unwrap();
    assert_eq!(result, U256::zero());
    assert_eq!(vm.env.consumed_gas, TX_BASE_COST + 9);
}

#[test]
fn and_with_hex_numbers() {
    let mut vm = new_vm_with_ops(&[
        Operation::Push32(U256::from(0xFFFF)),
        Operation::Push32(U256::from(0xF0F0)),
        Operation::And,
        Operation::Stop,
    ]);

    vm.execute();

    let result = vm.current_call_frame_mut().stack.pop().unwrap();
    assert_eq!(result, U256::from(0xF0F0));
    assert_eq!(vm.env.consumed_gas, TX_BASE_COST + 9);

    let mut vm = new_vm_with_ops(&[
        Operation::Push32(U256::from(0xF000)),
        Operation::Push32(U256::from(0xF0F0)),
        Operation::And,
        Operation::Stop,
    ]);

    vm.execute();

    let result = vm.current_call_frame_mut().stack.pop().unwrap();
    assert_eq!(result, U256::from(0xF000));
    assert_eq!(vm.env.consumed_gas, TX_BASE_COST + 9);

    let mut vm = new_vm_with_ops(&[
        Operation::Push32(U256::from(0xB020)),
        Operation::Push32(U256::from(0x1F0F)),
        Operation::And,
        Operation::Stop,
    ]);

    vm.execute();

    let result = vm.current_call_frame_mut().stack.pop().unwrap();
    assert_eq!(result, U256::from(0b1000000000000));
    assert_eq!(vm.env.consumed_gas, TX_BASE_COST + 9);
}

#[test]
fn or_basic() {
    let mut vm = new_vm_with_ops(&[
        Operation::Push32(U256::from(0b1010)),
        Operation::Push32(U256::from(0b1100)),
        Operation::Or,
        Operation::Stop,
    ]);

    vm.execute();

    let result = vm.current_call_frame_mut().stack.pop().unwrap();
    assert_eq!(result, U256::from(0b1110));
    assert_eq!(vm.env.consumed_gas, TX_BASE_COST + 9);

    let mut vm = new_vm_with_ops(&[
        Operation::Push32(U256::from(0b1010)),
        Operation::Push32(U256::zero()),
        Operation::Or,
        Operation::Stop,
    ]);

    vm.execute();

    let result = vm.current_call_frame_mut().stack.pop().unwrap();
    assert_eq!(result, U256::from(0b1010));
    assert_eq!(vm.env.consumed_gas, TX_BASE_COST + 9);

    let mut vm = new_vm_with_ops(&[
        Operation::Push32(U256::from(u64::MAX)),
        Operation::Push32(U256::zero()),
        Operation::Or,
        Operation::Stop,
    ]);

    vm.execute();

    let result = vm.current_call_frame_mut().stack.pop().unwrap();
    assert_eq!(result, U256::from(0xFFFFFFFFFFFFFFFF_u64));
    assert_eq!(vm.env.consumed_gas, TX_BASE_COST + 9);
}

#[test]
fn or_with_hex_numbers() {
    let mut vm = new_vm_with_ops(&[
        Operation::Push32(U256::from(0xFFFF)),
        Operation::Push32(U256::from(0xF0F0)),
        Operation::Or,
        Operation::Stop,
    ]);

    vm.execute();

    let result = vm.current_call_frame_mut().stack.pop().unwrap();
    assert_eq!(result, U256::from(0xFFFF));
    assert_eq!(vm.env.consumed_gas, TX_BASE_COST + 9);

    let mut vm = new_vm_with_ops(&[
        Operation::Push32(U256::from(0xF000)),
        Operation::Push32(U256::from(0xF0F0)),
        Operation::Or,
        Operation::Stop,
    ]);

    vm.execute();

    let result = vm.current_call_frame_mut().stack.pop().unwrap();
    assert_eq!(result, U256::from(0xF0F0));
    assert_eq!(vm.env.consumed_gas, TX_BASE_COST + 9);

    let mut vm = new_vm_with_ops(&[
        Operation::Push32(U256::from(0xB020)),
        Operation::Push32(U256::from(0x1F0F)),
        Operation::Or,
        Operation::Stop,
    ]);

    vm.execute();

    let result = vm.current_call_frame_mut().stack.pop().unwrap();
    assert_eq!(result, U256::from(0b1011111100101111));
    assert_eq!(vm.env.consumed_gas, TX_BASE_COST + 9);
}

#[test]
fn xor_basic() {
    let mut vm = new_vm_with_ops(&[
        Operation::Push32(U256::from(0b1010)),
        Operation::Push32(U256::from(0b1100)),
        Operation::Xor,
        Operation::Stop,
    ]);

    vm.execute();

    let result = vm.current_call_frame_mut().stack.pop().unwrap();
    assert_eq!(result, U256::from(0b110));
    assert_eq!(vm.env.consumed_gas, TX_BASE_COST + 9);

    let mut vm = new_vm_with_ops(&[
        Operation::Push32(U256::from(0b1010)),
        Operation::Push32(U256::zero()),
        Operation::Xor,
        Operation::Stop,
    ]);

    vm.execute();

    let result = vm.current_call_frame_mut().stack.pop().unwrap();
    assert_eq!(result, U256::from(0b1010));
    assert_eq!(vm.env.consumed_gas, TX_BASE_COST + 9);

    let mut vm = new_vm_with_ops(&[
        Operation::Push32(U256::from(u64::MAX)),
        Operation::Push32(U256::zero()),
        Operation::Xor,
        Operation::Stop,
    ]);

    vm.execute();

    let result = vm.current_call_frame_mut().stack.pop().unwrap();
    assert_eq!(result, U256::from(u64::MAX));
    assert_eq!(vm.env.consumed_gas, TX_BASE_COST + 9);

    let mut vm = new_vm_with_ops(&[
        Operation::Push32(U256::from(u64::MAX)),
        Operation::Push32(U256::from(u64::MAX)),
        Operation::Xor,
        Operation::Stop,
    ]);

    vm.execute();

    let result = vm.current_call_frame_mut().stack.pop().unwrap();
    assert_eq!(result, U256::zero());
    assert_eq!(vm.env.consumed_gas, TX_BASE_COST + 9);
}

#[test]
fn xor_with_hex_numbers() {
    let mut vm = new_vm_with_ops(&[
        Operation::Push32(U256::from(0xF0)),
        Operation::Push32(U256::from(0xF)),
        Operation::Xor,
        Operation::Stop,
    ]);

    vm.execute();

    let result = vm.current_call_frame_mut().stack.pop().unwrap();
    assert_eq!(result, U256::from(0xFF));
    assert_eq!(vm.env.consumed_gas, TX_BASE_COST + 9);

    let mut vm = new_vm_with_ops(&[
        Operation::Push32(U256::from(0xFF)),
        Operation::Push32(U256::from(0xFF)),
        Operation::Xor,
        Operation::Stop,
    ]);

    vm.execute();

    let result = vm.current_call_frame_mut().stack.pop().unwrap();
    assert_eq!(result, U256::zero());
    assert_eq!(vm.env.consumed_gas, TX_BASE_COST + 9);

    let mut vm = new_vm_with_ops(&[
        Operation::Push32(U256::from(0xFFFF)),
        Operation::Push32(U256::from(0xF0F0)),
        Operation::Xor,
        Operation::Stop,
    ]);

    vm.execute();

    let result = vm.current_call_frame_mut().stack.pop().unwrap();
    assert_eq!(result, U256::from(0xF0F));
    assert_eq!(vm.env.consumed_gas, TX_BASE_COST + 9);

    let mut vm = new_vm_with_ops(&[
        Operation::Push32(U256::from(0xF000)),
        Operation::Push32(U256::from(0xF0F0)),
        Operation::Xor,
        Operation::Stop,
    ]);

    vm.execute();

    let result = vm.current_call_frame_mut().stack.pop().unwrap();
    assert_eq!(result, U256::from(0xF0));
    assert_eq!(vm.env.consumed_gas, TX_BASE_COST + 9);

    let mut vm = new_vm_with_ops(&[
        Operation::Push32(U256::from(0x4C0F)),
        Operation::Push32(U256::from(0x3A4B)),
        Operation::Xor,
        Operation::Stop,
    ]);

    vm.execute();

    let result = vm.current_call_frame_mut().stack.pop().unwrap();
    assert_eq!(result, U256::from(0b111011001000100));
    assert_eq!(vm.env.consumed_gas, TX_BASE_COST + 9);
}

#[test]
fn not() {
    let mut vm = new_vm_with_ops(&[
        Operation::Push32(U256::from(0b1010)),
        Operation::Not,
        Operation::Stop,
    ]);

    vm.execute();

    let result = vm.current_call_frame_mut().stack.pop().unwrap();
    let expected = !U256::from(0b1010);
    assert_eq!(result, expected);
    assert_eq!(vm.env.consumed_gas, TX_BASE_COST + 6);

    let mut vm = new_vm_with_ops(&[
        Operation::Push32(U256::MAX),
        Operation::Not,
        Operation::Stop,
    ]);

    vm.execute();

    let result = vm.current_call_frame_mut().stack.pop().unwrap();
    assert_eq!(result, U256::zero());
    assert_eq!(vm.env.consumed_gas, TX_BASE_COST + 6);

    let mut vm = new_vm_with_ops(&[
        Operation::Push32(U256::zero()),
        Operation::Not,
        Operation::Stop,
    ]);

    vm.execute();

    let result = vm.current_call_frame_mut().stack.pop().unwrap();
    assert_eq!(result, U256::MAX);
    assert_eq!(vm.env.consumed_gas, TX_BASE_COST + 6);

    let mut vm = new_vm_with_ops(&[
        Operation::Push32(U256::from(1)),
        Operation::Not,
        Operation::Stop,
    ]);

    vm.execute();

    let result = vm.current_call_frame_mut().stack.pop().unwrap();
    assert_eq!(result, U256::MAX - 1);
    assert_eq!(vm.env.consumed_gas, TX_BASE_COST + 6);
}

#[test]
fn byte_basic() {
    let mut vm = new_vm_with_ops(&[
        Operation::Push32(U256::from(0xF0F1)),
        Operation::Push32(U256::from(31)),
        Operation::Byte,
        Operation::Stop,
    ]);

    vm.execute();

    let result = vm.current_call_frame_mut().stack.pop().unwrap();
    assert_eq!(result, U256::from(0xF1));
    assert_eq!(vm.env.consumed_gas, TX_BASE_COST + 9);

    let mut vm = new_vm_with_ops(&[
        Operation::Push32(U256::from(0x33ED)),
        Operation::Push32(U256::from(30)),
        Operation::Byte,
        Operation::Stop,
    ]);

    vm.execute();

    let result = vm.current_call_frame_mut().stack.pop().unwrap();
    assert_eq!(result, U256::from(0x33));
    assert_eq!(vm.env.consumed_gas, TX_BASE_COST + 9);
}

#[test]
fn byte_edge_cases() {
    let mut vm = new_vm_with_ops(&[
        Operation::Push32(U256::MAX),
        Operation::Push32(U256::from(0)),
        Operation::Byte,
        Operation::Stop,
    ]);

    vm.execute();

    let result = vm.current_call_frame_mut().stack.pop().unwrap();
    assert_eq!(result, U256::from(0xFF));
    assert_eq!(vm.env.consumed_gas, TX_BASE_COST + 9);

    let mut vm = new_vm_with_ops(&[
        Operation::Push32(U256::MAX),
        Operation::Push32(U256::from(12)),
        Operation::Byte,
        Operation::Stop,
    ]);

    vm.execute();

    let result = vm.current_call_frame_mut().stack.pop().unwrap();
    assert_eq!(result, U256::from(0xFF));
    assert_eq!(vm.env.consumed_gas, TX_BASE_COST + 9);

    let mut vm = new_vm_with_ops(&[
        Operation::Push32(U256::from(0x00E0D0000)),
        Operation::Push32(U256::from(29)),
        Operation::Byte,
        Operation::Stop,
    ]);

    vm.execute();

    let result = vm.current_call_frame_mut().stack.pop().unwrap();
    assert_eq!(result, U256::from(0x0D));
    assert_eq!(vm.env.consumed_gas, TX_BASE_COST + 9);

    let mut vm = new_vm_with_ops(&[
        Operation::Push32(U256::from(0xFDEA179)),
        Operation::Push32(U256::from(50)),
        Operation::Byte,
        Operation::Stop,
    ]);

    vm.execute();

    let result = vm.current_call_frame_mut().stack.pop().unwrap();
    assert_eq!(result, U256::zero());
    assert_eq!(vm.env.consumed_gas, TX_BASE_COST + 9);

    let mut vm = new_vm_with_ops(&[
        Operation::Push32(U256::from(0xFDEA179)),
        Operation::Push32(U256::from(32)),
        Operation::Byte,
        Operation::Stop,
    ]);

    vm.execute();

    let result = vm.current_call_frame_mut().stack.pop().unwrap();
    assert_eq!(result, U256::zero());
    assert_eq!(vm.env.consumed_gas, TX_BASE_COST + 9);

    let mut vm = new_vm_with_ops(&[
        Operation::Push32(U256::zero()),
        Operation::Push32(U256::from(15)),
        Operation::Byte,
        Operation::Stop,
    ]);

    vm.execute();

    let result = vm.current_call_frame_mut().stack.pop().unwrap();
    assert_eq!(result, U256::zero());
    assert_eq!(vm.env.consumed_gas, TX_BASE_COST + 9);

    let word = U256::from_big_endian(&[
        0x00, 0x01, 0x02, 0x03, 0x04, 0x05, 0x06, 0x57, 0x08, 0x09, 0x90, 0x0B, 0x0C, 0x0D, 0x0E,
        0x0F, 0x10, 0x11, 0x12, 0xDD, 0x14, 0x15, 0x16, 0x17, 0x18, 0x19, 0x1A, 0x1B, 0x1C, 0x1D,
        0x1E, 0x40,
    ]);

    let mut vm = new_vm_with_ops(&[
        Operation::Push32(word),
        Operation::Push32(U256::from(10)),
        Operation::Byte,
        Operation::Stop,
    ]);

    vm.execute();

    let result = vm.current_call_frame_mut().stack.pop().unwrap();
    assert_eq!(result, U256::from(0x90));
    assert_eq!(vm.env.consumed_gas, TX_BASE_COST + 9);

    let mut vm = new_vm_with_ops(&[
        Operation::Push32(word),
        Operation::Push32(U256::from(7)),
        Operation::Byte,
        Operation::Stop,
    ]);

    vm.execute();

    let result = vm.current_call_frame_mut().stack.pop().unwrap();
    assert_eq!(result, U256::from(0x57));
    assert_eq!(vm.env.consumed_gas, TX_BASE_COST + 9);

    let mut vm = new_vm_with_ops(&[
        Operation::Push32(word),
        Operation::Push32(U256::from(19)),
        Operation::Byte,
        Operation::Stop,
    ]);

    vm.execute();

    let result = vm.current_call_frame_mut().stack.pop().unwrap();
    assert_eq!(result, U256::from(0xDD));
    assert_eq!(vm.env.consumed_gas, TX_BASE_COST + 9);

    let mut vm = new_vm_with_ops(&[
        Operation::Push32(word),
        Operation::Push32(U256::from(31)),
        Operation::Byte,
        Operation::Stop,
    ]);

    vm.execute();

    let result = vm.current_call_frame_mut().stack.pop().unwrap();
    assert_eq!(result, U256::from(0x40));
    assert_eq!(vm.env.consumed_gas, TX_BASE_COST + 9);
}

#[test]
fn shl_basic() {
    let mut vm = new_vm_with_ops(&[
        Operation::Push32(U256::from(0xDDDD)),
        Operation::Push32(U256::from(0)),
        Operation::Shl,
        Operation::Stop,
    ]);

    vm.execute();

    let result = vm.current_call_frame_mut().stack.pop().unwrap();
    assert_eq!(result, U256::from(0xDDDD));
    assert_eq!(vm.env.consumed_gas, TX_BASE_COST + 9);

    let mut vm = new_vm_with_ops(&[
        Operation::Push32(U256::from(0x12345678)),
        Operation::Push32(U256::from(1)),
        Operation::Shl,
        Operation::Stop,
    ]);

    vm.execute();

    let result = vm.current_call_frame_mut().stack.pop().unwrap();
    assert_eq!(result, U256::from(0x2468acf0));
    assert_eq!(vm.env.consumed_gas, TX_BASE_COST + 9);

    let mut vm = new_vm_with_ops(&[
        Operation::Push32(U256::from(0x12345678)),
        Operation::Push32(U256::from(4)),
        Operation::Shl,
        Operation::Stop,
    ]);

    vm.execute();

    let result = vm.current_call_frame_mut().stack.pop().unwrap();
    assert_eq!(result, U256::from(4886718336_u64));
    assert_eq!(vm.env.consumed_gas, TX_BASE_COST + 9);

    let mut vm = new_vm_with_ops(&[
        Operation::Push32(U256::from(0xFF)),
        Operation::Push32(U256::from(4)),
        Operation::Shl,
        Operation::Stop,
    ]);

    vm.execute();

    let result = vm.current_call_frame_mut().stack.pop().unwrap();
    assert_eq!(result, U256::from(0xFF << 4));
    assert_eq!(vm.env.consumed_gas, TX_BASE_COST + 9);
}

#[test]
fn shl_edge_cases() {
    let mut vm = new_vm_with_ops(&[
        Operation::Push32(U256::from(0x1)),
        Operation::Push32(U256::from(256)),
        Operation::Shl,
        Operation::Stop,
    ]);

    vm.execute();

    let result = vm.current_call_frame_mut().stack.pop().unwrap();
    assert_eq!(result, U256::zero());
    assert_eq!(vm.env.consumed_gas, TX_BASE_COST + 9);

    let mut vm = new_vm_with_ops(&[
        Operation::Push32(U256::zero()),
        Operation::Push32(U256::from(200)),
        Operation::Shl,
        Operation::Stop,
    ]);

    vm.execute();

    let result = vm.current_call_frame_mut().stack.pop().unwrap();
    assert_eq!(result, U256::zero());
    assert_eq!(vm.env.consumed_gas, TX_BASE_COST + 9);

    let mut vm = new_vm_with_ops(&[
        Operation::Push32(U256::MAX),
        Operation::Push32(U256::from(1)),
        Operation::Shl,
        Operation::Stop,
    ]);

    vm.execute();

    let result = vm.current_call_frame_mut().stack.pop().unwrap();
    assert_eq!(result, U256::MAX - 1);
    assert_eq!(vm.env.consumed_gas, TX_BASE_COST + 9);
}

#[test]
fn shr_basic() {
    let mut vm = new_vm_with_ops(&[
        Operation::Push32(U256::from(0xDDDD)),
        Operation::Push32(U256::from(0)),
        Operation::Shr,
        Operation::Stop,
    ]);

    vm.execute();

    let result = vm.current_call_frame_mut().stack.pop().unwrap();
    assert_eq!(result, U256::from(0xDDDD));
    assert_eq!(vm.env.consumed_gas, TX_BASE_COST + 9);

    let mut vm = new_vm_with_ops(&[
        Operation::Push32(U256::from(0x12345678)),
        Operation::Push32(U256::from(1)),
        Operation::Shr,
        Operation::Stop,
    ]);

    vm.execute();

    let result = vm.current_call_frame_mut().stack.pop().unwrap();
    assert_eq!(result, U256::from(0x91a2b3c));
    assert_eq!(vm.env.consumed_gas, TX_BASE_COST + 9);

    let mut vm = new_vm_with_ops(&[
        Operation::Push32(U256::from(0x12345678)),
        Operation::Push32(U256::from(4)),
        Operation::Shr,
        Operation::Stop,
    ]);

    vm.execute();

    let result = vm.current_call_frame_mut().stack.pop().unwrap();
    assert_eq!(result, U256::from(0x1234567));
    assert_eq!(vm.env.consumed_gas, TX_BASE_COST + 9);

    let mut vm = new_vm_with_ops(&[
        Operation::Push32(U256::from(0xFF)),
        Operation::Push32(U256::from(4)),
        Operation::Shr,
        Operation::Stop,
    ]);

    vm.execute();

    let result = vm.current_call_frame_mut().stack.pop().unwrap();
    assert_eq!(result, U256::from(0xF));
    assert_eq!(vm.env.consumed_gas, TX_BASE_COST + 9);
}

#[test]
fn shr_edge_cases() {
    let mut vm = new_vm_with_ops(&[
        Operation::Push32(U256::from(0x1)),
        Operation::Push32(U256::from(256)),
        Operation::Shr,
        Operation::Stop,
    ]);

    vm.execute();

    let result = vm.current_call_frame_mut().stack.pop().unwrap();
    assert_eq!(result, U256::zero());
    assert_eq!(vm.env.consumed_gas, TX_BASE_COST + 9);

    let mut vm = new_vm_with_ops(&[
        Operation::Push32(U256::zero()),
        Operation::Push32(U256::from(200)),
        Operation::Shr,
        Operation::Stop,
    ]);

    vm.execute();

    let result = vm.current_call_frame_mut().stack.pop().unwrap();
    assert_eq!(result, U256::zero());
    assert_eq!(vm.env.consumed_gas, TX_BASE_COST + 9);

    let mut vm = new_vm_with_ops(&[
        Operation::Push32(U256::MAX),
        Operation::Push32(U256::from(1)),
        Operation::Shr,
        Operation::Stop,
    ]);

    vm.execute();

    let result = vm.current_call_frame_mut().stack.pop().unwrap();
    assert_eq!(result, U256::MAX >> 1);
    assert_eq!(vm.env.consumed_gas, TX_BASE_COST + 9);
}

#[test]
fn sar_shift_by_0() {
    let mut vm = new_vm_with_ops(&[
        Operation::Push32(U256::from(0x12345678)),
        Operation::Push32(U256::from(0)),
        Operation::Sar,
        Operation::Stop,
    ]);

    vm.execute();

    let result = vm.current_call_frame_mut().stack.pop().unwrap();
    assert_eq!(result, U256::from(0x12345678));
    assert_eq!(vm.env.consumed_gas, TX_BASE_COST + 9);
}

#[test]
fn sar_shifting_large_value_with_all_bits_set() {
    let word = U256::from_big_endian(&[
        0xff, 0xff, 0xff, 0xff, 0xff, 0xff, 0xff, 0xff, 0xff, 0xff, 0xff, 0xff, 0xff, 0xff, 0xff,
        0xff, 0xff, 0xff, 0xff, 0xff, 0xff, 0xff, 0xff, 0xff, 0xff, 0xff, 0xff, 0xff, 0xff, 0xff,
        0xff, 0xff,
    ]);

    let mut vm = new_vm_with_ops(&[
        Operation::Push32(word),
        Operation::Push32(U256::from(8)),
        Operation::Sar,
        Operation::Stop,
    ]);

    vm.execute();

    let result = vm.current_call_frame_mut().stack.pop().unwrap();
    let expected = U256::from_big_endian(&[
        0xff, 0xff, 0xff, 0xff, 0xff, 0xff, 0xff, 0xff, 0xff, 0xff, 0xff, 0xff, 0xff, 0xff, 0xff,
        0xff, 0xff, 0xff, 0xff, 0xff, 0xff, 0xff, 0xff, 0xff, 0xff, 0xff, 0xff, 0xff, 0xff, 0xff,
        0xff, 0xff,
    ]);
    assert_eq!(result, expected);
    assert_eq!(vm.env.consumed_gas, TX_BASE_COST + 9);
}

#[test]
fn sar_shifting_negative_value_and_small_shift() {
    let word_neg = U256::from_big_endian(&[
        0x80, 0x00, 0x00, 0x00, 0x00, 0x00, 0x00, 0x00, 0x00, 0x00, 0x00, 0x00, 0x00, 0x00, 0x00,
        0x00, 0x00, 0x00, 0x00, 0x00, 0x00, 0x00, 0x00, 0x00, 0x00, 0x00, 0x00, 0x00, 0x00, 0x00,
        0x00, 0x00,
    ]);

    let mut vm = new_vm_with_ops(&[
        Operation::Push32(word_neg),
        Operation::Push32(U256::from(4)),
        Operation::Sar,
        Operation::Stop,
    ]);

    vm.execute();

    let result = vm.current_call_frame_mut().stack.pop().unwrap();
    let expected = U256::from_big_endian(&[
        0xf8, 0x00, 0x00, 0x00, 0x00, 0x00, 0x00, 0x00, 0x00, 0x00, 0x00, 0x00, 0x00, 0x00, 0x00,
        0x00, 0x00, 0x00, 0x00, 0x00, 0x00, 0x00, 0x00, 0x00, 0x00, 0x00, 0x00, 0x00, 0x00, 0x00,
        0x00, 0x00,
    ]);
    assert_eq!(result, expected);
    assert_eq!(vm.env.consumed_gas, TX_BASE_COST + 9);
}

#[test]
fn sar_shift_positive_value() {
    let mut vm = new_vm_with_ops(&[
        Operation::Push32(U256::from(0x7FFFFF)),
        Operation::Push32(U256::from(4)),
        Operation::Sar,
        Operation::Stop,
    ]);

    vm.execute();

    let result = vm.current_call_frame_mut().stack.pop().unwrap();
    assert_eq!(result, U256::from(0x07FFFF));
    assert_eq!(vm.env.consumed_gas, TX_BASE_COST + 9);
}

#[test]
fn sar_shift_negative_value() {
    let word_neg = U256::from_big_endian(&[
        0x8f, 0xff, 0xff, 0xff, 0xff, 0xff, 0xff, 0xff, 0xff, 0xff, 0xff, 0xff, 0xff, 0xff, 0xff,
        0xff, 0xff, 0xff, 0xff, 0xff, 0xff, 0xff, 0xff, 0xff, 0xff, 0xff, 0xff, 0xff, 0xff, 0xff,
        0xff, 0xff,
    ]);

    let mut vm = new_vm_with_ops(&[
        Operation::Push32(word_neg),
        Operation::Push32(U256::from(4)),
        Operation::Sar,
        Operation::Stop,
    ]);

    vm.execute();

    let result = vm.current_call_frame_mut().stack.pop().unwrap();
    let expected = U256::from_big_endian(&[
        0xf8, 0xff, 0xff, 0xff, 0xff, 0xff, 0xff, 0xff, 0xff, 0xff, 0xff, 0xff, 0xff, 0xff, 0xff,
        0xff, 0xff, 0xff, 0xff, 0xff, 0xff, 0xff, 0xff, 0xff, 0xff, 0xff, 0xff, 0xff, 0xff, 0xff,
        0xff, 0xff,
    ]);
    // change 0x8f to 0xf8
    assert_eq!(result, expected);
    assert_eq!(vm.env.consumed_gas, TX_BASE_COST + 9);
}

#[test]
fn keccak256_zero_offset_size_four() {
    let operations = [
        // Put the required value in memory
        Operation::Push32(U256::from(
            "0xFFFFFFFF00000000000000000000000000000000000000000000000000000000",
        )),
        Operation::Push0,
        Operation::Mstore, // gas_cost = 3 + 3 = 6
        // Call the opcode
        Operation::Push((1, 4.into())), // size
        Operation::Push0,               // offset
        Operation::Keccak256,           // gas_cost = 30 + 6 + 0 = 36
        Operation::Stop,
    ];

    let mut vm = new_vm_with_ops(&operations);

    vm.execute();

    assert_eq!(
        vm.current_call_frame_mut().stack.pop().unwrap(),
        U256::from("0x29045a592007d0c246ef02c2223570da9522d0cf0f73282c79a1bc8f0bb2c238")
    );
    assert_eq!(vm.current_call_frame_mut().pc(), 40);
    assert_eq!(vm.env.consumed_gas, TX_BASE_COST + 52);
}

#[test]
fn keccak256_zero_offset_size_bigger_than_actual_memory() {
    let operations = [
        // Put the required value in memory
        Operation::Push32(U256::from(
            "0xFFFFFFFF00000000000000000000000000000000000000000000000000000000",
        )),
        Operation::Push0,
        Operation::Mstore, // gas_cost = 3 + 3 = 6
        // Call the opcode
        Operation::Push((1, 33.into())), // size > memory.data.len() (32)
        Operation::Push0,                // offset
        Operation::Keccak256,
        Operation::Stop,
    ];

    let mut vm = new_vm_with_ops(&operations);

    vm.execute();

    assert!(
        vm.current_call_frame_mut().stack.pop().unwrap()
            == U256::from("0xae75624a7d0413029c1e0facdd38cc8e177d9225892e2490a69c2f1f89512061")
    );
    assert_eq!(vm.current_call_frame_mut().pc(), 40);
    assert_eq!(vm.env.consumed_gas, TX_BASE_COST + 61);
}

#[test]
fn keccak256_zero_offset_zero_size() {
    let operations = [
        Operation::Push0, // size
        Operation::Push0, // offset
        Operation::Keccak256,
        Operation::Stop,
    ];

    let mut vm = new_vm_with_ops(&operations);

    vm.execute();

    assert_eq!(
        vm.current_call_frame_mut().stack.pop().unwrap(),
        U256::from("0xc5d2460186f7233c927e7db2dcc703c0e500b653ca82273b7bfad8045d85a470")
    );
    assert_eq!(vm.current_call_frame_mut().pc(), 4);
    assert_eq!(vm.env.consumed_gas, TX_BASE_COST + 34);
}

#[test]
fn keccak256_offset_four_size_four() {
    let operations = [
        // Put the required value in memory
        Operation::Push32(U256::from(
            "0xFFFFFFFF00000000000000000000000000000000000000000000000000000000",
        )),
        Operation::Push0,
        Operation::Mstore,
        // Call the opcode
        Operation::Push((1, 4.into())), // size
        Operation::Push((1, 4.into())), // offset
        Operation::Keccak256,
        Operation::Stop,
    ];

    let mut vm = new_vm_with_ops(&operations);

    vm.execute();

    assert_eq!(
        vm.current_call_frame_mut().stack.pop().unwrap(),
        U256::from("0xe8e77626586f73b955364c7b4bbf0bb7f7685ebd40e852b164633a4acbd3244c")
    );
    assert_eq!(vm.current_call_frame_mut().pc(), 41);
    assert_eq!(vm.env.consumed_gas, TX_BASE_COST + 53);
}

#[test]
fn mstore() {
    let mut vm = new_vm_with_ops(&[
        Operation::Push32(U256::from(0x33333)),
        Operation::Push32(U256::zero()),
        Operation::Mstore,
        Operation::Msize,
        Operation::Stop,
    ]);

    vm.execute();

    assert_eq!(
        vm.current_call_frame_mut().stack.pop().unwrap(),
        U256::from(32)
    );
    assert_eq!(vm.current_call_frame_mut().pc(), 69);
    assert_eq!(vm.env.consumed_gas, TX_BASE_COST + 14);
}

#[test]
fn mstore_saves_correct_value() {
    let mut vm = new_vm_with_ops(&[
        Operation::Push32(U256::from(0x33333)), // value
        Operation::Push32(U256::zero()),        // offset
        Operation::Mstore,
        Operation::Msize,
        Operation::Stop,
    ]);

    vm.execute();

    let stored_value = vm.current_call_frame_mut().memory.load(0);

    assert_eq!(stored_value, U256::from(0x33333));

    let memory_size = vm.current_call_frame_mut().stack.pop().unwrap();
    assert_eq!(memory_size, U256::from(32));
    assert_eq!(vm.env.consumed_gas, TX_BASE_COST + 14);
}

#[test]
fn mstore8() {
    let operations = [
        Operation::Push32(U256::from(0xAB)), // value
        Operation::Push32(U256::zero()),     // offset
        Operation::Mstore8,
        Operation::Stop,
    ];

    let mut vm = new_vm_with_ops(&operations);

    vm.execute();

    let stored_value = vm.current_call_frame_mut().memory.load(0);

    let mut value_bytes = [0u8; 32];
    stored_value.to_big_endian(&mut value_bytes);

    assert_eq!(value_bytes[0..1], [0xAB]);
    assert_eq!(vm.env.consumed_gas, TX_BASE_COST + 12);
}

#[test]
fn mcopy() {
    let operations = [
        Operation::Push32(U256::from(32)),      // size
        Operation::Push32(U256::from(0)),       // source offset
        Operation::Push32(U256::from(64)),      // destination offset
        Operation::Push32(U256::from(0x33333)), // value
        Operation::Push32(U256::from(0)),       // offset
        Operation::Mstore,
        Operation::Mcopy,
        Operation::Msize,
        Operation::Stop,
    ];

    let mut vm = new_vm_with_ops(&operations);

    vm.execute();

    let copied_value = vm.current_call_frame_mut().memory.load(64);
    assert_eq!(copied_value, U256::from(0x33333));

    let memory_size = vm.current_call_frame_mut().stack.pop().unwrap();
    assert_eq!(memory_size, U256::from(96));
    assert_eq!(vm.env.consumed_gas, TX_BASE_COST + 35);
}

#[test]
fn mload() {
    let operations = [
        Operation::Push32(U256::from(0x33333)), // value
        Operation::Push32(U256::zero()),        // offset
        Operation::Mstore,
        Operation::Push32(U256::zero()), // offset
        Operation::Mload,
        Operation::Stop,
    ];

    let mut vm = new_vm_with_ops(&operations);

    vm.execute();

    let loaded_value = vm.current_call_frame_mut().stack.pop().unwrap();
    assert_eq!(loaded_value, U256::from(0x33333));
    assert_eq!(vm.env.consumed_gas, TX_BASE_COST + 18);
}

#[test]
fn msize() {
    let operations = [Operation::Msize, Operation::Stop];

    let mut vm = new_vm_with_ops(&operations);

    vm.execute();

    let initial_size = vm.current_call_frame_mut().stack.pop().unwrap();
    assert_eq!(initial_size, U256::from(0));
    assert_eq!(vm.env.consumed_gas, TX_BASE_COST + 2);

    let operations = [
        Operation::Push32(U256::from(0x33333)), // value
        Operation::Push32(U256::zero()),        // offset
        Operation::Mstore,
        Operation::Msize,
        Operation::Stop,
    ];

    let mut vm = new_vm_with_ops(&operations);

    vm.execute();

    let after_store_size = vm.current_call_frame_mut().stack.pop().unwrap();
    assert_eq!(after_store_size, U256::from(32));
    assert_eq!(vm.env.consumed_gas, TX_BASE_COST + 14);

    let operations = [
        Operation::Push32(U256::from(0x55555)), // value
        Operation::Push32(U256::from(64)),      // offset
        Operation::Mstore,
        Operation::Msize,
        Operation::Stop,
    ];

    let mut vm = new_vm_with_ops(&operations);

    vm.execute();

    let final_size = vm.current_call_frame_mut().stack.pop().unwrap();
    assert_eq!(final_size, U256::from(96));
    assert_eq!(vm.env.consumed_gas, TX_BASE_COST + 20);
}

#[test]
fn mstore_mload_offset_not_multiple_of_32() {
    let operations = [
        Operation::Push32(0xabcdef.into()), // value
        Operation::Push32(10.into()),       // offset
        Operation::Mstore,
        Operation::Push32(10.into()), // offset
        Operation::Mload,
        Operation::Msize,
        Operation::Stop,
    ];

    let mut vm = new_vm_with_ops(&operations);

    vm.execute();

    let memory_size = vm.current_call_frame_mut().stack.pop().unwrap();
    let loaded_value = vm.current_call_frame_mut().stack.pop().unwrap();

    assert_eq!(loaded_value, U256::from(0xabcdef));
    assert_eq!(memory_size, U256::from(64));
    assert_eq!(vm.env.consumed_gas, TX_BASE_COST + 23);

    // check with big offset

    let operations = [
        Operation::Push32(0x123456.into()), // value
        Operation::Push32(2000.into()),     // offset
        Operation::Mstore,
        Operation::Push32(2000.into()), // offset
        Operation::Mload,
        Operation::Msize,
        Operation::Stop,
    ];

    let mut vm = new_vm_with_ops(&operations);

    vm.execute();

    let memory_size = vm.current_call_frame_mut().stack.pop().unwrap();
    let loaded_value = vm.current_call_frame_mut().stack.pop().unwrap();

    assert_eq!(loaded_value, U256::from(0x123456));
    assert_eq!(memory_size, U256::from(2048));
    assert_eq!(vm.env.consumed_gas, TX_BASE_COST + 217);
}

#[test]
fn mload_uninitialized_memory() {
    let operations = [
        Operation::Push32(50.into()), // offset
        Operation::Mload,
        Operation::Msize,
        Operation::Stop,
    ];

    let mut vm = new_vm_with_ops(&operations);

    vm.execute();

    let memory_size = vm.current_call_frame_mut().stack.pop().unwrap();
    let loaded_value = vm.current_call_frame_mut().stack.pop().unwrap();

    assert_eq!(loaded_value, U256::zero());
    assert_eq!(memory_size, U256::from(96));
    assert_eq!(vm.env.consumed_gas, TX_BASE_COST + 17);
}

#[test]
fn call_returns_if_bytecode_empty() {
    let callee_bytecode = vec![].into();

    let callee_address = Address::from_low_u64_be(U256::from(2).low_u64());
    let callee_address_u256 = U256::from(2);
    // let callee_account = Account::new(U256::from(500000), callee_bytecode);
    let callee_account = Account::default()
        .with_balance(50000.into())
        .with_bytecode(callee_bytecode);

    let caller_ops = vec![
        Operation::Push32(U256::from(32)),      // ret_size
        Operation::Push32(U256::from(0)),       // ret_offset
        Operation::Push32(U256::from(0)),       // args_size
        Operation::Push32(U256::from(0)),       // args_offset
        Operation::Push32(U256::zero()),        // value
        Operation::Push32(callee_address_u256), // address
        Operation::Push32(U256::from(100_000)), // gas
        Operation::Call,
        Operation::Stop,
    ];

    let mut vm = new_vm_with_ops_addr_bal(
        &caller_ops,
        Address::from_low_u64_be(U256::from(1).low_u64()),
        U256::zero(),
    );

    vm.db.add_account(callee_address, callee_account);
    vm.execute();

    let success = vm.current_call_frame_mut().stack.pop().unwrap();
    assert_eq!(success, U256::one());
}

#[test]
fn call_changes_callframe_and_stores() {
    let callee_return_value = U256::from(0xAAAAAAA);
    let callee_bytecode = callee_return_bytecode(callee_return_value);
    let callee_address = Address::from_low_u64_be(U256::from(2).low_u64());
    let callee_address_u256 = U256::from(2);
    let callee_account = Account::default()
        .with_balance(50000.into())
        .with_bytecode(callee_bytecode);

    let caller_ops = vec![
        Operation::Push32(U256::from(32)),      // ret_size
        Operation::Push32(U256::from(0)),       // ret_offset
        Operation::Push32(U256::from(0)),       // args_size
        Operation::Push32(U256::from(0)),       // args_offset
        Operation::Push32(U256::zero()),        // value
        Operation::Push32(callee_address_u256), // address
        Operation::Push32(U256::from(100_000)), // gas
        Operation::Call,
        Operation::Stop,
    ];

    let mut vm = new_vm_with_ops_addr_bal(
        &caller_ops,
        Address::from_low_u64_be(U256::from(1).low_u64()),
        U256::zero(),
    );

    vm.db.add_account(callee_address, callee_account);

    vm.execute();

    let current_call_frame = vm.current_call_frame_mut();

    let success = current_call_frame.stack.pop().unwrap() == U256::one();
    assert!(success);

    let ret_offset = 0;
    let ret_size = 32;
    let return_data = current_call_frame
        .returndata
        .slice(ret_offset..ret_offset + ret_size);

    assert_eq!(U256::from_big_endian(&return_data), U256::from(0xAAAAAAA));
}

#[test]
fn nested_calls() {
    let callee3_return_value = U256::from(0xAAAAAAA);
    let callee3_bytecode = callee_return_bytecode(callee3_return_value);
    let callee3_address = Address::from_low_u64_be(U256::from(3).low_u64());
    let callee3_address_u256 = U256::from(3);
    let callee3_account = Account::default()
        .with_balance(50_000.into())
        .with_bytecode(callee3_bytecode);

    let mut callee2_ops = vec![
        Operation::Push32(U256::from(32)),       // ret_size
        Operation::Push32(U256::from(0)),        // ret_offset
        Operation::Push32(U256::from(0)),        // args_size
        Operation::Push32(U256::from(0)),        // args_offset
        Operation::Push32(U256::zero()),         // value
        Operation::Push32(callee3_address_u256), // address
        Operation::Push32(U256::from(100_000)),  // gas
        Operation::Call,
    ];

    let callee2_return_value = U256::from(0xBBBBBBB);

    let callee2_return_bytecode = vec![
        Operation::Push32(callee2_return_value), // value
        Operation::Push32(U256::from(32)),       // offset
        Operation::Mstore,
        Operation::Push32(U256::from(32)), // size
        Operation::Push32(U256::zero()),   // returndata_offset
        Operation::Push32(U256::zero()),   // dest_offset
        Operation::ReturnDataCopy,
        Operation::Push32(U256::from(64)), // size
        Operation::Push32(U256::zero()),   // offset
        Operation::Return,
    ];

    callee2_ops.extend(callee2_return_bytecode);

    let callee2_bytecode = callee2_ops
        .iter()
        .flat_map(|op| op.to_bytecode())
        .collect::<Bytes>();

    let callee2_address = Address::from_low_u64_be(U256::from(2).low_u64());
    let callee2_address_u256 = U256::from(2);

    let callee2_account = Account::default()
        .with_balance(50000.into())
        .with_bytecode(callee2_bytecode);

    let caller_ops = vec![
        Operation::Push32(U256::from(64)),       // ret_size
        Operation::Push32(U256::from(0)),        // ret_offset
        Operation::Push32(U256::from(0)),        // args_size
        Operation::Push32(U256::from(0)),        // args_offset
        Operation::Push32(U256::zero()),         // value
        Operation::Push32(callee2_address_u256), // address
        Operation::Push32(U256::from(100_000)),  // gas
        Operation::Call,
        Operation::Stop,
    ];

    let caller_address = Address::from_low_u64_be(U256::from(1).low_u64());
    let caller_balance = U256::from(1_000_000);

    let mut vm = new_vm_with_ops_addr_bal(&caller_ops, caller_address, caller_balance);

    vm.db.add_account(callee2_address, callee2_account);
    vm.db.add_account(callee3_address, callee3_account);

    vm.execute();

    let current_call_frame = vm.current_call_frame_mut();

    let success = current_call_frame.stack.pop().unwrap();
    assert_eq!(success, U256::one());

    let ret_offset = 0;
    let ret_size = 64;
    let return_data = current_call_frame
        .returndata
        .slice(ret_offset..ret_offset + ret_size);

    let mut expected_bytes = vec![0u8; 64];
    // place 0xAAAAAAA at 0..32
    let mut callee3_return_value_bytes = [0u8; 32];
    callee3_return_value.to_big_endian(&mut callee3_return_value_bytes);
    expected_bytes[..32].copy_from_slice(&callee3_return_value_bytes);

    // place 0xBBBBBBB at 32..64
    let mut callee2_return_value_bytes = [0u8; 32];
    callee2_return_value.to_big_endian(&mut callee2_return_value_bytes);
    expected_bytes[32..].copy_from_slice(&callee2_return_value_bytes);

    assert_eq!(return_data, expected_bytes);
}

#[test]
fn staticcall_changes_callframe_is_static() {
    let callee_return_value = U256::from(0xAAAAAAA);
    let callee_ops = [
        Operation::Push32(callee_return_value), // value
        Operation::Push32(U256::zero()),        // offset
        Operation::Mstore,
        Operation::Stop,
    ];

    let callee_bytecode = callee_ops
        .iter()
        .flat_map(Operation::to_bytecode)
        .collect::<Bytes>();

    let callee_address = Address::from_low_u64_be(U256::from(2).low_u64());
    let callee_address_u256 = U256::from(2);
    let callee_account = Account::default()
        .with_balance(50000.into())
        .with_bytecode(callee_bytecode);

    let caller_ops = vec![
        Operation::Push32(U256::from(32)),      // ret_size
        Operation::Push32(U256::from(0)),       // ret_offset
        Operation::Push32(U256::from(0)),       // args_size
        Operation::Push32(U256::from(0)),       // args_offset
        Operation::Push32(U256::zero()),        // value
        Operation::Push32(callee_address_u256), // address
        Operation::Push32(U256::from(100_000)), // gas
        Operation::StaticCall,
    ];

    let mut vm = new_vm_with_ops_addr_bal(
        &caller_ops,
        Address::from_low_u64_be(U256::from(1).low_u64()),
        U256::zero(),
    );

    vm.db.add_account(callee_address, callee_account);

    vm.execute();

    let current_call_frame = vm.current_call_frame_mut();

    let ret_offset = 0;
    let ret_size = 32;
    let return_data = current_call_frame.memory.load_range(ret_offset, ret_size);

    assert_eq!(U256::from_big_endian(&return_data), U256::from(0xAAAAAAA));
    assert!(current_call_frame.is_static);
}

#[test]
fn delegatecall_changes_own_storage_and_regular_call_doesnt() {
    // --- DELEGATECALL --- changes account 1 storage
    let callee_return_value = U256::from(0xBBBBBBB);
    let callee_ops = [
        Operation::Push32(callee_return_value), // value
        Operation::Push32(U256::zero()),        // key
        Operation::Sstore,
        Operation::Stop,
    ];

    let callee_bytecode = callee_ops
        .iter()
        .flat_map(Operation::to_bytecode)
        .collect::<Bytes>();

    let callee_address = Address::from_low_u64_be(U256::from(2).low_u64());
    let callee_address_u256 = U256::from(2);
    let callee_account = Account::default()
        .with_balance(50000.into())
        .with_bytecode(callee_bytecode);

    let caller_ops = vec![
        Operation::Push32(U256::from(32)),      // ret_size
        Operation::Push32(U256::from(0)),       // ret_offset
        Operation::Push32(U256::from(0)),       // args_size
        Operation::Push32(U256::from(0)),       // args_offset
        Operation::Push32(callee_address_u256), // code address
        Operation::Push32(U256::from(100_000)), // gas
        Operation::DelegateCall,
    ];

    let mut vm = new_vm_with_ops_addr_bal(
        &caller_ops,
        Address::from_low_u64_be(U256::from(1).low_u64()),
        U256::from(1000),
    );

    vm.db.add_account(callee_address, callee_account);

    let current_call_frame = vm.current_call_frame_mut();
    current_call_frame.msg_sender = Address::from_low_u64_be(U256::from(1).low_u64());
    current_call_frame.to = Address::from_low_u64_be(U256::from(5).low_u64());

    vm.execute();

    let storage_slot = vm.db.read_account_storage(
        &Address::from_low_u64_be(U256::from(1).low_u64()),
        &U256::zero(),
    );
    let slot = StorageSlot {
        original_value: U256::from(0xBBBBBBB),
        current_value: U256::from(0xBBBBBBB),
    };

    assert_eq!(storage_slot, Some(slot));

    // --- CALL --- changes account 2 storage

    let callee_return_value = U256::from(0xAAAAAAA);
    let callee_ops = [
        Operation::Push32(callee_return_value), // value
        Operation::Push32(U256::zero()),        // key
        Operation::Sstore,
        Operation::Stop,
    ];

    let callee_bytecode = callee_ops
        .iter()
        .flat_map(Operation::to_bytecode)
        .collect::<Bytes>();

    let callee_address = Address::from_low_u64_be(U256::from(2).low_u64());
    let callee_address_u256 = U256::from(2);
    let callee_account = Account::default()
        .with_balance(50000.into())
        .with_bytecode(callee_bytecode);

    let caller_ops = vec![
        Operation::Push32(U256::from(32)),      // ret_size
        Operation::Push32(U256::from(0)),       // ret_offset
        Operation::Push32(U256::from(0)),       // args_size
        Operation::Push32(U256::from(0)),       // args_offset
        Operation::Push32(U256::zero()),        // value
        Operation::Push32(callee_address_u256), // address
        Operation::Push32(U256::from(100_000)), // gas
        Operation::Call,
    ];

    let mut vm = new_vm_with_ops_addr_bal(
        &caller_ops,
        Address::from_low_u64_be(U256::from(1).low_u64()),
        U256::zero(),
    );

    vm.db.add_account(callee_address, callee_account);

    let current_call_frame = vm.current_call_frame_mut();
    current_call_frame.msg_sender = Address::from_low_u64_be(U256::from(1).low_u64());
    current_call_frame.to = Address::from_low_u64_be(U256::from(5).low_u64());

    vm.execute();

    let storage_slot = vm.db.read_account_storage(&callee_address, &U256::zero());
    let slot = StorageSlot {
        original_value: U256::from(0xAAAAAAA),
        current_value: U256::from(0xAAAAAAA),
    };

    assert_eq!(storage_slot, Some(slot));
}

#[test]
fn delegatecall_and_callcode_differ_on_value_and_msg_sender() {
    // --- DELEGATECALL
    let callee_return_value = U256::from(0xBBBBBBB);
    let callee_ops = [
        Operation::Push32(callee_return_value), // value
        Operation::Push32(U256::zero()),        // key
        Operation::Sstore,
        Operation::Stop,
    ];

    let callee_bytecode = callee_ops
        .iter()
        .flat_map(Operation::to_bytecode)
        .collect::<Bytes>();

    let callee_address = Address::from_low_u64_be(U256::from(2).low_u64());
    let callee_address_u256 = U256::from(2);
    let callee_account = Account::default()
        .with_balance(50000.into())
        .with_bytecode(callee_bytecode);

    let caller_ops = vec![
        Operation::Push32(U256::from(32)),      // ret_size
        Operation::Push32(U256::from(0)),       // ret_offset
        Operation::Push32(U256::from(0)),       // args_size
        Operation::Push32(U256::from(0)),       // args_offset
        Operation::Push32(callee_address_u256), // code address
        Operation::Push32(U256::from(100_000)), // gas
        Operation::DelegateCall,
    ];

    let mut vm = new_vm_with_ops_addr_bal(
        &caller_ops,
        Address::from_low_u64_be(U256::from(1).low_u64()),
        U256::from(1000),
    );

    vm.db.add_account(callee_address, callee_account);

    let current_call_frame = vm.current_call_frame_mut();
    current_call_frame.msg_sender = Address::from_low_u64_be(U256::from(1).low_u64());
    current_call_frame.to = Address::from_low_u64_be(U256::from(5).low_u64());

    vm.execute();

    let current_call_frame = vm.current_call_frame_mut();

    assert_eq!(
        current_call_frame.msg_sender,
        Address::from_low_u64_be(U256::from(1).low_u64())
    );
    assert_eq!(current_call_frame.msg_value, U256::from(0));

    // --- CALLCODE ---

    let callee_return_value = U256::from(0xAAAAAAA);
    let callee_ops = [
        Operation::Push32(callee_return_value), // value
        Operation::Push32(U256::zero()),        // key
        Operation::Sstore,
        Operation::Stop,
    ];

    let callee_bytecode = callee_ops
        .iter()
        .flat_map(Operation::to_bytecode)
        .collect::<Bytes>();

    let callee_address = Address::from_low_u64_be(U256::from(2).low_u64());
    let callee_address_u256 = U256::from(2);
    let callee_account = Account::default()
        .with_balance(50000.into())
        .with_bytecode(callee_bytecode);

    let caller_ops = vec![
        Operation::Push32(U256::from(0)),       // ret_size
        Operation::Push32(U256::from(0)),       // ret_offset
        Operation::Push32(U256::from(0)),       // args_size
        Operation::Push32(U256::from(0)),       // args_offset
        Operation::Push32(U256::from(100)),     // value
        Operation::Push32(callee_address_u256), // address
        Operation::Push32(U256::from(100_000)), // gas
        Operation::CallCode,
        Operation::Stop,
    ];

    let mut vm = new_vm_with_ops_addr_bal(
        &caller_ops,
        Address::from_low_u64_be(U256::from(1).low_u64()),
        U256::from(1000),
    );

    vm.db.add_account(callee_address, callee_account);

    let current_call_frame = vm.current_call_frame_mut();
    current_call_frame.msg_sender = Address::from_low_u64_be(U256::from(1).low_u64());
    current_call_frame.to = Address::from_low_u64_be(U256::from(5).low_u64());
    current_call_frame.code_address = Address::from_low_u64_be(U256::from(2).low_u64());

    vm.execute();

    let current_call_frame = vm.current_call_frame_mut().clone();

    let storage_slot = vm.db.read_account_storage(
        &Address::from_low_u64_be(U256::from(1).low_u64()),
        &U256::zero(),
    );
    let slot = StorageSlot {
        original_value: U256::from(0xAAAAAAA),
        current_value: U256::from(0xAAAAAAA),
    };
    assert_eq!(storage_slot, Some(slot));
    assert_eq!(
        current_call_frame.msg_sender,
        Address::from_low_u64_be(U256::from(2).low_u64())
    );
    assert_eq!(current_call_frame.msg_value, U256::from(100));
}

#[test]
fn calldataload() {
    let calldata = vec![
        0x11, 0x22, 0x33, 0x44, 0x55, 0x66, 0x77, 0x88, 0x99, 0xAA, 0xBB, 0xCC, 0xDD, 0xEE, 0xFF,
        0x00, 0x01, 0x02, 0x03, 0x04, 0x05, 0x06, 0x07, 0x08, 0x09, 0x0A, 0x0B, 0x0C, 0x0D, 0x0E,
        0x0F, 0x10,
    ]
    .into();
    let ops = vec![
        Operation::Push32(U256::from(0)), // offset
        Operation::CallDataLoad,
        Operation::Stop,
    ];
    let mut vm = new_vm_with_ops(&ops);

    vm.current_call_frame_mut().calldata = calldata;
    vm.execute();

    let current_call_frame = vm.current_call_frame_mut();

    let top_of_stack = current_call_frame.stack.pop().unwrap();
    assert_eq!(
        top_of_stack,
        U256::from_big_endian(&[
            0x11, 0x22, 0x33, 0x44, 0x55, 0x66, 0x77, 0x88, 0x99, 0xAA, 0xBB, 0xCC, 0xDD, 0xEE,
            0xFF, 0x00, 0x01, 0x02, 0x03, 0x04, 0x05, 0x06, 0x07, 0x08, 0x09, 0x0A, 0x0B, 0x0C,
            0x0D, 0x0E, 0x0F, 0x10
        ])
    );
    assert_eq!(vm.env.consumed_gas, TX_BASE_COST + 6);
}

#[test]
fn calldataload_being_set_by_parent() {
    let ops = vec![
        Operation::Push32(U256::zero()), // offset
        Operation::CallDataLoad,
        Operation::Push32(U256::from(0)), // offset
        Operation::Mstore,
        Operation::Push32(U256::from(32)), // size
        Operation::Push32(U256::zero()),   // offset
        Operation::Return,
    ];

    let callee_bytecode = ops
        .iter()
        .flat_map(Operation::to_bytecode)
        .collect::<Bytes>();

    let callee_address = Address::from_low_u64_be(U256::from(2).low_u64());
    let callee_address_u256 = U256::from(2);
    let callee_account = Account::default()
        .with_balance(50000.into())
        .with_bytecode(callee_bytecode);

    let calldata = [
        0x11, 0x22, 0x33, 0x44, 0x55, 0x66, 0x77, 0x88, 0x99, 0xAA, 0xBB, 0xCC, 0xDD, 0xEE, 0xFF,
        0x00, 0x01, 0x02, 0x03, 0x04, 0x05, 0x06, 0x07, 0x08, 0x09, 0x0A, 0x0B, 0x0C, 0x0D, 0x0E,
        0x0F, 0x10,
    ];

    let caller_ops = vec![
        Operation::Push32(U256::from_big_endian(&calldata[..32])), // value
        Operation::Push32(U256::from(0)),                          // offset
        Operation::Mstore,
        Operation::Push32(U256::from(32)),      // ret_size
        Operation::Push32(U256::from(0)),       // ret_offset
        Operation::Push32(U256::from(32)),      // args_size
        Operation::Push32(U256::from(0)),       // args_offset
        Operation::Push32(U256::zero()),        // value
        Operation::Push32(callee_address_u256), // address
        Operation::Push32(U256::from(100_000)), // gas
        Operation::Call,
        Operation::Stop,
    ];

    let mut vm = new_vm_with_ops_addr_bal(
        &caller_ops,
        Address::from_low_u64_be(U256::from(1).low_u64()),
        U256::zero(),
    );

    vm.db.add_account(callee_address, callee_account);

    vm.execute();

    let current_call_frame = vm.current_call_frame_mut();

    let calldata = [
        0x11, 0x22, 0x33, 0x44, 0x55, 0x66, 0x77, 0x88, 0x99, 0xAA, 0xBB, 0xCC, 0xDD, 0xEE, 0xFF,
        0x00, 0x01, 0x02, 0x03, 0x04, 0x05, 0x06, 0x07, 0x08, 0x09, 0x0A, 0x0B, 0x0C, 0x0D, 0x0E,
        0x0F, 0x10,
    ];

    let expected_data = U256::from_big_endian(&calldata[..32]);

    assert_eq!(expected_data, current_call_frame.memory.load(0));
}

#[test]
fn calldatasize() {
    let calldata = vec![0x11, 0x22, 0x33].into();
    let ops = vec![Operation::CallDataSize, Operation::Stop];
    let mut vm = new_vm_with_ops(&ops);

    vm.current_call_frame_mut().calldata = calldata;

    vm.execute();

    let current_call_frame = vm.current_call_frame_mut();
    let top_of_stack = current_call_frame.stack.pop().unwrap();
    assert_eq!(top_of_stack, U256::from(3));
    assert_eq!(vm.env.consumed_gas, TX_BASE_COST + 2);
}

#[test]
fn calldatacopy() {
    let calldata = vec![0x11, 0x22, 0x33, 0x44, 0x55].into();
    let ops = vec![
        Operation::Push32(U256::from(2)), // size
        Operation::Push32(U256::from(1)), // calldata_offset
        Operation::Push32(U256::from(0)), // dest_offset
        Operation::CallDataCopy,
        Operation::Stop,
    ];
    let mut vm = new_vm_with_ops(&ops);

    vm.current_call_frame_mut().calldata = calldata;

    vm.execute();

    let current_call_frame = vm.current_call_frame_mut();
    let memory = current_call_frame.memory.load_range(0, 2);
    assert_eq!(memory, vec![0x22, 0x33]);
    assert_eq!(vm.env.consumed_gas, TX_BASE_COST + 18);
}

#[test]
fn returndatasize() {
    let returndata = vec![0xAA, 0xBB, 0xCC].into();
    let ops = vec![Operation::ReturnDataSize, Operation::Stop];
    let mut vm = new_vm_with_ops(&ops);

    vm.current_call_frame_mut().returndata = returndata;

    vm.execute();

    let current_call_frame = vm.current_call_frame_mut();
    let top_of_stack = current_call_frame.stack.pop().unwrap();
    assert_eq!(top_of_stack, U256::from(3));
    assert_eq!(vm.env.consumed_gas, TX_BASE_COST + 2);
}

#[test]
fn returndatacopy() {
    let returndata = vec![0xAA, 0xBB, 0xCC, 0xDD].into();
    let ops = vec![
        Operation::Push32(U256::from(2)), // size
        Operation::Push32(U256::from(1)), // returndata_offset
        Operation::Push32(U256::from(0)), // dest_offset
        Operation::ReturnDataCopy,
        Operation::Stop,
    ];
    let mut vm = new_vm_with_ops(&ops);

    vm.current_call_frame_mut().returndata = returndata;

    vm.execute();

    let current_call_frame = vm.current_call_frame_mut();
    let memory = current_call_frame.memory.load_range(0, 2);
    assert_eq!(memory, vec![0xBB, 0xCC]);
    assert_eq!(vm.env.consumed_gas, TX_BASE_COST + 18);
}

#[test]
fn returndatacopy_being_set_by_parent() {
    let callee_bytecode = callee_return_bytecode(U256::from(0xAAAAAAA));

    let callee_address = Address::from_low_u64_be(U256::from(2).low_u64());
    let callee_account = Account::default()
        .with_balance(50000.into())
        .with_bytecode(callee_bytecode);

    let caller_ops = vec![
        Operation::Push32(U256::from(0)),       // ret_offset
        Operation::Push32(U256::from(32)),      // ret_size
        Operation::Push32(U256::from(0)),       // args_size
        Operation::Push32(U256::from(0)),       // args_offset
        Operation::Push32(U256::zero()),        // value
        Operation::Push32(U256::from(2)),       // callee address
        Operation::Push32(U256::from(100_000)), // gas
        Operation::Call,
        Operation::Push32(U256::from(32)), // size
        Operation::Push32(U256::from(0)),  // returndata offset
        Operation::Push32(U256::from(0)),  // dest offset
        Operation::ReturnDataCopy,
        Operation::Stop,
    ];

    let mut vm = new_vm_with_ops_addr_bal(
        &caller_ops,
        Address::from_low_u64_be(U256::from(1).low_u64()),
        U256::zero(),
    );

    vm.db.add_account(callee_address, callee_account);

    vm.execute();

    let current_call_frame = vm.current_call_frame_mut();

    let result = current_call_frame.memory.load(0);

    assert_eq!(result, U256::from(0xAAAAAAA));
}

#[test]
fn blockhash_op() {
    let block_number = 1_u8;
    let block_hash = 12345678;
    let current_block_number = 3_u8;
    let expected_block_hash = U256::from(block_hash);

    let operations = [
        Operation::Push((1, U256::from(block_number))),
        Operation::BlockHash,
        Operation::Stop,
    ];

    let mut vm = new_vm_with_ops_addr_bal(&operations, Address::default(), U256::MAX);
    vm.db
        .block_hashes
        .insert(U256::from(block_number), H256::from_low_u64_be(block_hash));
    vm.env.block.number = U256::from(current_block_number);

    vm.execute();

    assert_eq!(
        vm.current_call_frame_mut().stack.pop().unwrap(),
        expected_block_hash
    );
    assert_eq!(vm.env.consumed_gas, TX_BASE_COST + 23);
}

#[test]
fn blockhash_same_block_number() {
    let block_number = 1_u8;
    let block_hash = 12345678;
    let current_block_number = block_number;
    let expected_block_hash = U256::zero();

    let operations = [
        Operation::Push((1, U256::from(block_number))),
        Operation::BlockHash,
        Operation::Stop,
    ];

    let mut vm = new_vm_with_ops(&operations);
    let mut storage = Storage::default();
    storage.insert(U256::from(block_number), H256::from_low_u64_be(block_hash));
    // vm.world_state.insert(
    //     Address::default(),
    //     Account::new(U256::MAX, Bytes::default(), 0, storage),
    // );
    vm.env.block.number = U256::from(current_block_number);

    vm.execute();

    assert_eq!(
        vm.current_call_frame_mut().stack.pop().unwrap(),
        expected_block_hash
    );
    assert_eq!(vm.env.consumed_gas, TX_BASE_COST + 23);
}

#[test]
fn blockhash_block_number_not_from_recent_256() {
    let block_number = 1_u8;
    let block_hash = 12345678;
    let current_block_number = 258;
    let expected_block_hash = U256::zero();

    let operations = [
        Operation::Push((1, U256::from(block_number))),
        Operation::BlockHash,
        Operation::Stop,
    ];

    let mut vm = new_vm_with_ops_addr_bal(&operations, Address::default(), U256::MAX);
    vm.db
        .block_hashes
        .insert(U256::from(block_number), H256::from_low_u64_be(block_hash));
    vm.env.block.number = U256::from(current_block_number);

    vm.execute();

    assert_eq!(
        vm.current_call_frame_mut().stack.pop().unwrap(),
        expected_block_hash
    );
    assert_eq!(vm.env.consumed_gas, TX_BASE_COST + 23);
}

#[test]
fn coinbase_op() {
    let coinbase_address = 100;

    let operations = [Operation::Coinbase, Operation::Stop];

    let mut vm = new_vm_with_ops(&operations);
    vm.env.block.coinbase = Address::from_low_u64_be(coinbase_address);

    vm.execute();

    assert_eq!(
        vm.current_call_frame_mut().stack.pop().unwrap(),
        U256::from(coinbase_address)
    );
    assert_eq!(vm.env.consumed_gas, TX_BASE_COST + 2);
}

#[test]
fn timestamp_op() {
    let timestamp = U256::from(100000);

    let operations = [Operation::Timestamp, Operation::Stop];

    let mut vm = new_vm_with_ops(&operations);
    vm.env.block.timestamp = timestamp;

    vm.execute();

    assert_eq!(vm.current_call_frame_mut().stack.pop().unwrap(), timestamp);
    assert_eq!(vm.env.consumed_gas, TX_BASE_COST + 2);
}

#[test]
fn number_op() {
    let block_number = U256::from(1000);

    let operations = [Operation::Number, Operation::Stop];

    let mut vm = new_vm_with_ops(&operations);
    vm.env.block.number = block_number;

    vm.execute();

    assert_eq!(
        vm.current_call_frame_mut().stack.pop().unwrap(),
        block_number
    );
    assert_eq!(vm.env.consumed_gas, TX_BASE_COST + 2);
}

#[test]
fn prevrandao_op() {
    let prevrandao = H256::from_low_u64_be(2000);

    let operations = [Operation::Prevrandao, Operation::Stop];

    let mut vm = new_vm_with_ops(&operations);
    vm.env.block.prev_randao = Some(prevrandao);

    vm.execute();

    assert_eq!(
        vm.current_call_frame_mut().stack.pop().unwrap(),
        U256::from_big_endian(&prevrandao.0)
    );
    assert_eq!(vm.env.consumed_gas, TX_BASE_COST + 2);
}

#[test]
fn gaslimit_op() {
    let gas_limit = 1000;

    let operations = [Operation::Gaslimit, Operation::Stop];

    let mut vm = new_vm_with_ops(&operations);
    vm.env.block.gas_limit = gas_limit;

    vm.execute();

    assert_eq!(
        vm.current_call_frame_mut().stack.pop().unwrap(),
        U256::from(gas_limit)
    );
    assert_eq!(vm.env.consumed_gas, TX_BASE_COST + 2);
}

#[test]
fn chain_id_op() {
    let chain_id = 1;

    let operations = [Operation::Chainid, Operation::Stop];

    let mut vm = new_vm_with_ops(&operations);
    vm.env.block.chain_id = chain_id;

    vm.execute();

    assert_eq!(
        vm.current_call_frame_mut().stack.pop().unwrap(),
        U256::from(chain_id)
    );
    assert_eq!(vm.env.consumed_gas, TX_BASE_COST + 2);
}

#[test]
fn basefee_op() {
    let base_fee_per_gas = U256::from(1000);

    let operations = [Operation::Basefee, Operation::Stop];

    let mut vm = new_vm_with_ops(&operations);
    vm.env.block.base_fee_per_gas = base_fee_per_gas;

    vm.execute();

    assert_eq!(
        vm.current_call_frame_mut().stack.pop().unwrap(),
        base_fee_per_gas
    );
    assert_eq!(vm.env.consumed_gas, TX_BASE_COST + 2);
}

#[test]
fn blobbasefee_op() {
    let operations = [Operation::BlobBaseFee, Operation::Stop];

    let mut vm = new_vm_with_ops(&operations);
    vm.env.block.excess_blob_gas = Some(TARGET_BLOB_GAS_PER_BLOCK * 8);
    vm.env.block.blob_gas_used = Some(0);

    vm.execute();

    assert_eq!(
        vm.current_call_frame_mut().stack.pop().unwrap(),
        U256::from(2)
    );
    assert_eq!(vm.env.consumed_gas, TX_BASE_COST + 2);
}

#[test]
fn blobbasefee_minimum_cost() {
    let operations = [Operation::BlobBaseFee, Operation::Stop];

    let mut vm = new_vm_with_ops(&operations);
    vm.env.block.excess_blob_gas = Some(0);
    vm.env.block.blob_gas_used = Some(0);

    vm.execute();

    assert_eq!(
        vm.current_call_frame_mut().stack.pop().unwrap(),
        U256::one()
    );
    assert_eq!(vm.env.consumed_gas, TX_BASE_COST + 2);
}

#[test]
fn pop_op() {
    let operations = [
        Operation::Push32(U256::one()),
        Operation::Push32(U256::from(100)),
        Operation::Pop,
        Operation::Stop,
    ];

    let mut vm = new_vm_with_ops(&operations);

    vm.execute();

    assert_eq!(
        vm.current_call_frame_mut().stack.pop().unwrap(),
        U256::one()
    );
    assert_eq!(vm.env.consumed_gas, TX_BASE_COST + 8);
}

// TODO: when adding error handling this should return an error, not panic
#[test]
#[should_panic]
fn pop_on_empty_stack() {
    let operations = [Operation::Pop, Operation::Stop];

    let mut vm = new_vm_with_ops(&operations);

    vm.execute();

    assert_eq!(
        vm.current_call_frame_mut().stack.pop().unwrap(),
        U256::one()
    );
}

#[test]
fn pc_op() {
    let operations = [Operation::PC, Operation::Stop];
    let mut vm = new_vm_with_ops(&operations);

    vm.execute();

    assert_eq!(
        vm.current_call_frame_mut().stack.pop().unwrap(),
        U256::from(0)
    );
    assert_eq!(vm.env.consumed_gas, TX_BASE_COST + 2);
}

#[test]
fn pc_op_with_push_offset() {
    let operations = [
        Operation::Push32(U256::one()),
        Operation::PC,
        Operation::Stop,
    ];

    let mut vm = new_vm_with_ops(&operations);

    vm.execute();

    assert_eq!(
        vm.current_call_frame_mut().stack.pop().unwrap(),
        U256::from(33)
    );
    assert_eq!(vm.env.consumed_gas, TX_BASE_COST + 5);
}

#[test]
fn jump_op() {
    let operations = [
        Operation::Push32(U256::from(35)),
        Operation::Jump,
        Operation::Stop, // should skip this one
        Operation::Jumpdest,
        Operation::Push32(U256::from(10)),
        Operation::Stop,
    ];

    let mut vm = new_vm_with_ops(&operations);

    vm.execute();

    assert_eq!(
        vm.current_call_frame_mut().stack.pop().unwrap(),
        U256::from(10)
    );
    assert_eq!(vm.current_call_frame_mut().pc(), 70);
    assert_eq!(vm.env.consumed_gas, TX_BASE_COST + 15);
}

#[test]
#[should_panic]
fn jump_not_jumpdest_position() {
    let operations = [
        Operation::Push32(U256::from(36)),
        Operation::Jump,
        Operation::Stop,
        Operation::Push32(U256::from(10)),
        Operation::Stop,
    ];

    let mut vm = new_vm_with_ops(&operations);

    vm.execute();
    assert_eq!(vm.current_call_frame_mut().pc, 35);
}

#[test]
#[should_panic]
fn jump_position_bigger_than_program_bytecode_size() {
    let operations = [
        Operation::Push32(U256::from(5000)),
        Operation::Jump,
        Operation::Stop,
        Operation::Push32(U256::from(10)),
        Operation::Stop,
    ];

    let mut vm = new_vm_with_ops(&operations);

    vm.execute();
    assert_eq!(vm.current_call_frame_mut().pc(), 35);
}

#[test]
fn jumpi_not_zero() {
    let operations = [
        Operation::Push32(U256::one()),
        Operation::Push32(U256::from(68)),
        Operation::Jumpi,
        Operation::Stop, // should skip this one
        Operation::Jumpdest,
        Operation::Push32(U256::from(10)),
        Operation::Stop,
    ];
    let mut vm = new_vm_with_ops(&operations);

    vm.execute();

    assert_eq!(
        vm.current_call_frame_mut().stack.pop().unwrap(),
        U256::from(10)
    );
    assert_eq!(vm.env.consumed_gas, TX_BASE_COST + 20);
}

#[test]
fn jumpi_for_zero() {
    let operations = [
        Operation::Push32(U256::from(100)),
        Operation::Push32(U256::zero()),
        Operation::Push32(U256::from(100)),
        Operation::Jumpi,
        Operation::Stop,
        Operation::Jumpdest,
        Operation::Push32(U256::from(10)),
        Operation::Stop,
    ];

    let mut vm = new_vm_with_ops(&operations);

    vm.execute();

    assert_eq!(
        vm.current_call_frame_mut().stack.pop().unwrap(),
        U256::from(100)
    );
    assert_eq!(vm.env.consumed_gas, TX_BASE_COST + 19);
}

#[test]
fn sstore_op() {
    let key = U256::from(80);
    let value = U256::from(100);
    let sender_address = Address::from_low_u64_be(3000);
    let operations = vec![
        Operation::Push((1, value)),
        Operation::Push((1, key)),
        Operation::Sstore,
        Operation::Stop,
    ];

    let mut vm = new_vm_with_ops(&operations);
    vm.current_call_frame_mut().code_address = sender_address;
    vm.db.accounts.insert(sender_address, Account::default());

    vm.execute();

    let account = vm.db.accounts.get(&sender_address).unwrap();
    let stored_value = account.storage.get(&key).unwrap();
    assert_eq!(value, stored_value.current_value);
}

#[test]
#[should_panic]
fn sstore_reverts_when_called_in_static() {
    let key = U256::from(80);
    let value = U256::from(100);
    let operations = vec![
        Operation::Push((1, value)),
        Operation::Push((1, key)),
        Operation::Sstore,
        Operation::Stop,
    ];

    let mut vm = new_vm_with_ops(&operations);
    vm.current_call_frame_mut().is_static = true;
    vm.execute();
}

#[test]
fn sload_op() {
    let key = U256::from(80);
    let value = U256::from(100);
    let sender_address = Address::from_low_u64_be(3000);
    let operations = vec![
        Operation::Push((1, value)),
        Operation::Push((1, key)),
        Operation::Sstore,
        Operation::Push((1, key)),
        Operation::Sload,
        Operation::Stop,
    ];

    let mut vm = new_vm_with_ops(&operations);
    vm.current_call_frame_mut().msg_sender = sender_address;
    vm.db.accounts.insert(sender_address, Account::default());

    vm.execute();

    assert_eq!(value, vm.current_call_frame_mut().stack.pop().unwrap());
}

#[test]
fn sload_untouched_key_of_storage() {
    let key = U256::from(404);
    let sender_address = Address::from_low_u64_be(3000);
    let operations = vec![Operation::Push((2, key)), Operation::Sload, Operation::Stop];

    let mut vm = new_vm_with_ops(&operations);
    vm.current_call_frame_mut().msg_sender = sender_address;
    vm.db.accounts.insert(sender_address, Account::default());

    vm.execute();

    assert_eq!(
        U256::zero(),
        vm.current_call_frame_mut().stack.pop().unwrap()
    );
}

#[test]
fn sload_on_not_existing_account() {
    let key = U256::from(80);
    let sender_address = Address::from_low_u64_be(3000);
    let operations = vec![Operation::Push((2, key)), Operation::Sload, Operation::Stop];

    let mut vm = new_vm_with_ops(&operations);
    vm.current_call_frame_mut().msg_sender = sender_address;

    vm.execute();

    assert_eq!(
        U256::zero(),
        vm.current_call_frame_mut().stack.pop().unwrap()
    );
}

#[test]
fn log0() {
    let data: [u8; 32] = [0xff; 32];
    let size = 32_u8;
    let memory_offset = 0;
    let mut operations = store_data_in_memory_operations(&data, memory_offset);
    let mut log_operations = vec![
        Operation::Push((1_u8, U256::from(size))),
        Operation::Push((1_u8, U256::from(memory_offset))),
        Operation::Log(0),
        Operation::Stop,
    ];
    operations.append(&mut log_operations);

    let mut vm = new_vm_with_ops(&operations);
    vm.execute();

    let logs = &vm.current_call_frame_mut().logs;
    let data = [0xff_u8; 32].as_slice();
    assert_eq!(logs.len(), 1);
    assert_eq!(logs[0].data, data.to_vec());
    assert_eq!(logs[0].topics.len(), 0);
    assert_eq!(vm.env.consumed_gas, TX_BASE_COST + 649);
}

#[test]
fn log1() {
    let mut topic1: [u8; 4] = [0x00; 4];
    topic1[3] = 1;

    let data: [u8; 32] = [0xff; 32];
    let size = 32_u8;
    let memory_offset = 0;
    let mut operations = store_data_in_memory_operations(&data, memory_offset);
    let mut log_operations = vec![
        Operation::Push((32_u8, U256::from_big_endian(&topic1))),
        Operation::Push((1_u8, U256::from(size))),
        Operation::Push((1_u8, U256::from(memory_offset))),
        Operation::Log(1),
        Operation::Stop,
    ];
    operations.append(&mut log_operations);

    let mut vm = new_vm_with_ops(&operations);
    vm.execute();

    let logs = &vm.current_call_frame_mut().logs;
    let data = [0xff_u8; 32].as_slice();
    assert_eq!(logs.len(), 1);
    assert_eq!(logs[0].data, data.to_vec());
    assert_eq!(logs[0].topics, vec![H32::from_slice(&topic1)]);
    assert_eq!(vm.env.consumed_gas, TX_BASE_COST + 1027);
}

#[test]
fn log2() {
    let mut topic1: [u8; 4] = [0x00; 4];
    topic1[3] = 1;
    let mut topic2: [u8; 4] = [0x00; 4];
    topic2[3] = 2;

    let data: [u8; 32] = [0xff; 32];
    let size = 32_u8;
    let memory_offset = 0;
    let mut operations = store_data_in_memory_operations(&data, memory_offset);
    let mut log_operations = vec![
        Operation::Push((32_u8, U256::from_big_endian(&topic2))),
        Operation::Push((32_u8, U256::from_big_endian(&topic1))),
        Operation::Push((1_u8, U256::from(size))),
        Operation::Push((1_u8, U256::from(memory_offset))),
        Operation::Log(2),
        Operation::Stop,
    ];
    operations.append(&mut log_operations);

    let mut vm = new_vm_with_ops(&operations);
    vm.execute();

    let logs = &vm.current_call_frame_mut().logs;
    let data = [0xff_u8; 32].as_slice();
    assert_eq!(logs.len(), 1);
    assert_eq!(logs[0].data, data.to_vec());
    assert_eq!(
        logs[0].topics,
        vec![H32::from_slice(&topic1), H32::from_slice(&topic2)]
    );
    assert_eq!(vm.env.consumed_gas, TX_BASE_COST + 1405);
}

#[test]
fn log3() {
    let mut topic1: [u8; 4] = [0x00; 4];
    topic1[3] = 1;
    let mut topic2: [u8; 4] = [0x00; 4];
    topic2[3] = 2;
    let mut topic3: [u8; 4] = [0x00; 4];
    topic3[3] = 3;

    let data: [u8; 32] = [0xff; 32];
    let size = 32_u8;
    let memory_offset = 0;
    let mut operations = store_data_in_memory_operations(&data, memory_offset);
    let mut log_operations = vec![
        Operation::Push((32_u8, U256::from_big_endian(&topic3))),
        Operation::Push((32_u8, U256::from_big_endian(&topic2))),
        Operation::Push((32_u8, U256::from_big_endian(&topic1))),
        Operation::Push((1_u8, U256::from(size))),
        Operation::Push((1_u8, U256::from(memory_offset))),
        Operation::Log(3),
        Operation::Stop,
    ];
    operations.append(&mut log_operations);

    let mut vm = new_vm_with_ops(&operations);
    vm.execute();

    let logs = &vm.current_call_frame_mut().logs;
    let data = [0xff_u8; 32].as_slice();
    assert_eq!(logs.len(), 1);
    assert_eq!(logs[0].data, data.to_vec());
    assert_eq!(
        logs[0].topics,
        vec![
            H32::from_slice(&topic1),
            H32::from_slice(&topic2),
            H32::from_slice(&topic3)
        ]
    );
    assert_eq!(vm.env.consumed_gas, TX_BASE_COST + 1783);
}

#[test]
fn log4() {
    let mut topic1: [u8; 4] = [0x00; 4];
    topic1[3] = 1;
    let mut topic2: [u8; 4] = [0x00; 4];
    topic2[3] = 2;
    let mut topic3: [u8; 4] = [0x00; 4];
    topic3[3] = 3;
    let mut topic4: [u8; 4] = [0x00; 4];
    topic4[3] = 4;

    let data: [u8; 32] = [0xff; 32];
    let size = 32_u8;
    let memory_offset = 0;
    let mut operations = store_data_in_memory_operations(&data, memory_offset);
    let mut log_operations = vec![
        Operation::Push((32_u8, U256::from_big_endian(&topic4))),
        Operation::Push((32_u8, U256::from_big_endian(&topic3))),
        Operation::Push((32_u8, U256::from_big_endian(&topic2))),
        Operation::Push((32_u8, U256::from_big_endian(&topic1))),
        Operation::Push((1_u8, U256::from(size))),
        Operation::Push((1_u8, U256::from(memory_offset))),
        Operation::Log(4),
        Operation::Stop,
    ];
    operations.append(&mut log_operations);

    let mut vm = new_vm_with_ops(&operations);
    vm.execute();

    let logs = &vm.current_call_frame_mut().logs;
    let data = [0xff_u8; 32].as_slice();
    assert_eq!(logs.len(), 1);
    assert_eq!(logs[0].data, data.to_vec());
    assert_eq!(
        logs[0].topics,
        vec![
            H32::from_slice(&topic1),
            H32::from_slice(&topic2),
            H32::from_slice(&topic3),
            H32::from_slice(&topic4)
        ]
    );
    assert_eq!(vm.env.consumed_gas, TX_BASE_COST + 2161);
}

#[test]
fn log_with_0_data_size() {
    let data: [u8; 32] = [0xff; 32];
    let size = 0_u8;
    let memory_offset = 0;
    let mut operations = store_data_in_memory_operations(&data, memory_offset);
    let mut log_operations = vec![
        Operation::Push((1_u8, U256::from(size))),
        Operation::Push((1_u8, U256::from(memory_offset))),
        Operation::Log(0),
        Operation::Stop,
    ];
    operations.append(&mut log_operations);

    let mut vm = new_vm_with_ops(&operations);
    vm.execute();

    let logs = &vm.current_call_frame_mut().logs;
    assert_eq!(logs.len(), 1);
    assert_eq!(logs[0].data, Vec::new());
    assert_eq!(logs[0].topics.len(), 0);
    assert_eq!(vm.env.consumed_gas, TX_BASE_COST + 393);
}

#[test]
#[should_panic]
fn cant_create_log_in_static_context() {
    let data: [u8; 32] = [0xff; 32];
    let size = 0_u8;
    let memory_offset = 0;
    let mut operations = store_data_in_memory_operations(&data, memory_offset);
    let mut log_operations = vec![
        Operation::Push((1_u8, U256::from(size))),
        Operation::Push((1_u8, U256::from(memory_offset))),
        Operation::Log(0),
        Operation::Stop,
    ];
    operations.append(&mut log_operations);

    let mut vm: VM = new_vm_with_ops(&operations);
    vm.current_call_frame_mut().is_static = true;
    vm.execute();
}

#[test]
fn log_with_data_in_memory_smaller_than_size() {
    let data: [u8; 16] = [0xff; 16];
    let size = 32_u8;
    let memory_offset = 0;
    let mut operations = store_data_in_memory_operations(&data, memory_offset);
    let mut log_operations = vec![
        Operation::Push((1_u8, U256::from(size))),
        Operation::Push((1_u8, U256::from(memory_offset))),
        Operation::Log(0),
        Operation::Stop,
    ];
    operations.append(&mut log_operations);

    let mut vm = new_vm_with_ops(&operations);
    vm.execute();

    let logs = &vm.current_call_frame_mut().logs;
    let mut data = vec![0_u8; 16];
    data.extend(vec![0xff_u8; 16]);

    assert_eq!(logs.len(), 1);
    assert_eq!(logs[0].data, data);
    assert_eq!(logs[0].topics.len(), 0);
    assert_eq!(vm.env.consumed_gas, TX_BASE_COST + 649);
}

#[test]
fn multiple_logs_of_different_types() {
    let mut topic1: [u8; 4] = [0x00; 4];
    topic1[3] = 1;

    let data: [u8; 32] = [0xff; 32];
    let size = 32_u8;
    let memory_offset = 0;
    let mut operations = store_data_in_memory_operations(&data, memory_offset);
    let mut log_operations = vec![
        Operation::Push((32_u8, U256::from_big_endian(&topic1))),
        Operation::Push((1_u8, U256::from(size))),
        Operation::Push((1_u8, U256::from(memory_offset))),
        Operation::Log(1),
        Operation::Push((1_u8, U256::from(size))),
        Operation::Push((1_u8, U256::from(memory_offset))),
        Operation::Log(0),
        Operation::Stop,
    ];
    operations.append(&mut log_operations);

    let mut vm = new_vm_with_ops(&operations);
    vm.execute();

    let logs = &vm.current_call_frame_mut().logs;
    let data = [0xff_u8; 32].as_slice();
    assert_eq!(logs.len(), 2);
    assert_eq!(logs[0].data, data.to_vec());
    assert_eq!(logs[1].data, data.to_vec());
    assert_eq!(logs[0].topics, vec![H32::from_slice(&topic1)]);
    assert_eq!(logs[1].topics.len(), 0);
}

#[test]
fn push0_ok() {
    let mut vm = new_vm_with_ops(&[Operation::Push0, Operation::Stop]);

    vm.execute();

    assert_eq!(vm.current_call_frame_mut().stack[0], U256::zero());
    assert_eq!(vm.current_call_frame_mut().pc(), 2);
}

#[test]
fn push1_ok() {
    let to_push = U256::from_big_endian(&[0xff]);

    let operations = [Operation::Push((1, to_push)), Operation::Stop];
    let mut vm = new_vm_with_ops(&operations);

    vm.execute();

    assert_eq!(vm.current_call_frame_mut().stack[0], to_push);
    assert_eq!(vm.current_call_frame_mut().pc(), 3);
}

#[test]
fn push5_ok() {
    let to_push = U256::from_big_endian(&[0xff, 0xff, 0xff, 0xff, 0xff]);

    let operations = [Operation::Push((5, to_push)), Operation::Stop];
    let mut vm = new_vm_with_ops(&operations);

    vm.execute();

    assert_eq!(vm.current_call_frame_mut().stack[0], to_push);
    assert_eq!(vm.current_call_frame_mut().pc(), 7);
}

#[test]
fn push31_ok() {
    let to_push = U256::from_big_endian(&[0xff; 31]);

    let operations = [Operation::Push((31, to_push)), Operation::Stop];
    let mut vm = new_vm_with_ops(&operations);

    vm.execute();

    assert_eq!(vm.current_call_frame_mut().stack[0], to_push);
    assert_eq!(vm.current_call_frame_mut().pc(), 33);
}

#[test]
fn push32_ok() {
    let to_push = U256::from_big_endian(&[0xff; 32]);

    let operations = [Operation::Push32(to_push), Operation::Stop];
    let mut vm = new_vm_with_ops(&operations);

    vm.execute();

    assert_eq!(vm.current_call_frame_mut().stack[0], to_push);
    assert_eq!(vm.current_call_frame_mut().pc(), 34);
}

#[test]
fn dup1_ok() {
    let value = U256::one();

    let operations = [
        Operation::Push((1, value)),
        Operation::Dup(1),
        Operation::Stop,
    ];
    let mut vm = new_vm_with_ops(&operations);

    vm.execute();

    let stack_len = vm.current_call_frame_mut().stack.len();

    assert_eq!(stack_len, 2);
    assert_eq!(vm.current_call_frame_mut().pc(), 4);
    assert_eq!(vm.current_call_frame_mut().stack[stack_len - 1], value);
    assert_eq!(vm.current_call_frame_mut().stack[stack_len - 2], value);
}

#[test]
fn dup16_ok() {
    let value = U256::one();

    let mut operations = vec![Operation::Push((1, value))];
    operations.extend(vec![Operation::Push0; 15]);
    operations.extend(vec![Operation::Dup(16), Operation::Stop]);

    let mut vm = new_vm_with_ops(&operations);

    vm.execute();

    let stack_len = vm.current_call_frame_mut().stack.len();

    assert_eq!(stack_len, 17);
    assert_eq!(vm.current_call_frame_mut().pc, 19);
    assert_eq!(vm.current_call_frame_mut().stack[stack_len - 1], value);
    assert_eq!(vm.current_call_frame_mut().stack[stack_len - 17], value);
}

#[test]
#[should_panic]
fn dup_panics_if_stack_underflow() {
    let operations = [Operation::Dup(5), Operation::Stop];
    let mut vm = new_vm_with_ops(&operations);

    vm.execute();
}

#[test]
fn swap1_ok() {
    let bottom = U256::from_big_endian(&[0xff]);
    let top = U256::from_big_endian(&[0xee]);

    let operations = [
        Operation::Push((1, bottom)),
        Operation::Push((1, top)),
        Operation::Swap(1),
        Operation::Stop,
    ];
    let mut vm = new_vm_with_ops(&operations);
    vm.execute();

    assert_eq!(vm.current_call_frame_mut().stack.len(), 2);
    assert_eq!(vm.current_call_frame_mut().pc(), 6);
    assert_eq!(vm.current_call_frame_mut().stack[0], top);
    assert_eq!(vm.current_call_frame_mut().stack[1], bottom);
}

#[test]
fn swap16_ok() {
    let bottom = U256::from_big_endian(&[0xff]);
    let top = U256::from_big_endian(&[0xee]);

    let mut operations = vec![Operation::Push((1, bottom))];
    operations.extend(vec![Operation::Push0; 15]);
    operations.extend(vec![Operation::Push((1, top))]);
    operations.extend(vec![Operation::Swap(16), Operation::Stop]);

    let mut vm = new_vm_with_ops(&operations);

    vm.execute();
    let stack_len = vm.current_call_frame_mut().stack.len();

    assert_eq!(stack_len, 17);
    assert_eq!(vm.current_call_frame_mut().pc(), 21);
    assert_eq!(vm.current_call_frame_mut().stack[stack_len - 1], bottom);
    assert_eq!(vm.current_call_frame_mut().stack[stack_len - 1 - 16], top);
}

#[test]
#[should_panic]
fn swap_panics_if_stack_underflow() {
    let operations = [Operation::Swap(5), Operation::Stop];
    let mut vm = new_vm_with_ops(&operations);

    vm.execute();
}

#[test]
fn transient_store() {
    let value = U256::from_big_endian(&[0xaa; 3]);
    let key = U256::from_big_endian(&[0xff; 2]);

    let operations = [
        Operation::Push32(value),
        Operation::Push32(key),
        Operation::Tstore,
        Operation::Stop,
    ];

    let mut vm = new_vm_with_ops(&operations);

    let current_call_frame = vm.current_call_frame_mut();

    assert!(current_call_frame.transient_storage.is_empty());

    vm.execute();

    let current_call_frame = vm.current_call_frame_mut();

    assert_eq!(
        *current_call_frame
            .transient_storage
            .get(&(current_call_frame.msg_sender, key))
            .unwrap(),
        value
    )
}

#[test]
#[should_panic]
fn transient_store_no_values_panics() {
    let operations = [Operation::Tstore, Operation::Stop];

    let mut vm = new_vm_with_ops(&operations);
    assert!(vm.current_call_frame_mut().transient_storage.is_empty());

    vm.execute();
}

#[test]
fn transient_load() {
    let value = U256::from_big_endian(&[0xaa; 3]);
    let key = U256::from_big_endian(&[0xff; 2]);

    let operations = [Operation::Push32(key), Operation::Tload, Operation::Stop];

    let mut vm = new_vm_with_ops(&operations);

    let caller = vm.current_call_frame_mut().msg_sender;

    vm.current_call_frame_mut()
        .transient_storage
        .insert((caller, key), value);

    vm.execute();

    assert_eq!(*vm.current_call_frame_mut().stack.last().unwrap(), value)
}

#[test]
fn create_happy_path() {
    let value_to_transfer = 10;
    let offset = 19;
    let size = 13;
    let sender_nonce = 0;
    let sender_balance = U256::from(25);
    let sender_addr = Address::from_low_u64_be(40);

    // Code that returns the value 0xffffffff putting it in memory
    let initialization_code = hex::decode("63FFFFFFFF6000526004601CF3").unwrap();

    let operations = [
        vec![
            Operation::Push((13, U256::from_big_endian(&initialization_code))),
            Operation::Push0,
            Operation::Mstore,
        ],
        create_opcodes(size, offset, value_to_transfer),
    ]
    .concat();

    let mut vm = new_vm_with_ops_addr_bal(&operations, sender_addr, sender_balance);
    vm.current_call_frame_mut().msg_sender = sender_addr;

    vm.execute();

    let call_frame = vm.current_call_frame_mut();
    let return_of_created_callframe = call_frame.stack.pop().unwrap();
    assert_eq!(return_of_created_callframe, U256::from(SUCCESS_FOR_RETURN));
    let returned_addr = call_frame.stack.pop().unwrap();
    // check the created account is correct
    let new_account = vm.db.accounts.get(&word_to_address(returned_addr)).unwrap();
    assert_eq!(new_account.balance, U256::from(value_to_transfer));
    assert_eq!(new_account.nonce, 1);

    // Check that the sender account is updated
    let sender_account = vm.db.accounts.get(&sender_addr).unwrap();
    assert_eq!(sender_account.nonce, sender_nonce + 1);
    assert_eq!(sender_account.balance, sender_balance - value_to_transfer);
}

#[test]
fn cant_create_with_size_longer_than_max_code_size() {
    let value_to_transfer = 10;
    let offset = 19;
    let size = MAX_CODE_SIZE * 2 + 1;
    let sender_nonce = 0;
    let sender_balance = U256::from(25);
    let sender_addr = Address::from_low_u64_be(40);

    let operations = create_opcodes(size, offset, value_to_transfer);

    let mut vm = new_vm_with_ops_addr_bal(&operations, sender_addr, sender_balance);
    vm.current_call_frame_mut().msg_sender = sender_addr;

    vm.execute();

    let call_frame = vm.current_call_frame_mut();
    let create_return_value = call_frame.stack.pop().unwrap();
    assert_eq!(create_return_value, U256::from(REVERT_FOR_CREATE));

    // Check that the sender account is updated
    let sender_account = vm.db.accounts.get(&sender_addr).unwrap();
    assert_eq!(sender_account.nonce, sender_nonce);
    assert_eq!(sender_account.balance, sender_balance);
}

#[test]
fn cant_create_on_static_contexts() {
    let value_to_transfer = 10;
    let offset = 19;
    let size = 10;
    let sender_nonce = 0;
    let sender_balance = U256::from(25);
    let sender_addr = Address::from_low_u64_be(40);

    let operations = create_opcodes(size, offset, value_to_transfer);

    let mut vm = new_vm_with_ops_addr_bal(&operations, sender_addr, sender_balance);
    vm.current_call_frame_mut().msg_sender = sender_addr;
    vm.current_call_frame_mut().is_static = true;

    vm.execute();

    let call_frame = vm.current_call_frame_mut();
    let create_return_value = call_frame.stack.pop().unwrap();
    assert_eq!(create_return_value, U256::from(REVERT_FOR_CREATE));

    // Check that the sender account is updated
    let sender_account = vm.db.accounts.get(&sender_addr).unwrap();
    assert_eq!(sender_account.nonce, sender_nonce);
    assert_eq!(sender_account.balance, sender_balance);
}

#[test]
fn cant_create_if_transfer_value_bigger_than_balance() {
    let value_to_transfer = 100;
    let offset = 19;
    let size = 10;
    let sender_nonce = 0;
    let sender_balance = U256::from(25);
    let sender_addr = Address::from_low_u64_be(40);

    let operations = create_opcodes(size, offset, value_to_transfer);

    let mut vm = new_vm_with_ops_addr_bal(&operations, sender_addr, sender_balance);
    vm.current_call_frame_mut().msg_sender = sender_addr;

    vm.execute();

    let call_frame = vm.current_call_frame_mut();
    let create_return_value = call_frame.stack.pop().unwrap();
    assert_eq!(create_return_value, U256::from(REVERT_FOR_CREATE));

    // Check that the sender account is updated
    let sender_account = vm.db.accounts.get(&sender_addr).unwrap();
    assert_eq!(sender_account.nonce, sender_nonce);
    assert_eq!(sender_account.balance, sender_balance);
}

#[test]
fn cant_create_if_sender_nonce_would_overflow() {
    let value_to_transfer = 10;
    let offset = 19;
    let size = 10;
    let sender_nonce = u64::MAX;
    let sender_balance = U256::from(25);
    let sender_addr = Address::from_low_u64_be(40);

    let operations = create_opcodes(size, offset, value_to_transfer);

    let mut vm = new_vm_with_ops(&operations);
    vm.db.accounts.insert(
        sender_addr,
        Account::new(sender_balance, Bytes::new(), sender_nonce, HashMap::new()),
    );
    vm.current_call_frame_mut().msg_sender = sender_addr;

    vm.execute();

    let call_frame = vm.current_call_frame_mut();
    let create_return_value = call_frame.stack.pop().unwrap();
    assert_eq!(create_return_value, U256::from(REVERT_FOR_CREATE));

    // Check that the sender account is updated
    let sender_account = vm.db.accounts.get(&sender_addr).unwrap();
    assert_eq!(sender_account.nonce, sender_nonce);
    assert_eq!(sender_account.balance, sender_balance);
}

#[test]
fn cant_create_accounts_with_same_address() {
    let value_to_transfer = 10;
    let offset = 19;
    let size = 13;
    let sender_nonce = 1;
    let sender_balance = U256::from(25);
    let sender_addr = Address::from_low_u64_be(40);

    // Code that returns the value 0xffffffff putting it in memory
    let initialization_code = hex::decode("63FFFFFFFF6000526004601CF3").unwrap();

    let operations = [
        vec![
            Operation::Push((13, U256::from_big_endian(&initialization_code))),
            Operation::Push0,
            Operation::Mstore,
        ],
        create_opcodes(size, offset, value_to_transfer),
    ]
    .concat();

    let mut vm = new_vm_with_ops(&operations);
    vm.db.accounts.insert(
        sender_addr,
        Account::default()
            .with_balance(sender_balance)
            .with_nonce(sender_nonce),
    );
    vm.current_call_frame_mut().msg_sender = sender_addr;

    vm.execute();

    let call_frame = vm.current_call_frame_mut();
    let return_of_created_callframe = call_frame.stack.pop().unwrap();
    assert_eq!(return_of_created_callframe, U256::from(SUCCESS_FOR_RETURN));
    let returned_addr = call_frame.stack.pop().unwrap();
    // check the created account is correct
    let new_account = vm.db.accounts.get(&word_to_address(returned_addr)).unwrap();
    assert_eq!(new_account.balance, U256::from(value_to_transfer));
    assert_eq!(new_account.nonce, 1);

    // Check that the sender account is updated
    let sender_account = vm.db.accounts.get_mut(&sender_addr).unwrap();
    assert_eq!(sender_account.nonce, sender_nonce + 1);
    assert_eq!(sender_account.balance, sender_balance - value_to_transfer);

    // after a happy create, we do again a create with same inputs, this should revert as we will create
    // an account with the same address
    sender_account.nonce = sender_nonce;
    let mut new_vm = new_vm_with_ops(&operations);
    new_vm.db = vm.db.clone();
    new_vm.db.accounts = vm.db.accounts.clone();
    new_vm.current_call_frame_mut().msg_sender = sender_addr;

    new_vm.execute();
    let call_frame = new_vm.current_call_frame_mut();
    let return_of_created_callframe = call_frame.stack.pop().unwrap();
    assert_eq!(return_of_created_callframe, U256::from(REVERT_FOR_CREATE));
}

#[test]
fn create2_happy_path() {
    let value: u8 = 10;
    let offset: u8 = 19;
    let size: u8 = 13;
    let salt: u8 = 4;
    let sender_nonce = 0;
    let sender_balance = U256::from(25);
    let sender_addr = Address::from_low_u64_be(40);

    // Code that returns the value 0xffffffff putting it in memory
    let initialization_code = hex::decode("63FFFFFFFF6000526004601CF3").unwrap();
    let expected_address = VM::calculate_create2_address(
        sender_addr,
        &Bytes::from(initialization_code.clone()),
        U256::from(salt),
    );

    let operations = vec![
        // Store initialization code in memory
        Operation::Push((13, U256::from_big_endian(&initialization_code))),
        Operation::Push0,
        Operation::Mstore,
        // Create
        Operation::Push((1, U256::from(salt))),
        Operation::Push((1, U256::from(size))),
        Operation::Push((1, U256::from(offset))),
        Operation::Push((1, U256::from(value))),
        Operation::Create2,
        Operation::Stop,
    ];

    let mut vm = new_vm_with_ops_addr_bal(&operations, sender_addr, sender_balance);
    vm.current_call_frame_mut().msg_sender = sender_addr;

    vm.execute();

    let call_frame = vm.current_call_frame_mut();
    let return_of_created_callframe = call_frame.stack.pop().unwrap();
    assert_eq!(return_of_created_callframe, U256::from(SUCCESS_FOR_RETURN));
    let returned_addr = call_frame.stack.pop().unwrap();
    assert_eq!(word_to_address(returned_addr), expected_address);
    // check the created account is correct
    let new_account = vm.db.accounts.get(&word_to_address(returned_addr)).unwrap();
    assert_eq!(new_account.balance, U256::from(value));
    assert_eq!(new_account.nonce, 1);

    // Check that the sender account is updated
    let sender_account = vm.db.accounts.get(&sender_addr).unwrap();
    assert_eq!(sender_account.nonce, sender_nonce + 1);
    assert_eq!(sender_account.balance, sender_balance - value);
}

#[test]
fn create_on_create() {
    let value_to_transfer = 10;
    let offset = 19;
    let size = 13;
    let sender_balance = U256::from(25);
    let sender_addr = Address::from_low_u64_be(40);

    // push0, push0, mstore, push1 0, push1 0, push1 0, create, push0, push0, return
    let initialization_code = hex::decode("5f5f52600060006000f05f5ff3").unwrap();

    let operations = [
        vec![
            Operation::Push((13, U256::from_big_endian(&initialization_code))),
            Operation::Push0,
            Operation::Mstore,
        ],
        create_opcodes(size, offset, value_to_transfer),
    ]
    .concat();

    let mut vm = new_vm_with_ops_addr_bal(&operations, sender_addr, sender_balance);

    vm.current_call_frame_mut().msg_sender = sender_addr;

    vm.execute();
    assert_eq!(vm.db.accounts.len(), 4);
}<|MERGE_RESOLUTION|>--- conflicted
+++ resolved
@@ -1,15 +1,9 @@
-<<<<<<< HEAD
+use std::collections::HashMap;
+
+use ethereum_types::H32;
 use ethereum_rust_levm::{
-    block::TARGET_BLOB_GAS_PER_BLOCK,
-    constants::TX_BASE_COST,
-=======
-use std::collections::HashMap;
-
-use ethereum_types::H32;
-use levm::{
     block::{BlockEnv, TARGET_BLOB_GAS_PER_BLOCK},
     constants::{MAX_CODE_SIZE, REVERT_FOR_CREATE, SUCCESS_FOR_RETURN, TX_BASE_COST},
->>>>>>> faabc185
     operations::Operation,
     primitives::{Address, Bytes, H256, U256},
     transaction::{TransactTo, TxEnv},
