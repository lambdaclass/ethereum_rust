--- conflicted
+++ resolved
@@ -2,19 +2,12 @@
 
 use ethereum_types::H32;
 use levm::{
-<<<<<<< HEAD
     block::{BlockEnv, TARGET_BLOB_GAS_PER_BLOCK},
+    constants::TX_BASE_COST,
     operations::Operation,
     primitives::{Address, Bytes, H256, U256},
     transaction::{TransactTo, TxEnv},
-    vm::{Account, Db, StorageSlot, VM},
-=======
-    block::TARGET_BLOB_GAS_PER_BLOCK,
-    constants::TX_BASE_COST,
-    operations::Operation,
-    primitives::{Address, Bytes, H256, H32, U256},
-    vm::{Account, Storage, VM},
->>>>>>> 701afaa1
+    vm::{Account, Db, Storage, VM},
 };
 
 // cargo test -p 'levm'
@@ -29,61 +22,7 @@
         .flat_map(Operation::to_bytecode)
         .collect::<Bytes>();
 
-    let tx_env = TxEnv {
-        caller: address,
-        transact_to: TransactTo::Call(Address::from_low_u64_be(42)),
-        gas_limit: Default::default(),
-        gas_price: Default::default(),
-        value: Default::default(),
-        data: Default::default(),
-        nonce: Default::default(),
-        access_list: Default::default(),
-        gas_priority_fee: Default::default(),
-        blob_hashes: Default::default(),
-        max_fee_per_blob_gas: Default::default(),
-    };
-
-    let block_env = BlockEnv {
-        number: Default::default(),
-        coinbase: Default::default(),
-        timestamp: Default::default(),
-        base_fee_per_gas: Default::default(),
-        gas_limit: Default::default(),
-        chain_id: Default::default(),
-        prev_randao: Default::default(),
-        excess_blob_gas: Default::default(),
-        blob_gas_used: Default::default(),
-    };
-
-    let accounts = [
-        (
-            Address::from_low_u64_be(42),
-            Account {
-                balance: U256::MAX,
-                bytecode,
-                storage: HashMap::new(),
-            },
-        ),
-        (
-            address,
-            Account {
-                balance,
-                bytecode: Bytes::default(),
-                storage: HashMap::new(),
-            },
-        ),
-    ];
-
-    let state = Db {
-        accounts: accounts.into(),
-        block_hashes: Default::default(),
-    };
-
-    // add the account with code to call
-
-    // add the account passed by parameter
-
-    VM::new(tx_env, block_env, state)
+    VM::new(bytecode, address, balance)
 }
 
 pub fn ops_to_bytecde(operations: &[Operation]) -> Bytes {
@@ -1353,11 +1292,7 @@
     let callee3_bytecode = callee_return_bytecode(callee3_return_value);
     let callee3_address = Address::from_low_u64_be(U256::from(3).low_u64());
     let callee3_address_u256 = U256::from(3);
-<<<<<<< HEAD
-    let callee3_account = Account::new(U256::from(300_000), callee3_bytecode, HashMap::new());
-=======
     let callee3_account = Account::new(U256::from(500000), callee3_bytecode);
->>>>>>> 701afaa1
 
     let mut callee2_ops = vec![
         Operation::Push32(U256::from(32)),       // ret_size
@@ -1395,11 +1330,7 @@
     let callee2_address = Address::from_low_u64_be(U256::from(2).low_u64());
     let callee2_address_u256 = U256::from(2);
 
-<<<<<<< HEAD
-    let callee2_account = Account::new(U256::from(300_000), callee2_bytecode, HashMap::new());
-=======
     let callee2_account = Account::new(U256::from(500000), callee2_bytecode);
->>>>>>> 701afaa1
 
     let caller_ops = vec![
         Operation::Push32(U256::from(64)),       // ret_size
@@ -1446,6 +1377,425 @@
     expected_bytes[32..].copy_from_slice(&callee2_return_value_bytes);
 
     assert_eq!(return_data, expected_bytes);
+}
+
+#[test]
+fn staticcall_changes_callframe_is_static() {
+    let callee_return_value = U256::from(0xAAAAAAA);
+    let callee_ops = [
+        Operation::Push32(callee_return_value), // value
+        Operation::Push32(U256::zero()),        // offset
+        Operation::Mstore,
+        Operation::Stop,
+    ];
+
+    let callee_bytecode = callee_ops
+        .iter()
+        .flat_map(Operation::to_bytecode)
+        .collect::<Bytes>();
+
+    let callee_address = Address::from_low_u64_be(U256::from(2).low_u64());
+    let callee_address_u256 = U256::from(2);
+    let callee_account = Account::new(U256::from(500000), callee_bytecode, HashMap::new());
+
+    let caller_ops = vec![
+        Operation::Push32(U256::from(32)),      // ret_size
+        Operation::Push32(U256::from(0)),       // ret_offset
+        Operation::Push32(U256::from(0)),       // args_size
+        Operation::Push32(U256::from(0)),       // args_offset
+        Operation::Push32(U256::zero()),        // value
+        Operation::Push32(callee_address_u256), // address
+        Operation::Push32(U256::from(100_000)), // gas
+        Operation::StaticCall,
+    ];
+
+    let mut vm = new_vm_with_ops_addr_bal(
+        &caller_ops,
+        Address::from_low_u64_be(U256::from(1).low_u64()),
+        U256::zero(),
+    );
+
+    vm.db.add_account(callee_address, callee_account);
+
+    vm.execute();
+
+    let current_call_frame = vm.current_call_frame_mut();
+
+    let ret_offset = 0;
+    let ret_size = 32;
+    let return_data = current_call_frame.memory.load_range(ret_offset, ret_size);
+
+    assert_eq!(U256::from_big_endian(&return_data), U256::from(0xAAAAAAA));
+    assert!(current_call_frame.is_static);
+}
+
+#[test]
+fn delegatecall_changes_own_storage_and_regular_call_doesnt() {
+    // --- DELEGATECALL --- changes account 1 storage
+    let callee_return_value = U256::from(0xBBBBBBB);
+    let callee_ops = [
+        Operation::Push32(callee_return_value), // value
+        Operation::Push32(U256::zero()),        // key
+        Operation::Sstore,
+        Operation::Stop,
+    ];
+
+    let callee_bytecode = callee_ops
+        .iter()
+        .flat_map(Operation::to_bytecode)
+        .collect::<Bytes>();
+
+    let callee_address = Address::from_low_u64_be(U256::from(2).low_u64());
+    let callee_address_u256 = U256::from(2);
+    let callee_account = Account::new(U256::from(500000), callee_bytecode.clone(), HashMap::new());
+
+    let caller_ops = vec![
+        Operation::Push32(U256::from(32)),      // ret_size
+        Operation::Push32(U256::from(0)),       // ret_offset
+        Operation::Push32(U256::from(0)),       // args_size
+        Operation::Push32(U256::from(0)),       // args_offset
+        Operation::Push32(callee_address_u256), // code address
+        Operation::Push32(U256::from(100_000)), // gas
+        Operation::DelegateCall,
+    ];
+
+    let mut vm = new_vm_with_ops_addr_bal(
+        &caller_ops,
+        Address::from_low_u64_be(U256::from(1).low_u64()),
+        U256::from(1000),
+    );
+
+    vm.db.add_account(callee_address, callee_account);
+
+    let current_call_frame = vm.current_call_frame_mut();
+    current_call_frame.msg_sender = Address::from_low_u64_be(U256::from(1).low_u64());
+    current_call_frame.to = Address::from_low_u64_be(U256::from(5).low_u64());
+
+    vm.execute();
+
+    let storage_slot = vm.db.read_account_storage(
+        &Address::from_low_u64_be(U256::from(1).low_u64()),
+        &U256::zero(),
+    );
+    let slot = StorageSlot {
+        original_value: U256::from(0xBBBBBBB),
+        current_value: U256::from(0xBBBBBBB),
+    };
+
+    assert_eq!(storage_slot, Some(slot));
+
+    // --- CALL --- changes account 2 storage
+
+    let callee_return_value = U256::from(0xAAAAAAA);
+    let callee_ops = [
+        Operation::Push32(callee_return_value), // value
+        Operation::Push32(U256::zero()),        // key
+        Operation::Sstore,
+        Operation::Stop,
+    ];
+
+    let callee_bytecode = callee_ops
+        .iter()
+        .flat_map(Operation::to_bytecode)
+        .collect::<Bytes>();
+
+    let callee_address = Address::from_low_u64_be(U256::from(2).low_u64());
+    let callee_address_u256 = U256::from(2);
+    let callee_account = Account::new(U256::from(500000), callee_bytecode, HashMap::new());
+
+    let caller_ops = vec![
+        Operation::Push32(U256::from(32)),      // ret_size
+        Operation::Push32(U256::from(0)),       // ret_offset
+        Operation::Push32(U256::from(0)),       // args_size
+        Operation::Push32(U256::from(0)),       // args_offset
+        Operation::Push32(U256::zero()),        // value
+        Operation::Push32(callee_address_u256), // address
+        Operation::Push32(U256::from(100_000)), // gas
+        Operation::Call,
+    ];
+
+    let mut vm = new_vm_with_ops_addr_bal(
+        &caller_ops,
+        Address::from_low_u64_be(U256::from(1).low_u64()),
+        U256::zero(),
+    );
+
+    vm.db.add_account(callee_address, callee_account);
+
+    let current_call_frame = vm.current_call_frame_mut();
+    current_call_frame.msg_sender = Address::from_low_u64_be(U256::from(1).low_u64());
+    current_call_frame.to = Address::from_low_u64_be(U256::from(5).low_u64());
+
+    vm.execute();
+
+    let storage_slot = vm.db.read_account_storage(&callee_address, &U256::zero());
+    let slot = StorageSlot {
+        original_value: U256::from(0xAAAAAAA),
+        current_value: U256::from(0xAAAAAAA),
+    };
+
+    assert_eq!(storage_slot, Some(slot));
+}
+
+#[test]
+fn delegatecall_and_callcode_differ_on_value_and_msg_sender() {
+    // --- DELEGATECALL
+    let callee_return_value = U256::from(0xBBBBBBB);
+    let callee_ops = [
+        Operation::Push32(callee_return_value), // value
+        Operation::Push32(U256::zero()),        // key
+        Operation::Sstore,
+        Operation::Stop,
+    ];
+
+    let callee_bytecode = callee_ops
+        .iter()
+        .flat_map(Operation::to_bytecode)
+        .collect::<Bytes>();
+
+    let callee_address = Address::from_low_u64_be(U256::from(2).low_u64());
+    let callee_address_u256 = U256::from(2);
+    let callee_account = Account::new(U256::from(500000), callee_bytecode.clone(), HashMap::new());
+
+    let caller_ops = vec![
+        Operation::Push32(U256::from(32)),      // ret_size
+        Operation::Push32(U256::from(0)),       // ret_offset
+        Operation::Push32(U256::from(0)),       // args_size
+        Operation::Push32(U256::from(0)),       // args_offset
+        Operation::Push32(callee_address_u256), // code address
+        Operation::Push32(U256::from(100_000)), // gas
+        Operation::DelegateCall,
+    ];
+
+    let mut vm = new_vm_with_ops_addr_bal(
+        &caller_ops,
+        Address::from_low_u64_be(U256::from(1).low_u64()),
+        U256::from(1000),
+    );
+
+    vm.db.add_account(callee_address, callee_account);
+
+    let current_call_frame = vm.current_call_frame_mut();
+    current_call_frame.msg_sender = Address::from_low_u64_be(U256::from(1).low_u64());
+    current_call_frame.to = Address::from_low_u64_be(U256::from(5).low_u64());
+
+    vm.execute();
+
+    let current_call_frame = vm.current_call_frame_mut();
+
+    assert_eq!(
+        current_call_frame.msg_sender,
+        Address::from_low_u64_be(U256::from(1).low_u64())
+    );
+    assert_eq!(current_call_frame.msg_value, U256::from(0));
+
+    // --- CALLCODE ---
+
+    let callee_return_value = U256::from(0xAAAAAAA);
+    let callee_ops = [
+        Operation::Push32(callee_return_value), // value
+        Operation::Push32(U256::zero()),        // key
+        Operation::Sstore,
+        Operation::Stop,
+    ];
+
+    let callee_bytecode = callee_ops
+        .iter()
+        .flat_map(Operation::to_bytecode)
+        .collect::<Bytes>();
+
+    let callee_address = Address::from_low_u64_be(U256::from(2).low_u64());
+    let callee_address_u256 = U256::from(2);
+    let callee_account = Account::new(U256::from(500000), callee_bytecode, HashMap::new());
+
+    let caller_ops = vec![
+        Operation::Push32(U256::from(0)),       // ret_size
+        Operation::Push32(U256::from(0)),       // ret_offset
+        Operation::Push32(U256::from(0)),       // args_size
+        Operation::Push32(U256::from(0)),       // args_offset
+        Operation::Push32(U256::from(100)),     // value
+        Operation::Push32(callee_address_u256), // address
+        Operation::Push32(U256::from(100_000)), // gas
+        Operation::CallCode,
+        Operation::Stop,
+    ];
+
+    let mut vm = new_vm_with_ops_addr_bal(
+        &caller_ops,
+        Address::from_low_u64_be(U256::from(1).low_u64()),
+        U256::from(1000),
+    );
+
+    vm.db.add_account(callee_address, callee_account);
+
+    let current_call_frame = vm.current_call_frame_mut();
+    current_call_frame.msg_sender = Address::from_low_u64_be(U256::from(1).low_u64());
+    current_call_frame.to = Address::from_low_u64_be(U256::from(5).low_u64());
+    current_call_frame.code_address = Address::from_low_u64_be(U256::from(2).low_u64());
+
+    vm.execute();
+
+    let current_call_frame = vm.current_call_frame_mut().clone();
+
+    let storage_slot = vm.db.read_account_storage(
+        &Address::from_low_u64_be(U256::from(1).low_u64()),
+        &U256::zero(),
+    );
+    let slot = StorageSlot {
+        original_value: U256::from(0xAAAAAAA),
+        current_value: U256::from(0xAAAAAAA),
+    };
+    assert_eq!(storage_slot, Some(slot));
+    assert_eq!(
+        current_call_frame.msg_sender,
+        Address::from_low_u64_be(U256::from(2).low_u64())
+    );
+    assert_eq!(current_call_frame.msg_value, U256::from(100));
+}
+
+#[test]
+fn pop_op() {
+    let operations = [
+        Operation::Push32(U256::one()),
+        Operation::Push32(U256::from(100)),
+        Operation::Pop,
+        Operation::Stop,
+    ];
+
+    let mut vm = new_vm_with_ops(&operations);
+
+    vm.execute();
+
+    assert!(vm.current_call_frame_mut().stack.pop().unwrap() == U256::one());
+}
+
+// // TODO: when adding error handling this should return an error, not panic
+#[test]
+#[should_panic]
+fn pop_on_empty_stack() {
+    let operations = [Operation::Pop, Operation::Stop];
+
+    let mut vm = new_vm_with_ops(&operations);
+
+    vm.execute();
+
+    assert!(vm.current_call_frame_mut().stack.pop().unwrap() == U256::one());
+}
+
+#[test]
+fn pc_op() {
+    let operations = [Operation::PC, Operation::Stop];
+    let mut vm = new_vm_with_ops(&operations);
+
+    vm.execute();
+
+    assert!(vm.current_call_frame_mut().stack.pop().unwrap() == U256::from(0));
+}
+
+#[test]
+fn pc_op_with_push_offset() {
+    let operations = [
+        Operation::Push32(U256::one()),
+        Operation::PC,
+        Operation::Stop,
+    ];
+
+    let mut vm = new_vm_with_ops(&operations);
+
+    vm.execute();
+
+    assert!(vm.current_call_frame_mut().stack.pop().unwrap() == U256::from(33));
+}
+
+#[test]
+fn jump_op() {
+    let operations = [
+        Operation::Push32(U256::from(35)),
+        Operation::Jump,
+        Operation::Stop, // should skip this one
+        Operation::Jumpdest,
+        Operation::Push32(U256::from(10)),
+        Operation::Stop,
+    ];
+
+    let mut vm = new_vm_with_ops(&operations);
+
+    vm.execute();
+
+    assert!(vm.current_call_frame_mut().stack.pop().unwrap() == U256::from(10));
+    assert_eq!(vm.current_call_frame_mut().pc(), 70);
+}
+
+#[test]
+#[should_panic]
+fn jump_not_jumpdest_position() {
+    let operations = [
+        Operation::Push32(U256::from(36)),
+        Operation::Jump,
+        Operation::Stop,
+        Operation::Push32(U256::from(10)),
+        Operation::Stop,
+    ];
+
+    let mut vm = new_vm_with_ops(&operations);
+
+    vm.execute();
+    assert_eq!(vm.current_call_frame_mut().pc, 35);
+}
+
+#[test]
+#[should_panic]
+fn jump_position_bigger_than_program_bytecode_size() {
+    let operations = [
+        Operation::Push32(U256::from(5000)),
+        Operation::Jump,
+        Operation::Stop,
+        Operation::Push32(U256::from(10)),
+        Operation::Stop,
+    ];
+
+    let mut vm = new_vm_with_ops(&operations);
+
+    vm.execute();
+    assert_eq!(vm.current_call_frame_mut().pc(), 35);
+}
+
+#[test]
+fn jumpi_not_zero() {
+    let operations = [
+        Operation::Push32(U256::one()),
+        Operation::Push32(U256::from(68)),
+        Operation::Jumpi,
+        Operation::Stop, // should skip this one
+        Operation::Jumpdest,
+        Operation::Push32(U256::from(10)),
+        Operation::Stop,
+    ];
+    let mut vm = new_vm_with_ops(&operations);
+
+    vm.execute();
+
+    assert!(vm.current_call_frame_mut().stack.pop().unwrap() == U256::from(10));
+}
+
+#[test]
+fn jumpi_for_zero() {
+    let operations = [
+        Operation::Push32(U256::from(100)),
+        Operation::Push32(U256::zero()),
+        Operation::Push32(U256::from(100)),
+        Operation::Jumpi,
+        Operation::Stop,
+        Operation::Jumpdest,
+        Operation::Push32(U256::from(10)),
+        Operation::Stop,
+    ];
+
+    let mut vm = new_vm_with_ops(&operations);
+
+    vm.execute();
+
+    assert!(vm.current_call_frame_mut().stack.pop().unwrap() == U256::from(100));
 }
 
 #[test]
@@ -1553,13 +1903,7 @@
 
     vm.current_call_frame_mut().calldata = calldata;
 
-<<<<<<< HEAD
-    let callee_address = Address::from_low_u64_be(U256::from(2).low_u64());
-    let callee_address_u256 = U256::from(2);
-    let callee_account = Account::new(U256::from(500000), callee_bytecode.clone(), HashMap::new());
-=======
-    vm.execute();
->>>>>>> 701afaa1
+    vm.execute();
 
     let current_call_frame = vm.current_call_frame_mut();
     let top_of_stack = current_call_frame.stack.pop().unwrap();
@@ -1632,12 +1976,7 @@
     let callee_bytecode = callee_return_bytecode(U256::from(0xAAAAAAA));
 
     let callee_address = Address::from_low_u64_be(U256::from(2).low_u64());
-<<<<<<< HEAD
-    let callee_address_u256 = U256::from(2);
     let callee_account = Account::new(U256::from(500000), callee_bytecode, HashMap::new());
-=======
-    let callee_account = Account::new(U256::from(500000), callee_bytecode);
->>>>>>> 701afaa1
 
     let caller_ops = vec![
         Operation::Push32(U256::from(0)),       // ret_offset
@@ -1685,22 +2024,11 @@
         Operation::Stop,
     ];
 
-<<<<<<< HEAD
-    let callee_bytecode = callee_ops
-        .iter()
-        .flat_map(Operation::to_bytecode)
-        .collect::<Bytes>();
-
-    let callee_address = Address::from_low_u64_be(U256::from(2).low_u64());
-    let callee_address_u256 = U256::from(2);
-    let callee_account = Account::new(U256::from(500000), callee_bytecode.clone(), HashMap::new());
-=======
     let mut vm = new_vm_with_ops_addr_bal(&operations, Address::default(), U256::MAX);
     vm.db
         .block_hashes
         .insert(U256::from(block_number), H256::from_low_u64_be(block_hash));
     vm.env.block.number = U256::from(current_block_number);
->>>>>>> 701afaa1
 
     vm.execute();
 
@@ -1761,13 +2089,7 @@
         .insert(U256::from(block_number), H256::from_low_u64_be(block_hash));
     vm.env.block.number = U256::from(current_block_number);
 
-<<<<<<< HEAD
-    let callee_address = Address::from_low_u64_be(U256::from(2).low_u64());
-    let callee_address_u256 = U256::from(2);
-    let callee_account = Account::new(U256::from(500000), callee_bytecode, HashMap::new());
-=======
-    vm.execute();
->>>>>>> 701afaa1
+    vm.execute();
 
     assert_eq!(
         vm.current_call_frame_mut().stack.pop().unwrap(),
@@ -1953,7 +2275,7 @@
     assert_eq!(vm.env.consumed_gas, TX_BASE_COST + 8);
 }
 
-// // TODO: when adding error handling this should return an error, not panic
+// TODO: when adding error handling this should return an error, not panic
 #[test]
 #[should_panic]
 fn pop_on_empty_stack() {
@@ -2098,243 +2420,6 @@
 
     vm.execute();
 
-<<<<<<< HEAD
-    assert!(vm.current_call_frame_mut().stack.pop().unwrap() == U256::from(100));
-}
-
-#[test]
-fn calldataload() {
-    let calldata = vec![
-        0x11, 0x22, 0x33, 0x44, 0x55, 0x66, 0x77, 0x88, 0x99, 0xAA, 0xBB, 0xCC, 0xDD, 0xEE, 0xFF,
-        0x00, 0x01, 0x02, 0x03, 0x04, 0x05, 0x06, 0x07, 0x08, 0x09, 0x0A, 0x0B, 0x0C, 0x0D, 0x0E,
-        0x0F, 0x10,
-    ]
-    .into();
-    let ops = vec![
-        Operation::Push32(U256::from(0)), // offset
-        Operation::CallDataLoad,
-        Operation::Stop,
-    ];
-    let mut vm = new_vm_with_ops(&ops);
-
-    vm.current_call_frame_mut().calldata = calldata;
-    vm.execute();
-
-    let current_call_frame = vm.current_call_frame_mut();
-
-    let top_of_stack = current_call_frame.stack.pop().unwrap();
-    assert_eq!(
-        top_of_stack,
-        U256::from_big_endian(&[
-            0x11, 0x22, 0x33, 0x44, 0x55, 0x66, 0x77, 0x88, 0x99, 0xAA, 0xBB, 0xCC, 0xDD, 0xEE,
-            0xFF, 0x00, 0x01, 0x02, 0x03, 0x04, 0x05, 0x06, 0x07, 0x08, 0x09, 0x0A, 0x0B, 0x0C,
-            0x0D, 0x0E, 0x0F, 0x10
-        ])
-    );
-}
-
-#[test]
-fn calldataload_being_set_by_parent() {
-    let ops = vec![
-        Operation::Push32(U256::zero()), // offset
-        Operation::CallDataLoad,
-        Operation::Push32(U256::from(0)), // offset
-        Operation::Mstore,
-        Operation::Push32(U256::from(32)), // size
-        Operation::Push32(U256::zero()),   // offset
-        Operation::Return,
-    ];
-
-    let callee_bytecode = ops
-        .iter()
-        .flat_map(Operation::to_bytecode)
-        .collect::<Bytes>();
-
-    let callee_address = Address::from_low_u64_be(U256::from(2).low_u64());
-    let callee_address_u256 = U256::from(2);
-    let callee_account = Account::new(U256::from(500000), callee_bytecode, HashMap::new());
-
-    let calldata = [
-        0x11, 0x22, 0x33, 0x44, 0x55, 0x66, 0x77, 0x88, 0x99, 0xAA, 0xBB, 0xCC, 0xDD, 0xEE, 0xFF,
-        0x00, 0x01, 0x02, 0x03, 0x04, 0x05, 0x06, 0x07, 0x08, 0x09, 0x0A, 0x0B, 0x0C, 0x0D, 0x0E,
-        0x0F, 0x10,
-    ];
-
-    let caller_ops = vec![
-        Operation::Push32(U256::from_big_endian(&calldata[..32])), // value
-        Operation::Push32(U256::from(0)),                          // offset
-        Operation::Mstore,
-        Operation::Push32(U256::from(32)),      // ret_size
-        Operation::Push32(U256::from(0)),       // ret_offset
-        Operation::Push32(U256::from(32)),      // args_size
-        Operation::Push32(U256::from(0)),       // args_offset
-        Operation::Push32(U256::zero()),        // value
-        Operation::Push32(callee_address_u256), // address
-        Operation::Push32(U256::from(100_000)), // gas
-        Operation::Call,
-        Operation::Stop,
-    ];
-
-    let mut vm = new_vm_with_ops_addr_bal(
-        &caller_ops,
-        Address::from_low_u64_be(U256::from(1).low_u64()),
-        U256::zero(),
-    );
-
-    vm.db.add_account(callee_address, callee_account);
-
-    vm.execute();
-
-    let current_call_frame = vm.current_call_frame_mut();
-
-    let calldata = [
-        0x11, 0x22, 0x33, 0x44, 0x55, 0x66, 0x77, 0x88, 0x99, 0xAA, 0xBB, 0xCC, 0xDD, 0xEE, 0xFF,
-        0x00, 0x01, 0x02, 0x03, 0x04, 0x05, 0x06, 0x07, 0x08, 0x09, 0x0A, 0x0B, 0x0C, 0x0D, 0x0E,
-        0x0F, 0x10,
-    ];
-
-    let expected_data = U256::from_big_endian(&calldata[..32]);
-
-    assert_eq!(expected_data, current_call_frame.memory.load(0));
-}
-
-#[test]
-fn calldatasize() {
-    let calldata = vec![0x11, 0x22, 0x33].into();
-    let ops = vec![Operation::CallDataSize, Operation::Stop];
-    let mut vm = new_vm_with_ops(&ops);
-
-    vm.current_call_frame_mut().calldata = calldata;
-
-    vm.execute();
-
-    let current_call_frame = vm.current_call_frame_mut();
-    let top_of_stack = current_call_frame.stack.pop().unwrap();
-    assert_eq!(top_of_stack, U256::from(3));
-}
-
-#[test]
-fn calldatacopy() {
-    let calldata = vec![0x11, 0x22, 0x33, 0x44, 0x55].into();
-    let ops = vec![
-        Operation::Push32(U256::from(2)), // size
-        Operation::Push32(U256::from(1)), // calldata_offset
-        Operation::Push32(U256::from(0)), // dest_offset
-        Operation::CallDataCopy,
-        Operation::Stop,
-    ];
-    let mut vm = new_vm_with_ops(&ops);
-
-    vm.current_call_frame_mut().calldata = calldata;
-
-    vm.execute();
-
-    let current_call_frame = vm.current_call_frame_mut();
-    let memory = current_call_frame.memory.load_range(0, 2);
-    println!("{:?}", current_call_frame);
-    assert_eq!(memory, vec![0x22, 0x33]);
-}
-
-#[test]
-fn returndatasize() {
-    let returndata = vec![0xAA, 0xBB, 0xCC].into();
-    let ops = vec![Operation::ReturnDataSize, Operation::Stop];
-    let mut vm = new_vm_with_ops(&ops);
-
-    vm.current_call_frame_mut().returndata = returndata;
-
-    vm.execute();
-
-    let current_call_frame = vm.current_call_frame_mut();
-    let top_of_stack = current_call_frame.stack.pop().unwrap();
-    assert_eq!(top_of_stack, U256::from(3));
-}
-
-#[test]
-fn returndatacopy() {
-    let returndata = vec![0xAA, 0xBB, 0xCC, 0xDD].into();
-    let ops = vec![
-        Operation::Push32(U256::from(2)), // size
-        Operation::Push32(U256::from(1)), // returndata_offset
-        Operation::Push32(U256::from(0)), // dest_offset
-        Operation::ReturnDataCopy,
-        Operation::Stop,
-    ];
-    let mut vm = new_vm_with_ops(&ops);
-
-    vm.current_call_frame_mut().returndata = returndata;
-
-    vm.execute();
-
-    let current_call_frame = vm.current_call_frame_mut();
-    let memory = current_call_frame.memory.load_range(0, 2);
-    assert_eq!(memory, vec![0xBB, 0xCC]);
-}
-
-#[test]
-fn returndatacopy_being_set_by_parent() {
-    let callee_bytecode = callee_return_bytecode(U256::from(0xAAAAAAA));
-
-    let callee_address = Address::from_low_u64_be(U256::from(2).low_u64());
-    let callee_account = Account::new(U256::from(500000), callee_bytecode, HashMap::new());
-
-    let caller_ops = vec![
-        Operation::Push32(U256::from(0)),       // ret_offset
-        Operation::Push32(U256::from(32)),      // ret_size
-        Operation::Push32(U256::from(0)),       // args_size
-        Operation::Push32(U256::from(0)),       // args_offset
-        Operation::Push32(U256::zero()),        // value
-        Operation::Push32(U256::from(2)),       // callee address
-        Operation::Push32(U256::from(100_000)), // gas
-        Operation::Call,
-        Operation::Push32(U256::from(32)), // size
-        Operation::Push32(U256::from(0)),  // returndata offset
-        Operation::Push32(U256::from(0)),  // dest offset
-        Operation::ReturnDataCopy,
-        Operation::Stop,
-    ];
-
-    let mut vm = new_vm_with_ops_addr_bal(
-        &caller_ops,
-        Address::from_low_u64_be(U256::from(1).low_u64()),
-        U256::zero(),
-    );
-
-    vm.db.add_account(callee_address, callee_account);
-
-    vm.execute();
-
-    let current_call_frame = vm.current_call_frame_mut();
-    println!("{:?}", current_call_frame);
-
-    let result = current_call_frame.memory.load(0);
-
-    assert_eq!(result, U256::from(0xAAAAAAA));
-}
-
-#[test]
-fn block_hash_op() {
-    let block_number = 1_u8;
-    let block_hash = 12345678;
-    let current_block_number = 3_u8;
-    let expected_block_hash = U256::from(block_hash);
-
-    let operations = [
-        Operation::Push((1, U256::from(block_number))),
-        Operation::BlockHash,
-        Operation::Stop,
-    ];
-
-    let mut vm = new_vm_with_ops(&operations);
-    vm.block_env.number = U256::from(current_block_number);
-    vm.db
-        .block_hashes
-        .insert(U256::from(block_number), H256::from_low_u64_be(block_hash));
-
-    vm.execute();
-
-=======
->>>>>>> 701afaa1
     assert_eq!(
         vm.current_call_frame_mut().stack.pop().unwrap(),
         U256::from(100)
@@ -2719,7 +2804,6 @@
     assert_eq!(logs[1].data, data.to_vec());
     assert_eq!(logs[0].topics, vec![H32::from_slice(&topic1)]);
     assert_eq!(logs[1].topics.len(), 0);
-<<<<<<< HEAD
 }
 
 #[test]
@@ -2944,7 +3028,4 @@
     vm.execute();
 
     assert_eq!(*vm.current_call_frame_mut().stack.last().unwrap(), value)
-=======
-    assert_eq!(vm.env.consumed_gas, TX_BASE_COST + 1664);
->>>>>>> 701afaa1
 }