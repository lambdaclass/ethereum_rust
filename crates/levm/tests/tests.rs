use bytes::Bytes;
use ethereum_types::{Address, U256};
use levm::{
    operations::Operation,
    vm::{Account, VM},
};

// cargo test -p 'levm'

pub fn new_vm_with_ops(operations: &[Operation]) -> VM {
    new_vm_with_ops_addr_bal(operations, Address::zero(), U256::zero())
}

pub fn new_vm_with_ops_addr_bal(operations: &[Operation], address: Address, balance: U256) -> VM {
    let bytecode = operations
        .iter()
        .flat_map(Operation::to_bytecode)
        .collect::<Bytes>();

    VM::new(bytecode, address, balance)
}

fn callee_return_bytecode(return_value: U256) -> Bytes {
    let ops = vec![
        Operation::Push32(return_value), // value
        Operation::Push32(U256::zero()), // offset
        Operation::Mstore,
        Operation::Push32(U256::from(32)), // size
        Operation::Push32(U256::zero()),   // offset
        Operation::Return,
    ];

    ops.iter()
        .flat_map(Operation::to_bytecode)
        .collect::<Bytes>()
}

#[test]
fn add_op() {
    let mut vm = new_vm_with_ops(&[
        Operation::Push32(U256::one()),
        Operation::Push32(U256::zero()),
        Operation::Add,
        Operation::Stop,
    ]);

    vm.execute();

    assert!(vm.current_call_frame_mut().stack.pop().unwrap() == U256::one());
    assert!(vm.current_call_frame().pc() == 68);
}

#[test]
fn and_basic() {
    let mut vm = new_vm_with_ops(&[
        Operation::Push32(U256::from(0b1010)),
        Operation::Push32(U256::from(0b1100)),
        Operation::And,
        Operation::Stop,
    ]);

    vm.execute();

    let result = vm.current_call_frame_mut().stack.pop().unwrap();
    assert_eq!(result, U256::from(0b1000));
}

#[test]
fn and_binary_with_zero() {
    let mut vm = new_vm_with_ops(&[
        Operation::Push32(U256::from(0b1010)),
        Operation::Push32(U256::zero()),
        Operation::And,
        Operation::Stop,
    ]);

    vm.execute();

    let result = vm.current_call_frame_mut().stack.pop().unwrap();
    assert_eq!(result, U256::zero());
}

#[test]
fn and_with_hex_numbers() {
    let mut vm = new_vm_with_ops(&[
        Operation::Push32(U256::from(0xFFFF)),
        Operation::Push32(U256::from(0xF0F0)),
        Operation::And,
        Operation::Stop,
    ]);

    vm.execute();

    let result = vm.current_call_frame_mut().stack.pop().unwrap();
    assert_eq!(result, U256::from(0xF0F0));

    let mut vm = new_vm_with_ops(&[
        Operation::Push32(U256::from(0xF000)),
        Operation::Push32(U256::from(0xF0F0)),
        Operation::And,
        Operation::Stop,
    ]);

    vm.execute();

    let result = vm.current_call_frame_mut().stack.pop().unwrap();
    assert_eq!(result, U256::from(0xF000));

    let mut vm = new_vm_with_ops(&[
        Operation::Push32(U256::from(0xB020)),
        Operation::Push32(U256::from(0x1F0F)),
        Operation::And,
        Operation::Stop,
    ]);

    vm.execute();

    let result = vm.current_call_frame_mut().stack.pop().unwrap();
    assert_eq!(result, U256::from(0b1000000000000));
}

#[test]
fn or_basic() {
    let mut vm = new_vm_with_ops(&[
        Operation::Push32(U256::from(0b1010)),
        Operation::Push32(U256::from(0b1100)),
        Operation::Or,
        Operation::Stop,
    ]);

    vm.execute();

    let result = vm.current_call_frame_mut().stack.pop().unwrap();
    assert_eq!(result, U256::from(0b1110));

    let mut vm = new_vm_with_ops(&[
        Operation::Push32(U256::from(0b1010)),
        Operation::Push32(U256::zero()),
        Operation::Or,
        Operation::Stop,
    ]);

    vm.execute();

    let result = vm.current_call_frame_mut().stack.pop().unwrap();
    assert_eq!(result, U256::from(0b1010));

    let mut vm = new_vm_with_ops(&[
        Operation::Push32(U256::from(u64::MAX)),
        Operation::Push32(U256::zero()),
        Operation::Or,
        Operation::Stop,
    ]);

    vm.execute();

    let result = vm.current_call_frame_mut().stack.pop().unwrap();
    assert_eq!(result, U256::from(0xFFFFFFFFFFFFFFFF_u64));
}

#[test]
fn or_with_hex_numbers() {
    let mut vm = new_vm_with_ops(&[
        Operation::Push32(U256::from(0xFFFF)),
        Operation::Push32(U256::from(0xF0F0)),
        Operation::Or,
        Operation::Stop,
    ]);

    vm.execute();

    let result = vm.current_call_frame_mut().stack.pop().unwrap();
    assert_eq!(result, U256::from(0xFFFF));

    let mut vm = new_vm_with_ops(&[
        Operation::Push32(U256::from(0xF000)),
        Operation::Push32(U256::from(0xF0F0)),
        Operation::Or,
        Operation::Stop,
    ]);

    vm.execute();

    let result = vm.current_call_frame_mut().stack.pop().unwrap();
    assert_eq!(result, U256::from(0xF0F0));

    let mut vm = new_vm_with_ops(&[
        Operation::Push32(U256::from(0xB020)),
        Operation::Push32(U256::from(0x1F0F)),
        Operation::Or,
        Operation::Stop,
    ]);

    vm.execute();

    let result = vm.current_call_frame_mut().stack.pop().unwrap();
    assert_eq!(result, U256::from(0b1011111100101111));
}

#[test]
fn xor_basic() {
    let mut vm = new_vm_with_ops(&[
        Operation::Push32(U256::from(0b1010)),
        Operation::Push32(U256::from(0b1100)),
        Operation::Xor,
        Operation::Stop,
    ]);

    vm.execute();

    let result = vm.current_call_frame_mut().stack.pop().unwrap();
    assert_eq!(result, U256::from(0b110));

    let mut vm = new_vm_with_ops(&[
        Operation::Push32(U256::from(0b1010)),
        Operation::Push32(U256::zero()),
        Operation::Xor,
        Operation::Stop,
    ]);

    vm.execute();

    let result = vm.current_call_frame_mut().stack.pop().unwrap();
    assert_eq!(result, U256::from(0b1010));

    let mut vm = new_vm_with_ops(&[
        Operation::Push32(U256::from(u64::MAX)),
        Operation::Push32(U256::zero()),
        Operation::Xor,
        Operation::Stop,
    ]);

    vm.execute();

    let result = vm.current_call_frame_mut().stack.pop().unwrap();
    assert_eq!(result, U256::from(u64::MAX));

    let mut vm = new_vm_with_ops(&[
        Operation::Push32(U256::from(u64::MAX)),
        Operation::Push32(U256::from(u64::MAX)),
        Operation::Xor,
        Operation::Stop,
    ]);

    vm.execute();

    let result = vm.current_call_frame_mut().stack.pop().unwrap();
    assert_eq!(result, U256::zero());
}

#[test]
fn xor_with_hex_numbers() {
    let mut vm = new_vm_with_ops(&[
        Operation::Push32(U256::from(0xF0)),
        Operation::Push32(U256::from(0xF)),
        Operation::Xor,
        Operation::Stop,
    ]);

    vm.execute();

    let result = vm.current_call_frame_mut().stack.pop().unwrap();
    assert_eq!(result, U256::from(0xFF));

    let mut vm = new_vm_with_ops(&[
        Operation::Push32(U256::from(0xFF)),
        Operation::Push32(U256::from(0xFF)),
        Operation::Xor,
        Operation::Stop,
    ]);

    vm.execute();

    let result = vm.current_call_frame_mut().stack.pop().unwrap();
    assert_eq!(result, U256::zero());

    let mut vm = new_vm_with_ops(&[
        Operation::Push32(U256::from(0xFFFF)),
        Operation::Push32(U256::from(0xF0F0)),
        Operation::Xor,
        Operation::Stop,
    ]);

    vm.execute();

    let result = vm.current_call_frame_mut().stack.pop().unwrap();
    assert_eq!(result, U256::from(0xF0F));

    let mut vm = new_vm_with_ops(&[
        Operation::Push32(U256::from(0xF000)),
        Operation::Push32(U256::from(0xF0F0)),
        Operation::Xor,
        Operation::Stop,
    ]);

    vm.execute();

    let result = vm.current_call_frame_mut().stack.pop().unwrap();
    assert_eq!(result, U256::from(0xF0));

    let mut vm = new_vm_with_ops(&[
        Operation::Push32(U256::from(0x4C0F)),
        Operation::Push32(U256::from(0x3A4B)),
        Operation::Xor,
        Operation::Stop,
    ]);

    vm.execute();

    let result = vm.current_call_frame_mut().stack.pop().unwrap();
    assert_eq!(result, U256::from(0b111011001000100));
}

#[test]
fn not() {
    let mut vm = new_vm_with_ops(&[
        Operation::Push32(U256::from(0b1010)),
        Operation::Not,
        Operation::Stop,
    ]);

    vm.execute();

    let result = vm.current_call_frame_mut().stack.pop().unwrap();
    let expected = !U256::from(0b1010);
    assert_eq!(result, expected);

    let mut vm = new_vm_with_ops(&[
        Operation::Push32(U256::MAX),
        Operation::Not,
        Operation::Stop,
    ]);

    vm.execute();

    let result = vm.current_call_frame_mut().stack.pop().unwrap();
    assert_eq!(result, U256::zero());

    let mut vm = new_vm_with_ops(&[
        Operation::Push32(U256::zero()),
        Operation::Not,
        Operation::Stop,
    ]);

    vm.execute();

    let result = vm.current_call_frame_mut().stack.pop().unwrap();
    assert_eq!(result, U256::MAX);

    let mut vm = new_vm_with_ops(&[
        Operation::Push32(U256::from(1)),
        Operation::Not,
        Operation::Stop,
    ]);

    vm.execute();

    let result = vm.current_call_frame_mut().stack.pop().unwrap();
    assert_eq!(result, U256::MAX - 1);
}

#[test]
fn byte_basic() {
    let mut vm = new_vm_with_ops(&[
        Operation::Push32(U256::from(0xF0F1)),
        Operation::Push32(U256::from(31)),
        Operation::Byte,
        Operation::Stop,
    ]);

    vm.execute();

    let result = vm.current_call_frame_mut().stack.pop().unwrap();
    assert_eq!(result, U256::from(0xF1));

    let mut vm = new_vm_with_ops(&[
        Operation::Push32(U256::from(0x33ED)),
        Operation::Push32(U256::from(30)),
        Operation::Byte,
        Operation::Stop,
    ]);

    vm.execute();

    let result = vm.current_call_frame_mut().stack.pop().unwrap();
    assert_eq!(result, U256::from(0x33));
}

#[test]
fn byte_edge_cases() {
    let mut vm = new_vm_with_ops(&[
        Operation::Push32(U256::MAX),
        Operation::Push32(U256::from(0)),
        Operation::Byte,
        Operation::Stop,
    ]);

    vm.execute();

    let result = vm.current_call_frame_mut().stack.pop().unwrap();
    assert_eq!(result, U256::from(0xFF));

    let mut vm = new_vm_with_ops(&[
        Operation::Push32(U256::MAX),
        Operation::Push32(U256::from(12)),
        Operation::Byte,
        Operation::Stop,
    ]);

    vm.execute();

    let result = vm.current_call_frame_mut().stack.pop().unwrap();
    assert_eq!(result, U256::from(0xFF));

    let mut vm = new_vm_with_ops(&[
        Operation::Push32(U256::from(0x00E0D0000)),
        Operation::Push32(U256::from(29)),
        Operation::Byte,
        Operation::Stop,
    ]);

    vm.execute();

    let result = vm.current_call_frame_mut().stack.pop().unwrap();
    assert_eq!(result, U256::from(0x0D));

    let mut vm = new_vm_with_ops(&[
        Operation::Push32(U256::from(0xFDEA179)),
        Operation::Push32(U256::from(50)),
        Operation::Byte,
        Operation::Stop,
    ]);

    vm.execute();

    let result = vm.current_call_frame_mut().stack.pop().unwrap();
    assert_eq!(result, U256::zero());

    let mut vm = new_vm_with_ops(&[
        Operation::Push32(U256::from(0xFDEA179)),
        Operation::Push32(U256::from(32)),
        Operation::Byte,
        Operation::Stop,
    ]);

    vm.execute();

    let result = vm.current_call_frame_mut().stack.pop().unwrap();
    assert_eq!(result, U256::zero());

    let mut vm = new_vm_with_ops(&[
        Operation::Push32(U256::zero()),
        Operation::Push32(U256::from(15)),
        Operation::Byte,
        Operation::Stop,
    ]);

    vm.execute();

    let result = vm.current_call_frame_mut().stack.pop().unwrap();
    assert_eq!(result, U256::zero());

    let word = U256::from_big_endian(&[
        0x00, 0x01, 0x02, 0x03, 0x04, 0x05, 0x06, 0x57, 0x08, 0x09, 0x90, 0x0B, 0x0C, 0x0D, 0x0E,
        0x0F, 0x10, 0x11, 0x12, 0xDD, 0x14, 0x15, 0x16, 0x17, 0x18, 0x19, 0x1A, 0x1B, 0x1C, 0x1D,
        0x1E, 0x40,
    ]);

    let mut vm = new_vm_with_ops(&[
        Operation::Push32(word),
        Operation::Push32(U256::from(10)),
        Operation::Byte,
        Operation::Stop,
    ]);

    vm.execute();

    let result = vm.current_call_frame_mut().stack.pop().unwrap();
    assert_eq!(result, U256::from(0x90));

    let mut vm = new_vm_with_ops(&[
        Operation::Push32(word),
        Operation::Push32(U256::from(7)),
        Operation::Byte,
        Operation::Stop,
    ]);

    vm.execute();

    let result = vm.current_call_frame_mut().stack.pop().unwrap();
    assert_eq!(result, U256::from(0x57));

    let mut vm = new_vm_with_ops(&[
        Operation::Push32(word),
        Operation::Push32(U256::from(19)),
        Operation::Byte,
        Operation::Stop,
    ]);

    vm.execute();

    let result = vm.current_call_frame_mut().stack.pop().unwrap();
    assert_eq!(result, U256::from(0xDD));

    let mut vm = new_vm_with_ops(&[
        Operation::Push32(word),
        Operation::Push32(U256::from(31)),
        Operation::Byte,
        Operation::Stop,
    ]);

    vm.execute();

    let result = vm.current_call_frame_mut().stack.pop().unwrap();
    assert_eq!(result, U256::from(0x40));
}

#[test]
fn shl_basic() {
    let mut vm = new_vm_with_ops(&[
        Operation::Push32(U256::from(0xDDDD)),
        Operation::Push32(U256::from(0)),
        Operation::Shl,
        Operation::Stop,
    ]);

    vm.execute();

    let result = vm.current_call_frame_mut().stack.pop().unwrap();
    assert_eq!(result, U256::from(0xDDDD));

    let mut vm = new_vm_with_ops(&[
        Operation::Push32(U256::from(0x12345678)),
        Operation::Push32(U256::from(1)),
        Operation::Shl,
        Operation::Stop,
    ]);

    vm.execute();

    let result = vm.current_call_frame_mut().stack.pop().unwrap();
    assert_eq!(result, U256::from(0x2468acf0));

    let mut vm = new_vm_with_ops(&[
        Operation::Push32(U256::from(0x12345678)),
        Operation::Push32(U256::from(4)),
        Operation::Shl,
        Operation::Stop,
    ]);

    vm.execute();

    let result = vm.current_call_frame_mut().stack.pop().unwrap();
    assert_eq!(result, U256::from(4886718336_u64));

    let mut vm = new_vm_with_ops(&[
        Operation::Push32(U256::from(0xFF)),
        Operation::Push32(U256::from(4)),
        Operation::Shl,
        Operation::Stop,
    ]);

    vm.execute();

    let result = vm.current_call_frame_mut().stack.pop().unwrap();
    assert_eq!(result, U256::from(0xFF << 4));
}

#[test]
fn shl_edge_cases() {
    let mut vm = new_vm_with_ops(&[
        Operation::Push32(U256::from(0x1)),
        Operation::Push32(U256::from(256)),
        Operation::Shl,
        Operation::Stop,
    ]);

    vm.execute();

    let result = vm.current_call_frame_mut().stack.pop().unwrap();
    assert_eq!(result, U256::zero());

    let mut vm = new_vm_with_ops(&[
        Operation::Push32(U256::zero()),
        Operation::Push32(U256::from(200)),
        Operation::Shl,
        Operation::Stop,
    ]);

    vm.execute();

    let result = vm.current_call_frame_mut().stack.pop().unwrap();
    assert_eq!(result, U256::zero());

    let mut vm = new_vm_with_ops(&[
        Operation::Push32(U256::MAX),
        Operation::Push32(U256::from(1)),
        Operation::Shl,
        Operation::Stop,
    ]);

    vm.execute();

    let result = vm.current_call_frame_mut().stack.pop().unwrap();
    assert_eq!(result, U256::MAX - 1);
}

#[test]
fn shr_basic() {
    let mut vm = new_vm_with_ops(&[
        Operation::Push32(U256::from(0xDDDD)),
        Operation::Push32(U256::from(0)),
        Operation::Shr,
        Operation::Stop,
    ]);

    vm.execute();

    let result = vm.current_call_frame_mut().stack.pop().unwrap();
    assert_eq!(result, U256::from(0xDDDD));

    let mut vm = new_vm_with_ops(&[
        Operation::Push32(U256::from(0x12345678)),
        Operation::Push32(U256::from(1)),
        Operation::Shr,
        Operation::Stop,
    ]);

    vm.execute();

    let result = vm.current_call_frame_mut().stack.pop().unwrap();
    assert_eq!(result, U256::from(0x91a2b3c));

    let mut vm = new_vm_with_ops(&[
        Operation::Push32(U256::from(0x12345678)),
        Operation::Push32(U256::from(4)),
        Operation::Shr,
        Operation::Stop,
    ]);

    vm.execute();

    let result = vm.current_call_frame_mut().stack.pop().unwrap();
    assert_eq!(result, U256::from(0x1234567));

    let mut vm = new_vm_with_ops(&[
        Operation::Push32(U256::from(0xFF)),
        Operation::Push32(U256::from(4)),
        Operation::Shr,
        Operation::Stop,
    ]);

    vm.execute();

    let result = vm.current_call_frame_mut().stack.pop().unwrap();
    assert_eq!(result, U256::from(0xF));
}

#[test]
fn shr_edge_cases() {
    let mut vm = new_vm_with_ops(&[
        Operation::Push32(U256::from(0x1)),
        Operation::Push32(U256::from(256)),
        Operation::Shr,
        Operation::Stop,
    ]);

    vm.execute();

    let result = vm.current_call_frame_mut().stack.pop().unwrap();
    assert_eq!(result, U256::zero());

    let mut vm = new_vm_with_ops(&[
        Operation::Push32(U256::zero()),
        Operation::Push32(U256::from(200)),
        Operation::Shr,
        Operation::Stop,
    ]);

    vm.execute();

    let result = vm.current_call_frame_mut().stack.pop().unwrap();
    assert_eq!(result, U256::zero());

    let mut vm = new_vm_with_ops(&[
        Operation::Push32(U256::MAX),
        Operation::Push32(U256::from(1)),
        Operation::Shr,
        Operation::Stop,
    ]);

    vm.execute();

    let result = vm.current_call_frame_mut().stack.pop().unwrap();
    assert_eq!(result, U256::MAX >> 1);
}

#[test]
fn sar_shift_by_0() {
    let mut vm = new_vm_with_ops(&[
        Operation::Push32(U256::from(0x12345678)),
        Operation::Push32(U256::from(0)),
        Operation::Sar,
        Operation::Stop,
    ]);

    vm.execute();

    let result = vm.current_call_frame_mut().stack.pop().unwrap();
    assert_eq!(result, U256::from(0x12345678));
}

#[test]
fn sar_shifting_large_value_with_all_bits_set() {
    let word = U256::from_big_endian(&[
        0xff, 0xff, 0xff, 0xff, 0xff, 0xff, 0xff, 0xff, 0xff, 0xff, 0xff, 0xff, 0xff, 0xff, 0xff,
        0xff, 0xff, 0xff, 0xff, 0xff, 0xff, 0xff, 0xff, 0xff, 0xff, 0xff, 0xff, 0xff, 0xff, 0xff,
        0xff, 0xff,
    ]);

    let mut vm = new_vm_with_ops(&[
        Operation::Push32(word),
        Operation::Push32(U256::from(8)),
        Operation::Sar,
        Operation::Stop,
    ]);

    vm.execute();

    let result = vm.current_call_frame_mut().stack.pop().unwrap();
    let expected = U256::from_big_endian(&[
        0xff, 0xff, 0xff, 0xff, 0xff, 0xff, 0xff, 0xff, 0xff, 0xff, 0xff, 0xff, 0xff, 0xff, 0xff,
        0xff, 0xff, 0xff, 0xff, 0xff, 0xff, 0xff, 0xff, 0xff, 0xff, 0xff, 0xff, 0xff, 0xff, 0xff,
        0xff, 0xff,
    ]);
    assert_eq!(result, expected);
}

#[test]
fn sar_shifting_negative_value_and_small_shift() {
    let word_neg = U256::from_big_endian(&[
        0x80, 0x00, 0x00, 0x00, 0x00, 0x00, 0x00, 0x00, 0x00, 0x00, 0x00, 0x00, 0x00, 0x00, 0x00,
        0x00, 0x00, 0x00, 0x00, 0x00, 0x00, 0x00, 0x00, 0x00, 0x00, 0x00, 0x00, 0x00, 0x00, 0x00,
        0x00, 0x00,
    ]);

    let mut vm = new_vm_with_ops(&[
        Operation::Push32(word_neg),
        Operation::Push32(U256::from(4)),
        Operation::Sar,
        Operation::Stop,
    ]);

    vm.execute();

    let result = vm.current_call_frame_mut().stack.pop().unwrap();
    let expected = U256::from_big_endian(&[
        0xf8, 0x00, 0x00, 0x00, 0x00, 0x00, 0x00, 0x00, 0x00, 0x00, 0x00, 0x00, 0x00, 0x00, 0x00,
        0x00, 0x00, 0x00, 0x00, 0x00, 0x00, 0x00, 0x00, 0x00, 0x00, 0x00, 0x00, 0x00, 0x00, 0x00,
        0x00, 0x00,
    ]);
    assert_eq!(result, expected);
}

#[test]
fn sar_shift_positive_value() {
    let mut vm = new_vm_with_ops(&[
        Operation::Push32(U256::from(0x7FFFFF)),
        Operation::Push32(U256::from(4)),
        Operation::Sar,
        Operation::Stop,
    ]);

    vm.execute();

    let result = vm.current_call_frame_mut().stack.pop().unwrap();
    assert_eq!(result, U256::from(0x07FFFF));
}

#[test]
fn sar_shift_negative_value() {
    let word_neg = U256::from_big_endian(&[
        0x8f, 0xff, 0xff, 0xff, 0xff, 0xff, 0xff, 0xff, 0xff, 0xff, 0xff, 0xff, 0xff, 0xff, 0xff,
        0xff, 0xff, 0xff, 0xff, 0xff, 0xff, 0xff, 0xff, 0xff, 0xff, 0xff, 0xff, 0xff, 0xff, 0xff,
        0xff, 0xff,
    ]);

    let mut vm = new_vm_with_ops(&[
        Operation::Push32(word_neg),
        Operation::Push32(U256::from(4)),
        Operation::Sar,
        Operation::Stop,
    ]);

    vm.execute();

    let result = vm.current_call_frame_mut().stack.pop().unwrap();
    let expected = U256::from_big_endian(&[
        0xf8, 0xff, 0xff, 0xff, 0xff, 0xff, 0xff, 0xff, 0xff, 0xff, 0xff, 0xff, 0xff, 0xff, 0xff,
        0xff, 0xff, 0xff, 0xff, 0xff, 0xff, 0xff, 0xff, 0xff, 0xff, 0xff, 0xff, 0xff, 0xff, 0xff,
        0xff, 0xff,
    ]);
    // change 0x8f to 0xf8
    assert_eq!(result, expected);
}

#[test]
fn keccak256_zero_offset_size_four() {
    let operations = [
        // Put the required value in memory
        Operation::Push32(U256::from(
            "0xFFFFFFFF00000000000000000000000000000000000000000000000000000000",
        )),
        Operation::Push0,
        Operation::Mstore,
        // Call the opcode
        Operation::Push((1, 4.into())), // size
        Operation::Push0,               // offset
        Operation::Keccak256,
        Operation::Stop,
    ];

    let mut vm = new_vm_with_ops(&operations);

    vm.execute();

    assert!(
        vm.current_call_frame_mut().stack.pop().unwrap()
            == U256::from("0x29045a592007d0c246ef02c2223570da9522d0cf0f73282c79a1bc8f0bb2c238")
    );
    assert!(vm.current_call_frame_mut().pc() == 40);
}

#[test]
fn keccak256_zero_offset_size_bigger_than_actual_memory() {
    let operations = [
        // Put the required value in memory
        Operation::Push32(U256::from(
            "0xFFFFFFFF00000000000000000000000000000000000000000000000000000000",
        )),
        Operation::Push0,
        Operation::Mstore,
        // Call the opcode
        Operation::Push((1, 33.into())), // size > memory.data.len() (32)
        Operation::Push0,                // offset
        Operation::Keccak256,
        Operation::Stop,
    ];

    let mut vm = new_vm_with_ops(&operations);

    vm.execute();

    assert!(
        vm.current_call_frame_mut().stack.pop().unwrap()
            == U256::from("0xae75624a7d0413029c1e0facdd38cc8e177d9225892e2490a69c2f1f89512061")
    );
    assert!(vm.current_call_frame_mut().pc() == 40);
}

#[test]
fn keccak256_zero_offset_zero_size() {
    let operations = [
        Operation::Push0, // size
        Operation::Push0, // offset
        Operation::Keccak256,
        Operation::Stop,
    ];

    let mut vm = new_vm_with_ops(&operations);

    vm.execute();

    assert!(
        vm.current_call_frame_mut().stack.pop().unwrap()
            == U256::from("0xc5d2460186f7233c927e7db2dcc703c0e500b653ca82273b7bfad8045d85a470")
    );
    assert!(vm.current_call_frame_mut().pc() == 4);
}

#[test]
fn keccak256_offset_four_size_four() {
    let operations = [
        // Put the required value in memory
        Operation::Push32(U256::from(
            "0xFFFFFFFF00000000000000000000000000000000000000000000000000000000",
        )),
        Operation::Push0,
        Operation::Mstore,
        // Call the opcode
        Operation::Push((1, 4.into())), // size
        Operation::Push((1, 4.into())), // offset
        Operation::Keccak256,
        Operation::Stop,
    ];

    let mut vm = new_vm_with_ops(&operations);

    vm.execute();

    assert!(
        vm.current_call_frame_mut().stack.pop().unwrap()
            == U256::from("0xe8e77626586f73b955364c7b4bbf0bb7f7685ebd40e852b164633a4acbd3244c")
    );
    assert!(vm.current_call_frame_mut().pc() == 41);
}

#[test]
fn mstore() {
    let mut vm = new_vm_with_ops(&[
        Operation::Push32(U256::from(0x33333)),
        Operation::Push32(U256::zero()),
        Operation::Mstore,
        Operation::Msize,
        Operation::Stop,
    ]);

    vm.execute();

    assert_eq!(
        vm.current_call_frame_mut().stack.pop().unwrap(),
        U256::from(32)
    );
    assert_eq!(vm.current_call_frame_mut().pc(), 69);
}

#[test]
fn mstore_saves_correct_value() {
    let mut vm = new_vm_with_ops(&[
        Operation::Push32(U256::from(0x33333)), // value
        Operation::Push32(U256::zero()),        // offset
        Operation::Mstore,
        Operation::Msize,
        Operation::Stop,
    ]);

    vm.execute();

    let stored_value = vm.current_call_frame_mut().memory.load(0);

    assert_eq!(stored_value, U256::from(0x33333));

    let memory_size = vm.current_call_frame_mut().stack.pop().unwrap();
    assert_eq!(memory_size, U256::from(32));
}

#[test]
fn mstore8() {
    let operations = [
        Operation::Push32(U256::from(0xAB)), // value
        Operation::Push32(U256::zero()),     // offset
        Operation::Mstore8,
        Operation::Stop,
    ];

    let bytecode = operations
        .iter()
        .flat_map(Operation::to_bytecode)
        .collect::<Bytes>();

    let mut vm = VM::new(bytecode, Address::zero(), U256::zero());

    vm.execute();

    let stored_value = vm.current_call_frame_mut().memory.load(0);

    let mut value_bytes = [0u8; 32];
    stored_value.to_big_endian(&mut value_bytes);

    assert_eq!(value_bytes[0..1], [0xAB]);
}

#[test]
fn mcopy() {
    let operations = [
        Operation::Push32(U256::from(32)),      // size
        Operation::Push32(U256::from(0)),       // source offset
        Operation::Push32(U256::from(64)),      // destination offset
        Operation::Push32(U256::from(0x33333)), // value
        Operation::Push32(U256::from(0)),       // offset
        Operation::Mstore,
        Operation::Mcopy,
        Operation::Msize,
        Operation::Stop,
    ];

    let bytecode = operations
        .iter()
        .flat_map(Operation::to_bytecode)
        .collect::<Bytes>();

    let mut vm = VM::new(bytecode, Address::zero(), U256::zero());

    vm.execute();

    let copied_value = vm.current_call_frame_mut().memory.load(64);
    assert_eq!(copied_value, U256::from(0x33333));

    let memory_size = vm.current_call_frame_mut().stack.pop().unwrap();
    assert_eq!(memory_size, U256::from(96));
}

#[test]
fn mload() {
    let operations = [
        Operation::Push32(U256::from(0x33333)), // value
        Operation::Push32(U256::zero()),        // offset
        Operation::Mstore,
        Operation::Push32(U256::zero()), // offset
        Operation::Mload,
        Operation::Stop,
    ];

    let bytecode = operations
        .iter()
        .flat_map(Operation::to_bytecode)
        .collect::<Bytes>();

    let mut vm = VM::new(bytecode, Address::zero(), U256::zero());

    vm.execute();

    let loaded_value = vm.current_call_frame_mut().stack.pop().unwrap();
    assert_eq!(loaded_value, U256::from(0x33333));
}

#[test]
fn msize() {
    let operations = [Operation::Msize, Operation::Stop];

    let bytecode = operations
        .iter()
        .flat_map(Operation::to_bytecode)
        .collect::<Bytes>();

    let mut vm = VM::new(bytecode, Address::zero(), U256::zero());

    vm.execute();

    let initial_size = vm.current_call_frame_mut().stack.pop().unwrap();
    assert_eq!(initial_size, U256::from(0));

    let operations = [
        Operation::Push32(U256::from(0x33333)), // value
        Operation::Push32(U256::zero()),        // offset
        Operation::Mstore,
        Operation::Msize,
        Operation::Stop,
    ];

    let bytecode = operations
        .iter()
        .flat_map(Operation::to_bytecode)
        .collect::<Bytes>();

    vm = VM::new(bytecode, Address::zero(), U256::zero());

    vm.execute();

    let after_store_size = vm.current_call_frame_mut().stack.pop().unwrap();
    assert_eq!(after_store_size, U256::from(32));

    let operations = [
        Operation::Push32(U256::from(0x55555)), // value
        Operation::Push32(U256::from(64)),      // offset
        Operation::Mstore,
        Operation::Msize,
        Operation::Stop,
    ];

    let bytecode = operations
        .iter()
        .flat_map(Operation::to_bytecode)
        .collect::<Bytes>();

    vm = VM::new(bytecode, Address::zero(), U256::zero());

    vm.execute();

    let final_size = vm.current_call_frame_mut().stack.pop().unwrap();
    assert_eq!(final_size, U256::from(96));
}

#[test]
fn mstore_mload_offset_not_multiple_of_32() {
    let operations = [
        Operation::Push32(0xabcdef.into()), // value
        Operation::Push32(10.into()),       // offset
        Operation::Mstore,
        Operation::Push32(10.into()), // offset
        Operation::Mload,
        Operation::Msize,
        Operation::Stop,
    ];

    let bytecode = operations
        .iter()
        .flat_map(Operation::to_bytecode)
        .collect::<Bytes>();

    let mut vm = VM::new(bytecode, Address::zero(), U256::zero());

    vm.execute();

    let memory_size = vm.current_call_frame_mut().stack.pop().unwrap();
    let loaded_value = vm.current_call_frame_mut().stack.pop().unwrap();

    assert_eq!(loaded_value, U256::from(0xabcdef));
    assert_eq!(memory_size, U256::from(64));

    //check with big offset

    let operations = [
        Operation::Push32(0x123456.into()), // value
        Operation::Push32(2000.into()),     // offset
        Operation::Mstore,
        Operation::Push32(2000.into()), // offset
        Operation::Mload,
        Operation::Msize,
        Operation::Stop,
    ];

    let bytecode = operations
        .iter()
        .flat_map(Operation::to_bytecode)
        .collect::<Bytes>();

    vm = VM::new(bytecode, Address::zero(), U256::zero());

    vm.execute();

    let memory_size = vm.current_call_frame_mut().stack.pop().unwrap();
    let loaded_value = vm.current_call_frame_mut().stack.pop().unwrap();

    assert_eq!(loaded_value, U256::from(0x123456));
    assert_eq!(memory_size, U256::from(2048));
}

#[test]
fn mload_uninitialized_memory() {
    let operations = [
        Operation::Push32(50.into()), // offset
        Operation::Mload,
        Operation::Msize,
        Operation::Stop,
    ];

    let bytecode = operations
        .iter()
        .flat_map(Operation::to_bytecode)
        .collect::<Bytes>();

    let mut vm = VM::new(bytecode, Address::zero(), U256::zero());

    vm.execute();

    let memory_size = vm.current_call_frame_mut().stack.pop().unwrap();
    let loaded_value = vm.current_call_frame_mut().stack.pop().unwrap();

    assert_eq!(loaded_value, U256::zero());
    assert_eq!(memory_size, U256::from(96));
}

#[test]
fn pop_op() {
    let operations = [
        Operation::Push32(U256::one()),
        Operation::Push32(U256::from(100)),
        Operation::Pop,
        Operation::Stop,
    ];

    let mut vm = new_vm_with_ops(&operations);

    vm.execute();

    assert!(vm.current_call_frame_mut().stack.pop().unwrap() == U256::one());
}

// TODO: when adding error handling this should return an error, not panic
#[test]
#[should_panic]
fn pop_on_empty_stack() {
    let operations = [Operation::Pop, Operation::Stop];

    let mut vm = new_vm_with_ops(&operations);

    vm.execute();

    assert!(vm.current_call_frame_mut().stack.pop().unwrap() == U256::one());
}

#[test]
fn pc_op() {
    let operations = [Operation::PC, Operation::Stop];
    let mut vm = new_vm_with_ops(&operations);

    vm.execute();

    assert!(vm.current_call_frame_mut().stack.pop().unwrap() == U256::from(0));
}

#[test]
fn pc_op_with_push_offset() {
    let operations = [
        Operation::Push32(U256::one()),
        Operation::PC,
        Operation::Stop,
    ];

    let mut vm = new_vm_with_ops(&operations);

    vm.execute();

    assert!(vm.current_call_frame_mut().stack.pop().unwrap() == U256::from(33));
}

#[test]
fn jump_op() {
    let operations = [
        Operation::Push32(U256::from(35)),
        Operation::Jump,
        Operation::Stop, // should skip this one
        Operation::Jumpdest,
        Operation::Push32(U256::from(10)),
        Operation::Stop,
    ];

    let mut vm = new_vm_with_ops(&operations);

    vm.execute();

    assert!(vm.current_call_frame_mut().stack.pop().unwrap() == U256::from(10));
    assert_eq!(vm.current_call_frame_mut().pc(), 70);
}

#[test]
#[should_panic]
fn jump_not_jumpdest_position() {
    let operations = [
        Operation::Push32(U256::from(36)),
        Operation::Jump,
        Operation::Stop,
        Operation::Push32(U256::from(10)),
        Operation::Stop,
    ];

    let mut vm = new_vm_with_ops(&operations);

    vm.execute();
    assert_eq!(vm.current_call_frame_mut().pc, 35);
}

#[test]
#[should_panic]
fn jump_position_bigger_than_program_bytecode_size() {
    let operations = [
        Operation::Push32(U256::from(5000)),
        Operation::Jump,
        Operation::Stop,
        Operation::Push32(U256::from(10)),
        Operation::Stop,
    ];

    let mut vm = new_vm_with_ops(&operations);

    vm.execute();
    assert_eq!(vm.current_call_frame_mut().pc(), 35);
}

#[test]
fn jumpi_not_zero() {
    let operations = [
        Operation::Push32(U256::one()),
        Operation::Push32(U256::from(68)),
        Operation::Jumpi,
        Operation::Stop, // should skip this one
        Operation::Jumpdest,
        Operation::Push32(U256::from(10)),
        Operation::Stop,
    ];
    let mut vm = new_vm_with_ops(&operations);

    vm.execute();

    assert!(vm.current_call_frame_mut().stack.pop().unwrap() == U256::from(10));
}

#[test]
fn jumpi_for_zero() {
    let operations = [
        Operation::Push32(U256::from(100)),
        Operation::Push32(U256::zero()),
        Operation::Push32(U256::from(100)),
        Operation::Jumpi,
        Operation::Stop,
        Operation::Jumpdest,
        Operation::Push32(U256::from(10)),
        Operation::Stop,
    ];

    let mut vm = new_vm_with_ops(&operations);

    vm.execute();

<<<<<<< HEAD
    assert!(vm.current_call_frame().stack.pop().unwrap() == U256::from(100));
}

#[test]
fn sstore_op() {
    let key = U256::from(80);
    let value = U256::from(100);
    let sender_address = Address::from_low_u64_be(3000);
    let operations = vec![
        Operation::Push((1, value)),
        Operation::Push((1, key)),
        Operation::Sstore,
        Operation::Stop,
    ];

    let mut vm = new_vm_with_ops(&operations);
    vm.current_call_frame().msg_sender = sender_address;
    vm.db.accounts.insert(sender_address, Account::default());

    vm.execute();

    let account = vm.db.accounts.get(&sender_address).unwrap();
    let stored_value = account.get(&key).unwrap();
    assert_eq!(value, stored_value.current_value);
}

#[test]
#[should_panic]
fn sstore_reverts_when_called_in_static() {
    let key = U256::from(80);
    let value = U256::from(100);
    let operations = vec![
        Operation::Push((1, value)),
        Operation::Push((1, key)),
        Operation::Sstore,
        Operation::Stop,
    ];

    let mut vm = new_vm_with_ops(&operations);
    vm.current_call_frame().is_static = true;
    vm.execute();
}

#[test]
fn sload_op() {
    let key = U256::from(80);
    let value = U256::from(100);
    let sender_address = Address::from_low_u64_be(3000);
    let operations = vec![
        Operation::Push((1, value)),
        Operation::Push((1, key)),
        Operation::Sstore,
        Operation::Push((1, key)),
        Operation::Sload,
        Operation::Stop,
    ];

    let mut vm = new_vm_with_ops(&operations);
    vm.current_call_frame().msg_sender = sender_address;
    vm.db.accounts.insert(sender_address, Account::default());

    vm.execute();

    assert_eq!(value, vm.current_call_frame().stack.pop().unwrap());
}

#[test]
fn sload_untouched_key_of_storage() {
    let key = U256::from(404);
    let sender_address = Address::from_low_u64_be(3000);
    let operations = vec![Operation::Push((2, key)), Operation::Sload, Operation::Stop];

    let mut vm = new_vm_with_ops(&operations);
    vm.current_call_frame().msg_sender = sender_address;
    vm.db.accounts.insert(sender_address, Account::default());

    vm.execute();

    assert_eq!(U256::zero(), vm.current_call_frame().stack.pop().unwrap());
}

#[test]
fn sload_on_not_existing_account() {
    let key = U256::from(80);
    let sender_address = Address::from_low_u64_be(3000);
    let operations = vec![Operation::Push((2, key)), Operation::Sload, Operation::Stop];

    let mut vm = new_vm_with_ops(&operations);
    vm.current_call_frame().msg_sender = sender_address;

    vm.execute();

    assert_eq!(U256::zero(), vm.current_call_frame().stack.pop().unwrap());
=======
    assert!(vm.current_call_frame_mut().stack.pop().unwrap() == U256::from(100));
}

#[test]
fn call_returns_if_bytecode_empty() {
    let callee_bytecode = vec![].into();

    let callee_address = Address::from_low_u64_be(U256::from(2).low_u64());
    let callee_address_u256 = U256::from(2);
    let callee_account = Account::new(U256::from(500000), callee_bytecode);

    let caller_ops = vec![
        Operation::Push32(U256::from(100_000)), // gas
        Operation::Push32(callee_address_u256), // address
        Operation::Push32(U256::zero()),        // value
        Operation::Push32(U256::from(0)),       // args_offset
        Operation::Push32(U256::from(0)),       // args_size
        Operation::Push32(U256::from(0)),       // ret_offset
        Operation::Push32(U256::from(32)),      // ret_size
        Operation::Call,
        Operation::Stop,
    ];

    let mut vm = new_vm_with_ops_addr_bal(
        &caller_ops,
        Address::from_low_u64_be(U256::from(1).low_u64()),
        U256::zero(),
    );

    vm.add_account(callee_address, callee_account);
    println!("to excec");
    vm.execute();

    let success = vm.current_call_frame_mut().stack.pop().unwrap();
    assert_eq!(success, U256::one());
}

#[test]
fn call_changes_callframe_and_stores() {
    let callee_return_value = U256::from(0xAAAAAAA);
    let callee_bytecode = callee_return_bytecode(callee_return_value);
    let callee_address = Address::from_low_u64_be(U256::from(2).low_u64());
    let callee_address_u256 = U256::from(2);
    let callee_account = Account::new(U256::from(500000), callee_bytecode);

    let caller_ops = vec![
        Operation::Push32(U256::from(32)),      // ret_size
        Operation::Push32(U256::from(0)),       // ret_offset
        Operation::Push32(U256::from(0)),       // args_size
        Operation::Push32(U256::from(0)),       // args_offset
        Operation::Push32(U256::zero()),        // value
        Operation::Push32(callee_address_u256), // address
        Operation::Push32(U256::from(100_000)), // gas
        Operation::Call,
        Operation::Stop,
    ];

    let mut vm = new_vm_with_ops_addr_bal(
        &caller_ops,
        Address::from_low_u64_be(U256::from(1).low_u64()),
        U256::zero(),
    );

    vm.add_account(callee_address, callee_account);

    vm.execute();

    let current_call_frame = vm.current_call_frame_mut();

    let success = current_call_frame.stack.pop().unwrap() == U256::one();
    assert!(success);

    let ret_offset = 0;
    let ret_size = 32;
    let return_data = current_call_frame.memory.load_range(ret_offset, ret_size);

    assert_eq!(U256::from_big_endian(&return_data), U256::from(0xAAAAAAA));
}

#[test]
fn nested_calls() {
    let callee3_return_value = U256::from(0xAAAAAAA);
    let callee3_bytecode = callee_return_bytecode(callee3_return_value);
    let callee3_address = Address::from_low_u64_be(U256::from(3).low_u64());
    let callee3_address_u256 = U256::from(3);
    let callee3_account = Account::new(U256::from(300_000), callee3_bytecode);

    let mut callee2_ops = vec![
        Operation::Push32(U256::from(32)),       // ret_size
        Operation::Push32(U256::from(0)),        // ret_offset
        Operation::Push32(U256::from(0)),        // args_size
        Operation::Push32(U256::from(0)),        // args_offset
        Operation::Push32(U256::zero()),         // value
        Operation::Push32(callee3_address_u256), // address
        Operation::Push32(U256::from(100_000)),  // gas
        Operation::Call,
    ];

    let callee2_return_value = U256::from(0xBBBBBBB);

    let callee2_return_bytecode = vec![
        Operation::Push32(callee2_return_value), // value
        Operation::Push32(U256::from(32)),       // offset
        Operation::Mstore,
        Operation::Push32(U256::from(64)), // size
        Operation::Push32(U256::zero()),   // offset
        Operation::Return,
    ];

    callee2_ops.extend(callee2_return_bytecode);

    let callee2_bytecode = callee2_ops
        .iter()
        .flat_map(|op| op.to_bytecode())
        .collect::<Bytes>();

    let callee2_address = Address::from_low_u64_be(U256::from(2).low_u64());
    let callee2_address_u256 = U256::from(2);

    let callee2_account = Account::new(U256::from(300_000), callee2_bytecode);

    let caller_ops = vec![
        Operation::Push32(U256::from(64)),       // ret_size
        Operation::Push32(U256::from(0)),        // ret_offset
        Operation::Push32(U256::from(0)),        // args_size
        Operation::Push32(U256::from(0)),        // args_offset
        Operation::Push32(U256::zero()),         // value
        Operation::Push32(callee2_address_u256), // address
        Operation::Push32(U256::from(100_000)),  // gas
        Operation::Call,
        Operation::Stop,
    ];

    let caller_address = Address::from_low_u64_be(U256::from(1).low_u64());
    let caller_balance = U256::from(1_000_000);

    let mut vm = new_vm_with_ops_addr_bal(&caller_ops, caller_address, caller_balance);

    vm.add_account(callee2_address, callee2_account);
    vm.add_account(callee3_address, callee3_account);

    vm.execute();

    let current_call_frame = vm.current_call_frame_mut();

    let success = current_call_frame.stack.pop().unwrap();
    assert_eq!(success, U256::one());

    let ret_offset = 0;
    let ret_size = 64;
    let return_data = current_call_frame.memory.load_range(ret_offset, ret_size);

    let mut expected_bytes = vec![0u8; 64];
    // place 0xAAAAAAA at 0..32
    let mut callee3_return_value_bytes = [0u8; 32];
    callee3_return_value.to_big_endian(&mut callee3_return_value_bytes);
    expected_bytes[..32].copy_from_slice(&callee3_return_value_bytes);

    // place 0xBBBBBBB at 32..64
    let mut callee2_return_value_bytes = [0u8; 32];
    callee2_return_value.to_big_endian(&mut callee2_return_value_bytes);
    expected_bytes[32..].copy_from_slice(&callee2_return_value_bytes);

    assert_eq!(return_data, expected_bytes);
>>>>>>> 7fce6b2b
}<|MERGE_RESOLUTION|>--- conflicted
+++ resolved
@@ -1303,8 +1303,170 @@
 
     vm.execute();
 
-<<<<<<< HEAD
-    assert!(vm.current_call_frame().stack.pop().unwrap() == U256::from(100));
+    assert!(vm.current_call_frame_mut().stack.pop().unwrap() == U256::from(100));
+}
+
+#[test]
+fn call_returns_if_bytecode_empty() {
+    let callee_bytecode = vec![].into();
+
+    let callee_address = Address::from_low_u64_be(U256::from(2).low_u64());
+    let callee_address_u256 = U256::from(2);
+    let callee_account = Account::new(U256::from(500000), callee_bytecode);
+
+    let caller_ops = vec![
+        Operation::Push32(U256::from(100_000)), // gas
+        Operation::Push32(callee_address_u256), // address
+        Operation::Push32(U256::zero()),        // value
+        Operation::Push32(U256::from(0)),       // args_offset
+        Operation::Push32(U256::from(0)),       // args_size
+        Operation::Push32(U256::from(0)),       // ret_offset
+        Operation::Push32(U256::from(32)),      // ret_size
+        Operation::Call,
+        Operation::Stop,
+    ];
+
+    let mut vm = new_vm_with_ops_addr_bal(
+        &caller_ops,
+        Address::from_low_u64_be(U256::from(1).low_u64()),
+        U256::zero(),
+    );
+
+    vm.add_account(callee_address, callee_account);
+    println!("to excec");
+    vm.execute();
+
+    let success = vm.current_call_frame_mut().stack.pop().unwrap();
+    assert_eq!(success, U256::one());
+}
+
+#[test]
+fn call_changes_callframe_and_stores() {
+    let callee_return_value = U256::from(0xAAAAAAA);
+    let callee_bytecode = callee_return_bytecode(callee_return_value);
+    let callee_address = Address::from_low_u64_be(U256::from(2).low_u64());
+    let callee_address_u256 = U256::from(2);
+    let callee_account = Account::new(U256::from(500000), callee_bytecode);
+
+    let caller_ops = vec![
+        Operation::Push32(U256::from(32)),      // ret_size
+        Operation::Push32(U256::from(0)),       // ret_offset
+        Operation::Push32(U256::from(0)),       // args_size
+        Operation::Push32(U256::from(0)),       // args_offset
+        Operation::Push32(U256::zero()),        // value
+        Operation::Push32(callee_address_u256), // address
+        Operation::Push32(U256::from(100_000)), // gas
+        Operation::Call,
+        Operation::Stop,
+    ];
+
+    let mut vm = new_vm_with_ops_addr_bal(
+        &caller_ops,
+        Address::from_low_u64_be(U256::from(1).low_u64()),
+        U256::zero(),
+    );
+
+    vm.add_account(callee_address, callee_account);
+
+    vm.execute();
+
+    let current_call_frame = vm.current_call_frame_mut();
+
+    let success = current_call_frame.stack.pop().unwrap() == U256::one();
+    assert!(success);
+
+    let ret_offset = 0;
+    let ret_size = 32;
+    let return_data = current_call_frame.memory.load_range(ret_offset, ret_size);
+
+    assert_eq!(U256::from_big_endian(&return_data), U256::from(0xAAAAAAA));
+}
+
+#[test]
+fn nested_calls() {
+    let callee3_return_value = U256::from(0xAAAAAAA);
+    let callee3_bytecode = callee_return_bytecode(callee3_return_value);
+    let callee3_address = Address::from_low_u64_be(U256::from(3).low_u64());
+    let callee3_address_u256 = U256::from(3);
+    let callee3_account = Account::new(U256::from(300_000), callee3_bytecode);
+
+    let mut callee2_ops = vec![
+        Operation::Push32(U256::from(32)),       // ret_size
+        Operation::Push32(U256::from(0)),        // ret_offset
+        Operation::Push32(U256::from(0)),        // args_size
+        Operation::Push32(U256::from(0)),        // args_offset
+        Operation::Push32(U256::zero()),         // value
+        Operation::Push32(callee3_address_u256), // address
+        Operation::Push32(U256::from(100_000)),  // gas
+        Operation::Call,
+    ];
+
+    let callee2_return_value = U256::from(0xBBBBBBB);
+
+    let callee2_return_bytecode = vec![
+        Operation::Push32(callee2_return_value), // value
+        Operation::Push32(U256::from(32)),       // offset
+        Operation::Mstore,
+        Operation::Push32(U256::from(64)), // size
+        Operation::Push32(U256::zero()),   // offset
+        Operation::Return,
+    ];
+
+    callee2_ops.extend(callee2_return_bytecode);
+
+    let callee2_bytecode = callee2_ops
+        .iter()
+        .flat_map(|op| op.to_bytecode())
+        .collect::<Bytes>();
+
+    let callee2_address = Address::from_low_u64_be(U256::from(2).low_u64());
+    let callee2_address_u256 = U256::from(2);
+
+    let callee2_account = Account::new(U256::from(300_000), callee2_bytecode);
+
+    let caller_ops = vec![
+        Operation::Push32(U256::from(64)),       // ret_size
+        Operation::Push32(U256::from(0)),        // ret_offset
+        Operation::Push32(U256::from(0)),        // args_size
+        Operation::Push32(U256::from(0)),        // args_offset
+        Operation::Push32(U256::zero()),         // value
+        Operation::Push32(callee2_address_u256), // address
+        Operation::Push32(U256::from(100_000)),  // gas
+        Operation::Call,
+        Operation::Stop,
+    ];
+
+    let caller_address = Address::from_low_u64_be(U256::from(1).low_u64());
+    let caller_balance = U256::from(1_000_000);
+
+    let mut vm = new_vm_with_ops_addr_bal(&caller_ops, caller_address, caller_balance);
+
+    vm.add_account(callee2_address, callee2_account);
+    vm.add_account(callee3_address, callee3_account);
+
+    vm.execute();
+
+    let current_call_frame = vm.current_call_frame_mut();
+
+    let success = current_call_frame.stack.pop().unwrap();
+    assert_eq!(success, U256::one());
+
+    let ret_offset = 0;
+    let ret_size = 64;
+    let return_data = current_call_frame.memory.load_range(ret_offset, ret_size);
+
+    let mut expected_bytes = vec![0u8; 64];
+    // place 0xAAAAAAA at 0..32
+    let mut callee3_return_value_bytes = [0u8; 32];
+    callee3_return_value.to_big_endian(&mut callee3_return_value_bytes);
+    expected_bytes[..32].copy_from_slice(&callee3_return_value_bytes);
+
+    // place 0xBBBBBBB at 32..64
+    let mut callee2_return_value_bytes = [0u8; 32];
+    callee2_return_value.to_big_endian(&mut callee2_return_value_bytes);
+    expected_bytes[32..].copy_from_slice(&callee2_return_value_bytes);
+
+    assert_eq!(return_data, expected_bytes);
 }
 
 #[test]
@@ -1320,13 +1482,13 @@
     ];
 
     let mut vm = new_vm_with_ops(&operations);
-    vm.current_call_frame().msg_sender = sender_address;
+    vm.current_call_frame_mut().msg_sender = sender_address;
     vm.db.accounts.insert(sender_address, Account::default());
 
     vm.execute();
 
     let account = vm.db.accounts.get(&sender_address).unwrap();
-    let stored_value = account.get(&key).unwrap();
+    let stored_value = account.storage.get(&key).unwrap();
     assert_eq!(value, stored_value.current_value);
 }
 
@@ -1343,7 +1505,7 @@
     ];
 
     let mut vm = new_vm_with_ops(&operations);
-    vm.current_call_frame().is_static = true;
+    vm.current_call_frame_mut().is_static = true;
     vm.execute();
 }
 
@@ -1362,12 +1524,12 @@
     ];
 
     let mut vm = new_vm_with_ops(&operations);
-    vm.current_call_frame().msg_sender = sender_address;
+    vm.current_call_frame_mut().msg_sender = sender_address;
     vm.db.accounts.insert(sender_address, Account::default());
 
     vm.execute();
 
-    assert_eq!(value, vm.current_call_frame().stack.pop().unwrap());
+    assert_eq!(value, vm.current_call_frame_mut().stack.pop().unwrap());
 }
 
 #[test]
@@ -1377,12 +1539,15 @@
     let operations = vec![Operation::Push((2, key)), Operation::Sload, Operation::Stop];
 
     let mut vm = new_vm_with_ops(&operations);
-    vm.current_call_frame().msg_sender = sender_address;
+    vm.current_call_frame_mut().msg_sender = sender_address;
     vm.db.accounts.insert(sender_address, Account::default());
 
     vm.execute();
 
-    assert_eq!(U256::zero(), vm.current_call_frame().stack.pop().unwrap());
+    assert_eq!(
+        U256::zero(),
+        vm.current_call_frame_mut().stack.pop().unwrap()
+    );
 }
 
 #[test]
@@ -1392,175 +1557,12 @@
     let operations = vec![Operation::Push((2, key)), Operation::Sload, Operation::Stop];
 
     let mut vm = new_vm_with_ops(&operations);
-    vm.current_call_frame().msg_sender = sender_address;
-
-    vm.execute();
-
-    assert_eq!(U256::zero(), vm.current_call_frame().stack.pop().unwrap());
-=======
-    assert!(vm.current_call_frame_mut().stack.pop().unwrap() == U256::from(100));
-}
-
-#[test]
-fn call_returns_if_bytecode_empty() {
-    let callee_bytecode = vec![].into();
-
-    let callee_address = Address::from_low_u64_be(U256::from(2).low_u64());
-    let callee_address_u256 = U256::from(2);
-    let callee_account = Account::new(U256::from(500000), callee_bytecode);
-
-    let caller_ops = vec![
-        Operation::Push32(U256::from(100_000)), // gas
-        Operation::Push32(callee_address_u256), // address
-        Operation::Push32(U256::zero()),        // value
-        Operation::Push32(U256::from(0)),       // args_offset
-        Operation::Push32(U256::from(0)),       // args_size
-        Operation::Push32(U256::from(0)),       // ret_offset
-        Operation::Push32(U256::from(32)),      // ret_size
-        Operation::Call,
-        Operation::Stop,
-    ];
-
-    let mut vm = new_vm_with_ops_addr_bal(
-        &caller_ops,
-        Address::from_low_u64_be(U256::from(1).low_u64()),
+    vm.current_call_frame_mut().msg_sender = sender_address;
+
+    vm.execute();
+
+    assert_eq!(
         U256::zero(),
+        vm.current_call_frame_mut().stack.pop().unwrap()
     );
-
-    vm.add_account(callee_address, callee_account);
-    println!("to excec");
-    vm.execute();
-
-    let success = vm.current_call_frame_mut().stack.pop().unwrap();
-    assert_eq!(success, U256::one());
-}
-
-#[test]
-fn call_changes_callframe_and_stores() {
-    let callee_return_value = U256::from(0xAAAAAAA);
-    let callee_bytecode = callee_return_bytecode(callee_return_value);
-    let callee_address = Address::from_low_u64_be(U256::from(2).low_u64());
-    let callee_address_u256 = U256::from(2);
-    let callee_account = Account::new(U256::from(500000), callee_bytecode);
-
-    let caller_ops = vec![
-        Operation::Push32(U256::from(32)),      // ret_size
-        Operation::Push32(U256::from(0)),       // ret_offset
-        Operation::Push32(U256::from(0)),       // args_size
-        Operation::Push32(U256::from(0)),       // args_offset
-        Operation::Push32(U256::zero()),        // value
-        Operation::Push32(callee_address_u256), // address
-        Operation::Push32(U256::from(100_000)), // gas
-        Operation::Call,
-        Operation::Stop,
-    ];
-
-    let mut vm = new_vm_with_ops_addr_bal(
-        &caller_ops,
-        Address::from_low_u64_be(U256::from(1).low_u64()),
-        U256::zero(),
-    );
-
-    vm.add_account(callee_address, callee_account);
-
-    vm.execute();
-
-    let current_call_frame = vm.current_call_frame_mut();
-
-    let success = current_call_frame.stack.pop().unwrap() == U256::one();
-    assert!(success);
-
-    let ret_offset = 0;
-    let ret_size = 32;
-    let return_data = current_call_frame.memory.load_range(ret_offset, ret_size);
-
-    assert_eq!(U256::from_big_endian(&return_data), U256::from(0xAAAAAAA));
-}
-
-#[test]
-fn nested_calls() {
-    let callee3_return_value = U256::from(0xAAAAAAA);
-    let callee3_bytecode = callee_return_bytecode(callee3_return_value);
-    let callee3_address = Address::from_low_u64_be(U256::from(3).low_u64());
-    let callee3_address_u256 = U256::from(3);
-    let callee3_account = Account::new(U256::from(300_000), callee3_bytecode);
-
-    let mut callee2_ops = vec![
-        Operation::Push32(U256::from(32)),       // ret_size
-        Operation::Push32(U256::from(0)),        // ret_offset
-        Operation::Push32(U256::from(0)),        // args_size
-        Operation::Push32(U256::from(0)),        // args_offset
-        Operation::Push32(U256::zero()),         // value
-        Operation::Push32(callee3_address_u256), // address
-        Operation::Push32(U256::from(100_000)),  // gas
-        Operation::Call,
-    ];
-
-    let callee2_return_value = U256::from(0xBBBBBBB);
-
-    let callee2_return_bytecode = vec![
-        Operation::Push32(callee2_return_value), // value
-        Operation::Push32(U256::from(32)),       // offset
-        Operation::Mstore,
-        Operation::Push32(U256::from(64)), // size
-        Operation::Push32(U256::zero()),   // offset
-        Operation::Return,
-    ];
-
-    callee2_ops.extend(callee2_return_bytecode);
-
-    let callee2_bytecode = callee2_ops
-        .iter()
-        .flat_map(|op| op.to_bytecode())
-        .collect::<Bytes>();
-
-    let callee2_address = Address::from_low_u64_be(U256::from(2).low_u64());
-    let callee2_address_u256 = U256::from(2);
-
-    let callee2_account = Account::new(U256::from(300_000), callee2_bytecode);
-
-    let caller_ops = vec![
-        Operation::Push32(U256::from(64)),       // ret_size
-        Operation::Push32(U256::from(0)),        // ret_offset
-        Operation::Push32(U256::from(0)),        // args_size
-        Operation::Push32(U256::from(0)),        // args_offset
-        Operation::Push32(U256::zero()),         // value
-        Operation::Push32(callee2_address_u256), // address
-        Operation::Push32(U256::from(100_000)),  // gas
-        Operation::Call,
-        Operation::Stop,
-    ];
-
-    let caller_address = Address::from_low_u64_be(U256::from(1).low_u64());
-    let caller_balance = U256::from(1_000_000);
-
-    let mut vm = new_vm_with_ops_addr_bal(&caller_ops, caller_address, caller_balance);
-
-    vm.add_account(callee2_address, callee2_account);
-    vm.add_account(callee3_address, callee3_account);
-
-    vm.execute();
-
-    let current_call_frame = vm.current_call_frame_mut();
-
-    let success = current_call_frame.stack.pop().unwrap();
-    assert_eq!(success, U256::one());
-
-    let ret_offset = 0;
-    let ret_size = 64;
-    let return_data = current_call_frame.memory.load_range(ret_offset, ret_size);
-
-    let mut expected_bytes = vec![0u8; 64];
-    // place 0xAAAAAAA at 0..32
-    let mut callee3_return_value_bytes = [0u8; 32];
-    callee3_return_value.to_big_endian(&mut callee3_return_value_bytes);
-    expected_bytes[..32].copy_from_slice(&callee3_return_value_bytes);
-
-    // place 0xBBBBBBB at 32..64
-    let mut callee2_return_value_bytes = [0u8; 32];
-    callee2_return_value.to_big_endian(&mut callee2_return_value_bytes);
-    expected_bytes[32..].copy_from_slice(&callee2_return_value_bytes);
-
-    assert_eq!(return_data, expected_bytes);
->>>>>>> 7fce6b2b
 }