--- conflicted
+++ resolved
@@ -1,17 +1,12 @@
-<<<<<<< HEAD
 use ethereum_rust_levm::{
-=======
-use levm::{
->>>>>>> 701afaa1
     block::TARGET_BLOB_GAS_PER_BLOCK,
     constants::TX_BASE_COST,
     operations::Operation,
     primitives::{Address, Bytes, H256, H32, U256},
     vm::{Account, Storage, VM},
 };
-use ethereum_types::H32;
-
-// cargo test -p 'levm'
+
+// cargo test -p ethereum_rust-levm
 
 pub fn new_vm_with_ops(operations: &[Operation]) -> VM {
     new_vm_with_ops_addr_bal(operations, Address::zero(), U256::zero())
