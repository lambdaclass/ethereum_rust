--- conflicted
+++ resolved
@@ -1,9 +1,5 @@
-<<<<<<< HEAD
 use ethereum_rust_levm::{
-=======
-use levm::{
     constants::TX_BASE_COST,
->>>>>>> 701afaa1
     operations::Operation,
     primitives::{Address, Bytes, U256},
     vm::VM,
