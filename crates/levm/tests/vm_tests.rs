use levm::{
    constants::TX_BASE_COST,
    operations::Operation,
    primitives::{Address, Bytes, U256},
    vm::VM,
};

pub fn new_vm_with_ops(operations: &[Operation]) -> VM {
    let bytecode = operations
        .iter()
        .flat_map(Operation::to_bytecode)
        .collect::<Bytes>();

    VM::new(bytecode, Address::zero(), U256::zero())
}

#[test]
fn push0_ok() {
    let mut vm = new_vm_with_ops(&[Operation::Push0, Operation::Stop]);

    vm.execute();

    assert_eq!(vm.current_call_frame_mut().stack[0], U256::zero());
    assert_eq!(vm.current_call_frame_mut().pc(), 2);
}

#[test]
fn push1_ok() {
    let to_push = U256::from_big_endian(&[0xff]);

    let operations = [Operation::Push((1, to_push)), Operation::Stop];
    let mut vm = new_vm_with_ops(&operations);

    vm.execute();

    assert_eq!(vm.current_call_frame_mut().stack[0], to_push);
    assert_eq!(vm.current_call_frame_mut().pc(), 3);
}

#[test]
fn push5_ok() {
    let to_push = U256::from_big_endian(&[0xff, 0xff, 0xff, 0xff, 0xff]);

    let operations = [Operation::Push((5, to_push)), Operation::Stop];
    let mut vm = new_vm_with_ops(&operations);

    vm.execute();

    assert_eq!(vm.current_call_frame_mut().stack[0], to_push);
    assert_eq!(vm.current_call_frame_mut().pc(), 7);
}

#[test]
fn push31_ok() {
    let to_push = U256::from_big_endian(&[0xff; 31]);

    let operations = [Operation::Push((31, to_push)), Operation::Stop];
    let mut vm = new_vm_with_ops(&operations);

    vm.execute();

    assert_eq!(vm.current_call_frame_mut().stack[0], to_push);
    assert_eq!(vm.current_call_frame_mut().pc(), 33);
}

#[test]
fn push32_ok() {
    let to_push = U256::from_big_endian(&[0xff; 32]);

    let operations = [Operation::Push32(to_push), Operation::Stop];
    let mut vm = new_vm_with_ops(&operations);

    vm.execute();

    assert_eq!(vm.current_call_frame_mut().stack[0], to_push);
    assert_eq!(vm.current_call_frame_mut().pc(), 34);
}

#[test]
fn dup1_ok() {
    let value = U256::one();

    let operations = [
        Operation::Push((1, value)),
        Operation::Dup(1),
        Operation::Stop,
    ];
    let mut vm = new_vm_with_ops(&operations);

    vm.execute();

    let stack_len = vm.current_call_frame_mut().stack.len();

    assert_eq!(stack_len, 2);
    assert_eq!(vm.current_call_frame_mut().pc(), 4);
    assert_eq!(vm.current_call_frame_mut().stack[stack_len - 1], value);
    assert_eq!(vm.current_call_frame_mut().stack[stack_len - 2], value);
}

#[test]
fn dup16_ok() {
    let value = U256::one();

    let mut operations = vec![Operation::Push((1, value))];
    operations.extend(vec![Operation::Push0; 15]);
    operations.extend(vec![Operation::Dup(16), Operation::Stop]);

    let mut vm = new_vm_with_ops(&operations);

    vm.execute();

    let stack_len = vm.current_call_frame_mut().stack.len();

    assert_eq!(stack_len, 17);
    assert_eq!(vm.current_call_frame_mut().pc, 19);
    assert_eq!(vm.current_call_frame_mut().stack[stack_len - 1], value);
    assert_eq!(vm.current_call_frame_mut().stack[stack_len - 17], value);
}

#[test]
#[should_panic]
fn dup_panics_if_stack_underflow() {
    let operations = [Operation::Dup(5), Operation::Stop];
    let mut vm = new_vm_with_ops(&operations);

    vm.execute();
}

#[test]
fn swap1_ok() {
    let bottom = U256::from_big_endian(&[0xff]);
    let top = U256::from_big_endian(&[0xee]);

    let operations = [
        Operation::Push((1, bottom)),
        Operation::Push((1, top)),
        Operation::Swap(1),
        Operation::Stop,
    ];
    let mut vm = new_vm_with_ops(&operations);
    vm.execute();

    assert_eq!(vm.current_call_frame_mut().stack.len(), 2);
    assert_eq!(vm.current_call_frame_mut().pc(), 6);
    assert_eq!(vm.current_call_frame_mut().stack[0], top);
    assert_eq!(vm.current_call_frame_mut().stack[1], bottom);
}

#[test]
fn swap16_ok() {
    let bottom = U256::from_big_endian(&[0xff]);
    let top = U256::from_big_endian(&[0xee]);

    let mut operations = vec![Operation::Push((1, bottom))];
    operations.extend(vec![Operation::Push0; 15]);
    operations.extend(vec![Operation::Push((1, top))]);
    operations.extend(vec![Operation::Swap(16), Operation::Stop]);

    let mut vm = new_vm_with_ops(&operations);

    vm.execute();
    let stack_len = vm.current_call_frame_mut().stack.len();

    assert_eq!(stack_len, 17);
    assert_eq!(vm.current_call_frame_mut().pc(), 21);
    assert_eq!(vm.current_call_frame_mut().stack[stack_len - 1], bottom);
    assert_eq!(vm.current_call_frame_mut().stack[stack_len - 1 - 16], top);
}

#[test]
#[should_panic]
fn swap_panics_if_stack_underflow() {
    let operations = [Operation::Swap(5), Operation::Stop];
    let mut vm = new_vm_with_ops(&operations);

    vm.execute();
}

#[test]
fn transient_store() {
    let value = U256::from_big_endian(&[0xaa; 3]);
    let key = U256::from_big_endian(&[0xff; 2]);

    let operations = [
        Operation::Push32(value),
        Operation::Push32(key),
        Operation::Tstore,
        Operation::Stop,
    ];

    let mut vm = new_vm_with_ops(&operations);

    let current_call_frame = vm.current_call_frame_mut();

    assert!(current_call_frame.transient_storage.is_empty());

    vm.execute();

    let current_call_frame = vm.current_call_frame_mut();

    assert_eq!(
        *current_call_frame
            .transient_storage
            .get(&(current_call_frame.msg_sender, key))
            .unwrap(),
        value
    );
    assert_eq!(vm.consumed_gas, TX_BASE_COST + 106)
}

#[test]
#[should_panic]
fn transient_store_no_values_panics() {
    let operations = [Operation::Tstore, Operation::Stop];

    let mut vm = new_vm_with_ops(&operations);
    assert!(vm.current_call_frame_mut().transient_storage.is_empty());

    vm.execute();
}

#[test]
fn transient_load() {
    let value = U256::from_big_endian(&[0xaa; 3]);
    let key = U256::from_big_endian(&[0xff; 2]);

    let operations = [Operation::Push32(key), Operation::Tload, Operation::Stop];

    let mut vm = new_vm_with_ops(&operations);

    let caller = vm.current_call_frame_mut().msg_sender;

    vm.current_call_frame_mut()
        .transient_storage
        .insert((caller, key), value);

    vm.execute();

<<<<<<< HEAD
    assert_eq!(*vm.current_call_frame().stack.last().unwrap(), value);
    assert_eq!(vm.consumed_gas, TX_BASE_COST + 103)
=======
    assert_eq!(*vm.current_call_frame_mut().stack.last().unwrap(), value)
>>>>>>> 9bfea45b
}<|MERGE_RESOLUTION|>--- conflicted
+++ resolved
@@ -236,10 +236,6 @@
 
     vm.execute();
 
-<<<<<<< HEAD
-    assert_eq!(*vm.current_call_frame().stack.last().unwrap(), value);
+    assert_eq!(*vm.current_call_frame_mut().stack.last().unwrap(), value);
     assert_eq!(vm.consumed_gas, TX_BASE_COST + 103)
-=======
-    assert_eq!(*vm.current_call_frame_mut().stack.last().unwrap(), value)
->>>>>>> 9bfea45b
 }