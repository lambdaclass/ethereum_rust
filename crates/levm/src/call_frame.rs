<<<<<<< HEAD
use std::collections::HashMap;

use crate::{memory::Memory, opcodes::Opcode};
use bytes::Bytes;
use ethereum_types::{Address, U256};
=======
use crate::{
    memory::Memory,
    opcodes::Opcode,
    primitives::{Address, Bytes, U256},
};
>>>>>>> ad843173

/// [EIP-1153]: https://eips.ethereum.org/EIPS/eip-1153#reference-implementation
pub type TransientStorage = HashMap<(Address, U256), U256>;

#[derive(Debug, Clone, Default)]
pub struct CallFrame {
<<<<<<< HEAD
    pub stack: Vec<U256>, // max 1024 in the future
    pub memory: Memory,
    pub transient_storage: TransientStorage, // TODO: this should actually go in the tx environment
=======
    pub gas: U256,
>>>>>>> ad843173
    pub pc: usize,
    pub msg_sender: Address,
    pub callee: Address,
    pub bytecode: Bytes,
    pub delegate: Option<Address>,
    pub msg_value: U256,
    pub stack: Vec<U256>, // max 1024 in the future
    pub memory: Memory,
    pub calldata: Bytes,
    pub return_data: Bytes,
    // where to store return data of subcall
    pub return_data_offset: Option<usize>,
    pub return_data_size: Option<usize>,
}

impl CallFrame {
    pub fn new(bytecode: Bytes) -> Self {
        Self {
            bytecode,
            ..Default::default()
        }
    }

    pub fn next_opcode(&mut self) -> Option<Opcode> {
        let opcode = self.opcode_at(self.pc);
        self.increment_pc();
        opcode
    }

    pub fn increment_pc_by(&mut self, count: usize) {
        self.pc += count;
    }

    pub fn increment_pc(&mut self) {
        self.increment_pc_by(1);
    }

    pub fn pc(&self) -> usize {
        self.pc
    }

    pub fn jump(&mut self, jump_address: U256) {
        if !self.valid_jump(jump_address) {
            // Should be a halt when we implement it
            panic!("Invalid jump");
        }
        self.pc = jump_address.as_usize() + 1;
    }

    fn valid_jump(&self, jump_address: U256) -> bool {
        self.opcode_at(jump_address.as_usize())
            .map(|opcode| opcode.eq(&Opcode::JUMPDEST))
            .is_some_and(|is_jumpdest| is_jumpdest)
    }

    fn opcode_at(&self, offset: usize) -> Option<Opcode> {
        self.bytecode.get(offset).copied().map(Opcode::from)
    }
}<|MERGE_RESOLUTION|>--- conflicted
+++ resolved
@@ -1,29 +1,15 @@
-<<<<<<< HEAD
-use std::collections::HashMap;
-
-use crate::{memory::Memory, opcodes::Opcode};
-use bytes::Bytes;
-use ethereum_types::{Address, U256};
-=======
 use crate::{
     memory::Memory,
     opcodes::Opcode,
     primitives::{Address, Bytes, U256},
 };
->>>>>>> ad843173
+use std::collections::HashMap;
 
 /// [EIP-1153]: https://eips.ethereum.org/EIPS/eip-1153#reference-implementation
 pub type TransientStorage = HashMap<(Address, U256), U256>;
 
 #[derive(Debug, Clone, Default)]
 pub struct CallFrame {
-<<<<<<< HEAD
-    pub stack: Vec<U256>, // max 1024 in the future
-    pub memory: Memory,
-    pub transient_storage: TransientStorage, // TODO: this should actually go in the tx environment
-=======
-    pub gas: U256,
->>>>>>> ad843173
     pub pc: usize,
     pub msg_sender: Address,
     pub callee: Address,
