--- conflicted
+++ resolved
@@ -10,9 +10,6 @@
 /// [EIP-1153]: https://eips.ethereum.org/EIPS/eip-1153#reference-implementation
 pub type TransientStorage = HashMap<(Address, U256), U256>;
 
-<<<<<<< HEAD
-#[derive(Debug, Clone, Default, PartialEq)]
-=======
 #[derive(Clone, Debug, Default, Eq, PartialEq, Hash)]
 /// Data record produced during the execution of a transaction.
 pub struct Log {
@@ -21,8 +18,7 @@
     pub data: Bytes,
 }
 
-#[derive(Debug, Clone, Default)]
->>>>>>> 2ec6c595
+#[derive(Debug, Clone, Default, PartialEq)]
 pub struct CallFrame {
     pub gas: U256,
     pub pc: usize,
@@ -42,7 +38,6 @@
     pub is_static: bool,
     pub transient_storage: TransientStorage,
     pub logs: Vec<Log>,
-    pub is_static: bool,
 }
 
 impl CallFrame {
