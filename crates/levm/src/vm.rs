use crate::opcodes::Opcode;
use bytes::Bytes;
<<<<<<< HEAD
use ethereum_types::U256;
use sha3::{Digest, Keccak256};
=======
use ethereum_types::{U256, U512};
>>>>>>> ce0d22ed

#[derive(Debug, Clone, Default)]
pub struct VM {
    pub stack: Vec<U256>, // max 1024 in the future
    pub memory: Memory,
    pub pc: usize,
}

/// Shifts the value to the right by 255 bits and checks the most significant bit is a 1
fn is_negative(value: U256) -> bool {
    value.bit(255)
}
/// negates a number in two's complement
fn negate(value: U256) -> U256 {
    !value + U256::one()
}

impl VM {
    pub fn execute(&mut self, mut bytecode: Bytes) {
        loop {
            match self.next_opcode(&mut bytecode).unwrap() {
                Opcode::STOP => break,
                Opcode::ADD => {
                    let augend = self.stack.pop().unwrap();
                    let addend = self.stack.pop().unwrap();
                    let sum = augend.overflowing_add(addend).0;
                    self.stack.push(sum);
                }
                Opcode::MUL => {
                    let multiplicand = self.stack.pop().unwrap();
                    let multiplier = self.stack.pop().unwrap();
                    let product = multiplicand.overflowing_mul(multiplier).0;
                    self.stack.push(product);
                }
                Opcode::SUB => {
                    let minuend = self.stack.pop().unwrap();
                    let subtrahend = self.stack.pop().unwrap();
                    let difference = minuend.overflowing_sub(subtrahend).0;
                    self.stack.push(difference);
                }
                Opcode::DIV => {
                    let dividend = self.stack.pop().unwrap();
                    let divisor = self.stack.pop().unwrap();
                    if divisor.is_zero() {
                        self.stack.push(U256::zero());
                        continue;
                    }
                    let quotient = dividend / divisor;
                    self.stack.push(quotient);
                }
                Opcode::SDIV => {
                    let dividend = self.stack.pop().unwrap();
                    let divisor = self.stack.pop().unwrap();
                    if divisor.is_zero() {
                        self.stack.push(U256::zero());
                        continue;
                    }

                    let dividend_is_negative = is_negative(dividend);
                    let divisor_is_negative = is_negative(divisor);
                    let dividend = if dividend_is_negative {
                        negate(dividend)
                    } else {
                        dividend
                    };
                    let divisor = if divisor_is_negative {
                        negate(divisor)
                    } else {
                        divisor
                    };
                    let quotient = dividend / divisor;
                    let quotient_is_negative = dividend_is_negative ^ divisor_is_negative;
                    let quotient = if quotient_is_negative {
                        negate(quotient)
                    } else {
                        quotient
                    };

                    self.stack.push(quotient);
                }
                Opcode::MOD => {
                    let dividend = self.stack.pop().unwrap();
                    let divisor = self.stack.pop().unwrap();
                    if divisor.is_zero() {
                        self.stack.push(U256::zero());
                        continue;
                    }
                    let remainder = dividend % divisor;
                    self.stack.push(remainder);
                }
                Opcode::SMOD => {
                    let dividend = self.stack.pop().unwrap();
                    let divisor = self.stack.pop().unwrap();
                    if divisor.is_zero() {
                        self.stack.push(U256::zero());
                        continue;
                    }

                    let dividend_is_negative = is_negative(dividend);
                    let divisor_is_negative = is_negative(divisor);
                    let dividend = if dividend_is_negative {
                        negate(dividend)
                    } else {
                        dividend
                    };
                    let divisor = if divisor_is_negative {
                        negate(divisor)
                    } else {
                        divisor
                    };
                    let remainder = dividend % divisor;
                    let remainder_is_negative = dividend_is_negative ^ divisor_is_negative;
                    let remainder = if remainder_is_negative {
                        negate(remainder)
                    } else {
                        remainder
                    };

                    self.stack.push(remainder);
                }
                Opcode::ADDMOD => {
                    let augend = self.stack.pop().unwrap();
                    let addend = self.stack.pop().unwrap();
                    let divisor = self.stack.pop().unwrap();
                    if divisor.is_zero() {
                        self.stack.push(U256::zero());
                        continue;
                    }
                    let (sum, overflow) = augend.overflowing_add(addend);
                    let mut remainder = sum % divisor;
                    if overflow || remainder > divisor {
                        remainder = remainder.overflowing_sub(divisor).0;
                    }

                    self.stack.push(remainder);
                }
                Opcode::MULMOD => {
                    let multiplicand = U512::from(self.stack.pop().unwrap());

                    let multiplier = U512::from(self.stack.pop().unwrap());
                    let divisor = U512::from(self.stack.pop().unwrap());
                    if divisor.is_zero() {
                        self.stack.push(U256::zero());
                        continue;
                    }

                    let (product, overflow) = multiplicand.overflowing_mul(multiplier);
                    let mut remainder = product % divisor;
                    if overflow || remainder > divisor {
                        remainder = remainder.overflowing_sub(divisor).0;
                    }
                    let mut result = Vec::new();
                    for byte in remainder.0.iter().take(4) {
                        let bytes = byte.to_le_bytes();
                        result.extend_from_slice(&bytes);
                    }
                    // before reverse we have something like [120, 255, 0, 0....]
                    // after reverse we get the [0, 0, ...., 255, 120] which is the correct order for the little endian u256
                    result.reverse();
                    let remainder = U256::from(result.as_slice());
                    self.stack.push(remainder);
                }
                Opcode::EXP => {
                    let base = self.stack.pop().unwrap();
                    let exponent = self.stack.pop().unwrap();
                    let power = base.overflowing_pow(exponent).0;
                    self.stack.push(power);
                }
                Opcode::SIGNEXTEND => {
                    let byte_size = self.stack.pop().unwrap();
                    let value_to_extend = self.stack.pop().unwrap();

                    let bits_per_byte = U256::from(8);
                    let sign_bit_position_on_byte = 7;
                    let max_byte_size = 31;

                    let byte_size = byte_size.min(U256::from(max_byte_size));
                    let sign_bit_index = bits_per_byte * byte_size + sign_bit_position_on_byte;
                    let is_negative = value_to_extend.bit(sign_bit_index.as_usize());
                    let sign_bit_mask = (U256::one() << sign_bit_index) - U256::one();
                    let result = if is_negative {
                        value_to_extend | !sign_bit_mask
                    } else {
                        value_to_extend & sign_bit_mask
                    };
                    self.stack.push(result);
                }
                Opcode::LT => {
                    let lho = self.stack.pop().unwrap();
                    let rho = self.stack.pop().unwrap();
                    let result = if lho < rho { U256::one() } else { U256::zero() };
                    self.stack.push(result);
                }
                Opcode::GT => {
                    let lho = self.stack.pop().unwrap();
                    let rho = self.stack.pop().unwrap();
                    let result = if lho > rho { U256::one() } else { U256::zero() };
                    self.stack.push(result);
                }
                Opcode::SLT => {
                    let lho = self.stack.pop().unwrap();
                    let rho = self.stack.pop().unwrap();
                    let lho_is_negative = lho.bit(255);
                    let rho_is_negative = rho.bit(255);
                    let result = if lho_is_negative == rho_is_negative {
                        // if both have the same sign, compare their magnitudes
                        if lho < rho {
                            U256::one()
                        } else {
                            U256::zero()
                        }
                    } else {
                        // if they have different signs, the negative number is smaller
                        if lho_is_negative {
                            U256::one()
                        } else {
                            U256::zero()
                        }
                    };
                    self.stack.push(result);
                }
                Opcode::SGT => {
                    let lho = self.stack.pop().unwrap();
                    let rho = self.stack.pop().unwrap();
                    let lho_is_negative = lho.bit(255);
                    let rho_is_negative = rho.bit(255);
                    let result = if lho_is_negative == rho_is_negative {
                        // if both have the same sign, compare their magnitudes
                        if lho > rho {
                            U256::one()
                        } else {
                            U256::zero()
                        }
                    } else {
                        // if they have different signs, the positive number is bigger
                        if rho_is_negative {
                            U256::one()
                        } else {
                            U256::zero()
                        }
                    };
                    self.stack.push(result);
                }
                Opcode::EQ => {
                    let lho = self.stack.pop().unwrap();
                    let rho = self.stack.pop().unwrap();
                    let result = if lho == rho {
                        U256::one()
                    } else {
                        U256::zero()
                    };
                    self.stack.push(result);
                }
                Opcode::ISZERO => {
                    let operand = self.stack.pop().unwrap();
                    let result = if operand == U256::zero() {
                        U256::one()
                    } else {
                        U256::zero()
                    };
                    self.stack.push(result);
                }
                Opcode::PUSH0 => {
                    self.stack.push(U256::zero());
                }
                // PUSHn
                op if (Opcode::PUSH1..Opcode::PUSH32).contains(&op) => {
                    let n_bytes = (op as u8) - (Opcode::PUSH1 as u8) + 1;
                    let next_n_bytes = bytecode
                        .get(self.pc..self.pc + n_bytes as usize)
                        .expect("invalid bytecode");
                    let value_to_push = U256::from(next_n_bytes);
                    self.stack.push(value_to_push);
                    self.increment_pc_by(n_bytes as usize);
                }
                Opcode::KECCAK256 => {
                    let offset = self.stack.pop().unwrap().try_into().unwrap();
                    let size = self.stack.pop().unwrap().try_into().unwrap();
                    let value_bytes = self.memory.load_range(offset, size);

                    let mut hasher = Keccak256::new();
                    hasher.update(value_bytes);
                    let result = hasher.finalize();
                    self.stack.push(U256::from_big_endian(&result));
                }
                Opcode::PUSH32 => {
                    let next_32_bytes = bytecode.get(self.pc..self.pc + 32).unwrap();
                    let value_to_push = U256::from(next_32_bytes);
                    self.stack.push(value_to_push);
                    self.increment_pc_by(32);
                }
                // DUPn
                op if (Opcode::DUP1..=Opcode::DUP16).contains(&op) => {
                    let depth = (op as u8) - (Opcode::DUP1 as u8) + 1;
                    assert!(
                        self.stack.len().ge(&(depth as usize)),
                        "stack underflow: not enough values on the stack"
                    );
                    let value_at_depth = self.stack.get(self.stack.len() - depth as usize).unwrap();
                    self.stack.push(*value_at_depth);
                }
                // SWAPn
                op if (Opcode::SWAP1..=Opcode::SWAP16).contains(&op) => {
                    let depth = (op as u8) - (Opcode::SWAP1 as u8) + 1;
                    assert!(
                        self.stack.len().ge(&(depth as usize)),
                        "stack underflow: not enough values on the stack"
                    );
                    let stack_top_index = self.stack.len();
                    let to_swap_index = stack_top_index.checked_sub(depth as usize).unwrap();
                    self.stack.swap(stack_top_index - 1, to_swap_index - 1);
                }
                Opcode::MLOAD => {
                    // spend_gas(3);
                    let offset = self.stack.pop().unwrap().try_into().unwrap();
                    let value = self.memory.load(offset);
                    self.stack.push(value);
                }
                Opcode::MSTORE => {
                    // spend_gas(3);
                    let offset = self.stack.pop().unwrap().try_into().unwrap();
                    let value = self.stack.pop().unwrap();
                    let mut value_bytes = [0u8; 32];
                    value.to_big_endian(&mut value_bytes);

                    self.memory.store_bytes(offset, &value_bytes);
                }
                Opcode::MSTORE8 => {
                    // spend_gas(3);
                    let offset = self.stack.pop().unwrap().try_into().unwrap();
                    let value = self.stack.pop().unwrap();
                    let mut value_bytes = [0u8; 32];
                    value.to_big_endian(&mut value_bytes);

                    self.memory
                        .store_bytes(offset, value_bytes[31..32].as_ref());
                }
                Opcode::MSIZE => {
                    // spend_gas(2);
                    self.stack.push(self.memory.size());
                }
                Opcode::MCOPY => {
                    // spend_gas(3) + dynamic gas
                    let dest_offset = self.stack.pop().unwrap().try_into().unwrap();
                    let src_offset = self.stack.pop().unwrap().try_into().unwrap();
                    let size = self.stack.pop().unwrap().try_into().unwrap();
                    if size == 0 {
                        continue;
                    }

                    self.memory.copy(src_offset, dest_offset, size);
                }
                _ => unimplemented!(),
            }
        }
    }

    fn next_opcode(&mut self, opcodes: &mut Bytes) -> Option<Opcode> {
        let opcode = opcodes.get(self.pc).copied().map(Opcode::from);
        self.increment_pc();
        opcode
    }

    fn increment_pc_by(&mut self, count: usize) {
        self.pc += count;
    }

    fn increment_pc(&mut self) {
        self.increment_pc_by(1);
    }

    pub fn pc(&self) -> usize {
        self.pc
    }
}

#[derive(Debug, Clone, Default)]
pub struct Memory {
    data: Vec<u8>,
}

impl Memory {
    pub fn new() -> Self {
        Self { data: Vec::new() }
    }

    fn resize(&mut self, offset: usize) {
        if offset.next_multiple_of(32) > self.data.len() {
            self.data.resize(offset.next_multiple_of(32), 0);
        }
    }

    pub fn load(&mut self, offset: usize) -> U256 {
        self.resize(offset + 32);
        let value_bytes: [u8; 32] = self
            .data
            .get(offset..offset + 32)
            .unwrap()
            .try_into()
            .unwrap();
        U256::from(value_bytes)
    }

    pub fn load_range(&mut self, offset: usize, size: usize) -> Vec<u8> {
        self.resize(offset + size);
        self.data.get(offset..offset + size).unwrap().into()
    }

    pub fn store_bytes(&mut self, offset: usize, value: &[u8]) {
        let len = value.len();
        self.resize(offset + len);
        self.data
            .splice(offset..offset + len, value.iter().copied());
    }

    pub fn size(&self) -> U256 {
        U256::from(self.data.len())
    }

    pub fn copy(&mut self, src_offset: usize, dest_offset: usize, size: usize) {
        let max_size = std::cmp::max(src_offset + size, dest_offset + size);
        self.resize(max_size);
        let mut temp = vec![0u8; size];

        temp.copy_from_slice(&self.data[src_offset..src_offset + size]);

        self.data[dest_offset..dest_offset + size].copy_from_slice(&temp);
    }
}<|MERGE_RESOLUTION|>--- conflicted
+++ resolved
@@ -1,11 +1,7 @@
 use crate::opcodes::Opcode;
 use bytes::Bytes;
-<<<<<<< HEAD
-use ethereum_types::U256;
+use ethereum_types::{U256, U512};
 use sha3::{Digest, Keccak256};
-=======
-use ethereum_types::{U256, U512};
->>>>>>> ce0d22ed
 
 #[derive(Debug, Clone, Default)]
 pub struct VM {
@@ -268,6 +264,16 @@
                     };
                     self.stack.push(result);
                 }
+                Opcode::KECCAK256 => {
+                    let offset = self.stack.pop().unwrap().try_into().unwrap();
+                    let size = self.stack.pop().unwrap().try_into().unwrap();
+                    let value_bytes = self.memory.load_range(offset, size);
+
+                    let mut hasher = Keccak256::new();
+                    hasher.update(value_bytes);
+                    let result = hasher.finalize();
+                    self.stack.push(U256::from_big_endian(&result));
+                }
                 Opcode::PUSH0 => {
                     self.stack.push(U256::zero());
                 }
@@ -281,16 +287,7 @@
                     self.stack.push(value_to_push);
                     self.increment_pc_by(n_bytes as usize);
                 }
-                Opcode::KECCAK256 => {
-                    let offset = self.stack.pop().unwrap().try_into().unwrap();
-                    let size = self.stack.pop().unwrap().try_into().unwrap();
-                    let value_bytes = self.memory.load_range(offset, size);
-
-                    let mut hasher = Keccak256::new();
-                    hasher.update(value_bytes);
-                    let result = hasher.finalize();
-                    self.stack.push(U256::from_big_endian(&result));
-                }
+                
                 Opcode::PUSH32 => {
                     let next_32_bytes = bytecode.get(self.pc..self.pc + 32).unwrap();
                     let value_to_push = U256::from(next_32_bytes);
