--- conflicted
+++ resolved
@@ -301,7 +301,25 @@
                         .stack
                         .push(U256::from_big_endian(&result));
                 }
-<<<<<<< HEAD
+                Opcode::JUMP => {
+                    let jump_address = current_call_frame.stack.pop().unwrap();
+                    current_call_frame.jump(jump_address);
+                }
+                Opcode::JUMPI => {
+                    let jump_address = current_call_frame.stack.pop().unwrap();
+                    let condition = current_call_frame.stack.pop().unwrap();
+                    if condition != U256::zero() {
+                        current_call_frame.jump(jump_address);
+                    }
+                }
+                Opcode::JUMPDEST => {
+                    // just consume some gas, jumptable written at the start
+                }
+                Opcode::PC => {
+                    current_call_frame
+                        .stack
+                        .push(U256::from(current_call_frame.pc - 1));
+                }
                 Opcode::BLOCKHASH => {
                     let block_number = current_call_frame.stack.pop().unwrap();
 
@@ -363,26 +381,6 @@
                 Opcode::BLOBBASEFEE => {
                     let blob_base_fee = block_env.calculate_blob_gas_price();
                     current_call_frame.stack.push(blob_base_fee);
-=======
-                Opcode::JUMP => {
-                    let jump_address = current_call_frame.stack.pop().unwrap();
-                    current_call_frame.jump(jump_address);
-                }
-                Opcode::JUMPI => {
-                    let jump_address = current_call_frame.stack.pop().unwrap();
-                    let condition = current_call_frame.stack.pop().unwrap();
-                    if condition != U256::zero() {
-                        current_call_frame.jump(jump_address);
-                    }
-                }
-                Opcode::JUMPDEST => {
-                    // just consume some gas, jumptable written at the start
-                }
-                Opcode::PC => {
-                    current_call_frame
-                        .stack
-                        .push(U256::from(current_call_frame.pc - 1));
->>>>>>> 0270aef9
                 }
                 Opcode::PUSH0 => {
                     current_call_frame.stack.push(U256::zero());
