--- conflicted
+++ resolved
@@ -8,15 +8,12 @@
     call_frame::{CallFrame, Log},
     constants::*,
     opcodes::Opcode,
-<<<<<<< HEAD
     primitives::{Address, Bytes, H256, H32, U256, U512},
     transaction::{TransactTo, TxEnv},
-=======
-    primitives::{Address, Bytes, H160, H256, H32, U256, U512},
->>>>>>> a118a944
 };
 extern crate ethereum_rust_rlp;
 use ethereum_rust_rlp::encode::RLPEncode;
+use ethereum_types::H160;
 use sha3::{Digest, Keccak256};
 
 #[derive(Clone, Default, Debug)]
@@ -34,22 +31,17 @@
 }
 
 impl Account {
-<<<<<<< HEAD
-    pub fn new(balance: U256, bytecode: Bytes, storage: HashMap<U256, StorageSlot>) -> Self {
-=======
-    pub fn new(balance: U256, bytecode: Bytes, nonce: u64) -> Self {
->>>>>>> a118a944
+    pub fn new(
+        balance: U256,
+        bytecode: Bytes,
+        nonce: u64,
+        storage: HashMap<U256, StorageSlot>,
+    ) -> Self {
         Self {
             balance,
-
             bytecode,
-<<<<<<< HEAD
             storage,
-            nonce: 0,
-=======
             nonce,
-            storage: Default::default(),
->>>>>>> a118a944
         }
     }
 
@@ -168,7 +160,6 @@
 // tuple of environmental data.
 
 impl VM {
-<<<<<<< HEAD
     pub fn new(tx_env: TxEnv, block_env: BlockEnv, db: Db) -> Self {
         let bytecode = match tx_env.transact_to {
             TransactTo::Call(addr) => db.get_account_bytecode(&addr),
@@ -176,11 +167,6 @@
                 todo!()
             }
         };
-=======
-    // TODO: block and transaction, not this
-    pub fn new(bytecode: Bytes, address: Address, balance: U256) -> Self {
-        let initial_account = Account::new(balance, bytecode.clone(), 0);
->>>>>>> a118a944
 
         let caller = match tx_env.transact_to {
             TransactTo::Call(addr) => addr,
@@ -1528,7 +1514,7 @@
             return;
         }
         // nonce == 1, as we will execute this contract right now
-        let new_account = Account::new(value_in_wei_to_send, code.clone(), 1);
+        let new_account = Account::new(value_in_wei_to_send, code.clone(), 1, Default::default());
         self.db.add_account(new_address, new_account);
 
         let mut gas = current_call_frame.gas;
