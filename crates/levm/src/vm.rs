--- conflicted
+++ resolved
@@ -38,13 +38,8 @@
 
 #[derive(Debug, Clone, Default)]
 pub struct VM {
-<<<<<<< HEAD
-    call_frames: Vec<CallFrame>,
-    pub accounts: HashMap<Address, Account>, // change to Address
-=======
     pub call_frames: Vec<CallFrame>,
     pub accounts: HashMap<Address, Account>,
->>>>>>> 9bfea45b
     pub block_env: BlockEnv,
     pub db: Db,
     gas_limit: u64,
@@ -474,6 +469,50 @@
                         .slice(returndata_offset..returndata_offset + size);
                     current_call_frame.memory.store_bytes(dest_offset, &data);
                 }
+                Opcode::CALLDATALOAD => {
+                    let offset: usize = current_call_frame.stack.pop().unwrap().try_into().unwrap();
+                    let value = U256::from_big_endian(
+                        &current_call_frame.calldata.slice(offset..offset + 32),
+                    );
+                    current_call_frame.stack.push(value);
+                }
+                Opcode::CALLDATASIZE => {
+                    current_call_frame
+                        .stack
+                        .push(U256::from(current_call_frame.calldata.len()));
+                }
+                Opcode::CALLDATACOPY => {
+                    let dest_offset = current_call_frame.stack.pop().unwrap().try_into().unwrap();
+                    let calldata_offset: usize =
+                        current_call_frame.stack.pop().unwrap().try_into().unwrap();
+                    let size: usize = current_call_frame.stack.pop().unwrap().try_into().unwrap();
+                    if size == 0 {
+                        continue;
+                    }
+                    let data = current_call_frame
+                        .calldata
+                        .slice(calldata_offset..calldata_offset + size);
+
+                    current_call_frame.memory.store_bytes(dest_offset, &data);
+                }
+                Opcode::RETURNDATASIZE => {
+                    current_call_frame
+                        .stack
+                        .push(U256::from(current_call_frame.returndata.len()));
+                }
+                Opcode::RETURNDATACOPY => {
+                    let dest_offset = current_call_frame.stack.pop().unwrap().try_into().unwrap();
+                    let returndata_offset: usize =
+                        current_call_frame.stack.pop().unwrap().try_into().unwrap();
+                    let size: usize = current_call_frame.stack.pop().unwrap().try_into().unwrap();
+                    if size == 0 {
+                        continue;
+                    }
+                    let data = current_call_frame
+                        .returndata
+                        .slice(returndata_offset..returndata_offset + size);
+                    current_call_frame.memory.store_bytes(dest_offset, &data);
+                }
                 Opcode::JUMP => {
                     if tx_env.consumed_gas + gas_cost::JUMP > tx_env.gas_limit {
                         break; // should revert the tx
@@ -929,7 +968,6 @@
                         current_call_frame.stack.pop().unwrap().try_into().unwrap();
                     let ret_offset = current_call_frame.stack.pop().unwrap().try_into().unwrap();
                     let ret_size = current_call_frame.stack.pop().unwrap().try_into().unwrap();
-<<<<<<< HEAD
 
                     let memory_byte_size = (args_offset + args_size).max(ret_offset + ret_size);
                     let memory_expansion_cost =
@@ -961,18 +999,13 @@
                         break; // should revert the tx
                     }
 
-=======
->>>>>>> 9bfea45b
                     // check balance
                     if self.balance(&current_call_frame.msg_sender) < value {
                         current_call_frame.stack.push(U256::from(REVERT_FOR_CALL));
                         continue;
                     }
-<<<<<<< HEAD
                     self.warm_addresses.insert(address);
 
-=======
->>>>>>> 9bfea45b
                     // transfer value
                     // transfer(&current_call_frame.msg_sender, &address, value);
                     let callee_bytecode = self.get_account_bytecode(&address);
@@ -1003,18 +1036,12 @@
                 Opcode::RETURN => {
                     let offset = current_call_frame.stack.pop().unwrap().try_into().unwrap();
                     let size = current_call_frame.stack.pop().unwrap().try_into().unwrap();
-<<<<<<< HEAD
 
                     let gas_cost = current_call_frame.memory.expansion_cost(offset + size) as u64;
                     if tx_env.consumed_gas + gas_cost > tx_env.gas_limit {
                         break; // should revert the tx
                     }
-
-                    let return_data = current_call_frame.memory.load_range(offset, size);
-
-=======
                     let return_data = current_call_frame.memory.load_range(offset, size).into();
->>>>>>> 9bfea45b
                     if let Some(mut parent_call_frame) = self.call_frames.pop() {
                         if let (Some(_ret_offset), Some(_ret_size)) = (
                             parent_call_frame.return_data_offset,
