--- conflicted
+++ resolved
@@ -49,11 +49,7 @@
     }
 
     pub fn execute(&mut self) {
-<<<<<<< HEAD
-        let current_call_frame = self.current_call_frame_mut();
-=======
         let mut current_call_frame = self.call_frames.pop().unwrap();
->>>>>>> ad843173
         loop {
             match current_call_frame.next_opcode().unwrap() {
                 Opcode::STOP => break,
@@ -495,25 +491,6 @@
                         .memory
                         .copy(src_offset, dest_offset, size);
                 }
-<<<<<<< HEAD
-                Opcode::TLOAD => {
-                    let key = current_call_frame.stack.pop().unwrap();
-                    let value = current_call_frame
-                        .transient_storage
-                        .get(&(current_call_frame.msg_sender, key))
-                        .cloned()
-                        .unwrap_or(U256::zero());
-
-                    current_call_frame.stack.push(value);
-                }
-                Opcode::TSTORE => {
-                    let key = current_call_frame.stack.pop().unwrap();
-                    let value = current_call_frame.stack.pop().unwrap();
-
-                    current_call_frame
-                        .transient_storage
-                        .insert((current_call_frame.msg_sender, key), value);
-=======
                 Opcode::CALL => {
                     let gas = current_call_frame.stack.pop().unwrap();
                     let address =
@@ -589,7 +566,24 @@
                             .push(U256::from(SUCCESS_FOR_RETURN));
                         break;
                     }
->>>>>>> ad843173
+                }
+                Opcode::TLOAD => {
+                    let key = current_call_frame.stack.pop().unwrap();
+                    let value = current_call_frame
+                        .transient_storage
+                        .get(&(current_call_frame.msg_sender, key))
+                        .cloned()
+                        .unwrap_or(U256::zero());
+
+                    current_call_frame.stack.push(value);
+                }
+                Opcode::TSTORE => {
+                    let key = current_call_frame.stack.pop().unwrap();
+                    let value = current_call_frame.stack.pop().unwrap();
+
+                    current_call_frame
+                        .transient_storage
+                        .insert((current_call_frame.msg_sender, key), value);
                 }
                 _ => unimplemented!(),
             }
@@ -601,10 +595,6 @@
         self.call_frames.last_mut().unwrap()
     }
 
-<<<<<<< HEAD
-    pub fn current_call_frame(&self) -> &CallFrame {
-        self.call_frames.last().unwrap()
-=======
     fn get_account_bytecode(&mut self, address: &Address) -> Bytes {
         self.accounts
             .get(address)
@@ -619,7 +609,10 @@
 
     pub fn add_account(&mut self, address: Address, account: Account) {
         self.accounts.insert(address, account);
->>>>>>> ad843173
+    }
+
+    pub fn current_call_frame(&self) -> &CallFrame {
+        self.call_frames.last().unwrap()
     }
 }
 
