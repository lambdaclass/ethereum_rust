use crate::opcodes::Opcode;
use bytes::Bytes;
use ethereum_types::{U256, U512};

#[derive(Debug, Clone, Default)]
pub struct VM {
    pub stack: Vec<U256>, // max 1024 in the future
    pub memory: Memory,
    pub pc: usize,
}

/// Shifts the value to the right by 255 bits and checks the most significant bit is a 1
fn is_negative(value: U256) -> bool {
    value.bit(255)
}
/// negates a number in two's complement
fn negate(value: U256) -> U256 {
    !value + U256::one()
}

impl VM {
    pub fn execute(&mut self, mut bytecode: Bytes) {
        loop {
            match self.next_opcode(&mut bytecode).unwrap() {
                Opcode::STOP => break,
                Opcode::ADD => {
                    let augend = self.stack.pop().unwrap();
                    let addend = self.stack.pop().unwrap();
                    let sum = augend.overflowing_add(addend).0;
                    self.stack.push(sum);
                }
                Opcode::MUL => {
                    let multiplicand = self.stack.pop().unwrap();
                    let multiplier = self.stack.pop().unwrap();
                    let product = multiplicand.overflowing_mul(multiplier).0;
                    self.stack.push(product);
                }
                Opcode::SUB => {
                    let minuend = self.stack.pop().unwrap();
                    let subtrahend = self.stack.pop().unwrap();
                    let difference = minuend.overflowing_sub(subtrahend).0;
                    self.stack.push(difference);
                }
                Opcode::DIV => {
                    let dividend = self.stack.pop().unwrap();
                    let divisor = self.stack.pop().unwrap();
                    if divisor.is_zero() {
                        self.stack.push(U256::zero());
                        continue;
                    }
                    let quotient = dividend / divisor;
                    self.stack.push(quotient);
                }
                Opcode::SDIV => {
                    let dividend = self.stack.pop().unwrap();
                    let divisor = self.stack.pop().unwrap();
                    if divisor.is_zero() {
                        self.stack.push(U256::zero());
                        continue;
                    }

                    let dividend_is_negative = is_negative(dividend);
                    let divisor_is_negative = is_negative(divisor);
                    let dividend = if dividend_is_negative {
                        negate(dividend)
                    } else {
                        dividend
                    };
                    let divisor = if divisor_is_negative {
                        negate(divisor)
                    } else {
                        divisor
                    };
                    let quotient = dividend / divisor;
                    let quotient_is_negative = dividend_is_negative ^ divisor_is_negative;
                    let quotient = if quotient_is_negative {
                        negate(quotient)
                    } else {
                        quotient
                    };

                    self.stack.push(quotient);
                }
                Opcode::MOD => {
                    let dividend = self.stack.pop().unwrap();
                    let divisor = self.stack.pop().unwrap();
                    if divisor.is_zero() {
                        self.stack.push(U256::zero());
                        continue;
                    }
                    let remainder = dividend % divisor;
                    self.stack.push(remainder);
                }
                Opcode::SMOD => {
                    let dividend = self.stack.pop().unwrap();
                    let divisor = self.stack.pop().unwrap();
                    if divisor.is_zero() {
                        self.stack.push(U256::zero());
                        continue;
                    }

                    let dividend_is_negative = is_negative(dividend);
                    let divisor_is_negative = is_negative(divisor);
                    let dividend = if dividend_is_negative {
                        negate(dividend)
                    } else {
                        dividend
                    };
                    let divisor = if divisor_is_negative {
                        negate(divisor)
                    } else {
                        divisor
                    };
                    let remainder = dividend % divisor;
                    let remainder_is_negative = dividend_is_negative ^ divisor_is_negative;
                    let remainder = if remainder_is_negative {
                        negate(remainder)
                    } else {
                        remainder
                    };

                    self.stack.push(remainder);
                }
                Opcode::ADDMOD => {
                    let augend = self.stack.pop().unwrap();
                    let addend = self.stack.pop().unwrap();
                    let divisor = self.stack.pop().unwrap();
                    if divisor.is_zero() {
                        self.stack.push(U256::zero());
                        continue;
                    }
                    let (sum, overflow) = augend.overflowing_add(addend);
                    let mut remainder = sum % divisor;
                    if overflow || remainder > divisor {
                        remainder = remainder.overflowing_sub(divisor).0;
                    }

                    self.stack.push(remainder);
                }
                Opcode::MULMOD => {
                    let multiplicand = U512::from(self.stack.pop().unwrap());

                    let multiplier = U512::from(self.stack.pop().unwrap());
                    let divisor = U512::from(self.stack.pop().unwrap());
                    if divisor.is_zero() {
                        self.stack.push(U256::zero());
                        continue;
                    }

                    let (product, overflow) = multiplicand.overflowing_mul(multiplier);
                    let mut remainder = product % divisor;
                    if overflow || remainder > divisor {
                        remainder = remainder.overflowing_sub(divisor).0;
                    }
                    let mut result = Vec::new();
                    for byte in remainder.0.iter().take(4) {
                        let bytes = byte.to_le_bytes();
                        result.extend_from_slice(&bytes);
                    }
                    // before reverse we have something like [120, 255, 0, 0....]
                    // after reverse we get the [0, 0, ...., 255, 120] which is the correct order for the little endian u256
                    result.reverse();
                    let remainder = U256::from(result.as_slice());
                    self.stack.push(remainder);
                }
                Opcode::EXP => {
                    let base = self.stack.pop().unwrap();
                    let exponent = self.stack.pop().unwrap();
                    let power = base.overflowing_pow(exponent).0;
                    self.stack.push(power);
                }
                Opcode::SIGNEXTEND => {
                    let byte_size = self.stack.pop().unwrap();
                    let value_to_extend = self.stack.pop().unwrap();

                    let bits_per_byte = U256::from(8);
                    let sign_bit_position_on_byte = 7;
                    let max_byte_size = 31;

                    let byte_size = byte_size.min(U256::from(max_byte_size));
                    let sign_bit_index = bits_per_byte * byte_size + sign_bit_position_on_byte;
                    let is_negative = value_to_extend.bit(sign_bit_index.as_usize());
                    let sign_bit_mask = (U256::one() << sign_bit_index) - U256::one();
                    let result = if is_negative {
                        value_to_extend | !sign_bit_mask
                    } else {
                        value_to_extend & sign_bit_mask
                    };
                    self.stack.push(result);
                }
<<<<<<< HEAD
                Opcode::PUSH0 => {
                    self.stack.push(U256::zero());
                }
                // PUSHn
                op if (Opcode::PUSH1..Opcode::PUSH32).contains(&op) => {
                    let n_bytes = (op as u8) - (Opcode::PUSH1 as u8) + 1;
                    let next_n_bytes = bytecode
                        .get(self.pc..self.pc + n_bytes as usize)
                        .expect("invalid bytecode");
                    let value_to_push = U256::from(next_n_bytes);
                    self.stack.push(value_to_push);
                    self.increment_pc_by(n_bytes as usize);
=======
                Opcode::LT => {
                    let lho = self.stack.pop().unwrap();
                    let rho = self.stack.pop().unwrap();
                    let result = if lho < rho { U256::one() } else { U256::zero() };
                    self.stack.push(result);
                }
                Opcode::GT => {
                    let lho = self.stack.pop().unwrap();
                    let rho = self.stack.pop().unwrap();
                    let result = if lho > rho { U256::one() } else { U256::zero() };
                    self.stack.push(result);
                }
                Opcode::SLT => {
                    let lho = self.stack.pop().unwrap();
                    let rho = self.stack.pop().unwrap();
                    let lho_is_negative = lho.bit(255);
                    let rho_is_negative = rho.bit(255);
                    let result = if lho_is_negative == rho_is_negative {
                        // if both have the same sign, compare their magnitudes
                        if lho < rho {
                            U256::one()
                        } else {
                            U256::zero()
                        }
                    } else {
                        // if they have different signs, the negative number is smaller
                        if lho_is_negative {
                            U256::one()
                        } else {
                            U256::zero()
                        }
                    };
                    self.stack.push(result);
                }
                Opcode::SGT => {
                    let lho = self.stack.pop().unwrap();
                    let rho = self.stack.pop().unwrap();
                    let lho_is_negative = lho.bit(255);
                    let rho_is_negative = rho.bit(255);
                    let result = if lho_is_negative == rho_is_negative {
                        // if both have the same sign, compare their magnitudes
                        if lho > rho {
                            U256::one()
                        } else {
                            U256::zero()
                        }
                    } else {
                        // if they have different signs, the positive number is bigger
                        if rho_is_negative {
                            U256::one()
                        } else {
                            U256::zero()
                        }
                    };
                    self.stack.push(result);
                }
                Opcode::EQ => {
                    let lho = self.stack.pop().unwrap();
                    let rho = self.stack.pop().unwrap();
                    let result = if lho == rho {
                        U256::one()
                    } else {
                        U256::zero()
                    };
                    self.stack.push(result);
                }
                Opcode::ISZERO => {
                    let operand = self.stack.pop().unwrap();
                    let result = if operand == U256::zero() {
                        U256::one()
                    } else {
                        U256::zero()
                    };
                    self.stack.push(result);
>>>>>>> 7e2b3617
                }
                Opcode::PUSH32 => {
                    let next_32_bytes = bytecode.get(self.pc..self.pc + 32).unwrap();
                    let value_to_push = U256::from(next_32_bytes);
                    self.stack.push(value_to_push);
                    self.increment_pc_by(32);
                }
                // DUPn
                op if (Opcode::DUP1..=Opcode::DUP16).contains(&op) => {
                    let depth = (op as u8) - (Opcode::DUP1 as u8) + 1;
                    assert!(
                        self.stack.len().ge(&(depth as usize)),
                        "stack underflow: not enough values on the stack"
                    );
                    let value_at_depth = self.stack.get(self.stack.len() - depth as usize).unwrap();
                    self.stack.push(*value_at_depth);
                }
                // SWAPn
                op if (Opcode::SWAP1..=Opcode::SWAP16).contains(&op) => {
                    let depth = (op as u8) - (Opcode::SWAP1 as u8) + 1;
                    assert!(
                        self.stack.len().ge(&(depth as usize)),
                        "stack underflow: not enough values on the stack"
                    );
                    let stack_top_index = self.stack.len();
                    let to_swap_index = stack_top_index.checked_sub(depth as usize).unwrap();
                    self.stack.swap(stack_top_index - 1, to_swap_index - 1);
                }
                Opcode::MLOAD => {
                    // spend_gas(3);
                    let offset = self.stack.pop().unwrap().try_into().unwrap();
                    let value = self.memory.load(offset);
                    self.stack.push(value);
                }
                Opcode::MSTORE => {
                    // spend_gas(3);
                    let offset = self.stack.pop().unwrap().try_into().unwrap();
                    let value = self.stack.pop().unwrap();
                    let mut value_bytes = [0u8; 32];
                    value.to_big_endian(&mut value_bytes);

                    self.memory.store_bytes(offset, &value_bytes);
                }
                Opcode::MSTORE8 => {
                    // spend_gas(3);
                    let offset = self.stack.pop().unwrap().try_into().unwrap();
                    let value = self.stack.pop().unwrap();
                    let mut value_bytes = [0u8; 32];
                    value.to_big_endian(&mut value_bytes);

                    self.memory
                        .store_bytes(offset, value_bytes[31..32].as_ref());
                }
                Opcode::MSIZE => {
                    // spend_gas(2);
                    self.stack.push(self.memory.size());
                }
                Opcode::MCOPY => {
                    // spend_gas(3) + dynamic gas
                    let dest_offset = self.stack.pop().unwrap().try_into().unwrap();
                    let src_offset = self.stack.pop().unwrap().try_into().unwrap();
                    let size = self.stack.pop().unwrap().try_into().unwrap();
                    if size == 0 {
                        continue;
                    }

                    self.memory.copy(src_offset, dest_offset, size);
                }
                _ => unimplemented!(),
            }
        }
    }

    fn next_opcode(&mut self, opcodes: &mut Bytes) -> Option<Opcode> {
        let opcode = opcodes.get(self.pc).copied().map(Opcode::from);
        self.increment_pc();
        opcode
    }

    fn increment_pc_by(&mut self, count: usize) {
        self.pc += count;
    }

    fn increment_pc(&mut self) {
        self.increment_pc_by(1);
    }

    pub fn pc(&self) -> usize {
        self.pc
    }
}

#[derive(Debug, Clone, Default)]
pub struct Memory {
    data: Vec<u8>,
}

impl Memory {
    pub fn new() -> Self {
        Self { data: Vec::new() }
    }

    fn resize(&mut self, offset: usize) {
        if offset.next_multiple_of(32) > self.data.len() {
            self.data.resize(offset.next_multiple_of(32), 0);
        }
    }

    pub fn load(&mut self, offset: usize) -> U256 {
        self.resize(offset + 32);
        let value_bytes: [u8; 32] = self
            .data
            .get(offset..offset + 32)
            .unwrap()
            .try_into()
            .unwrap();
        U256::from(value_bytes)
    }

    pub fn store_bytes(&mut self, offset: usize, value: &[u8]) {
        let len = value.len();
        self.resize(offset + len);
        self.data
            .splice(offset..offset + len, value.iter().copied());
    }

    pub fn size(&self) -> U256 {
        U256::from(self.data.len())
    }

    pub fn copy(&mut self, src_offset: usize, dest_offset: usize, size: usize) {
        let max_size = std::cmp::max(src_offset + size, dest_offset + size);
        self.resize(max_size);
        let mut temp = vec![0u8; size];

        temp.copy_from_slice(&self.data[src_offset..src_offset + size]);

        self.data[dest_offset..dest_offset + size].copy_from_slice(&temp);
    }
}<|MERGE_RESOLUTION|>--- conflicted
+++ resolved
@@ -188,20 +188,6 @@
                     };
                     self.stack.push(result);
                 }
-<<<<<<< HEAD
-                Opcode::PUSH0 => {
-                    self.stack.push(U256::zero());
-                }
-                // PUSHn
-                op if (Opcode::PUSH1..Opcode::PUSH32).contains(&op) => {
-                    let n_bytes = (op as u8) - (Opcode::PUSH1 as u8) + 1;
-                    let next_n_bytes = bytecode
-                        .get(self.pc..self.pc + n_bytes as usize)
-                        .expect("invalid bytecode");
-                    let value_to_push = U256::from(next_n_bytes);
-                    self.stack.push(value_to_push);
-                    self.increment_pc_by(n_bytes as usize);
-=======
                 Opcode::LT => {
                     let lho = self.stack.pop().unwrap();
                     let rho = self.stack.pop().unwrap();
@@ -276,7 +262,19 @@
                         U256::zero()
                     };
                     self.stack.push(result);
->>>>>>> 7e2b3617
+                }
+                Opcode::PUSH0 => {
+                    self.stack.push(U256::zero());
+                }
+                // PUSHn
+                op if (Opcode::PUSH1..Opcode::PUSH32).contains(&op) => {
+                    let n_bytes = (op as u8) - (Opcode::PUSH1 as u8) + 1;
+                    let next_n_bytes = bytecode
+                        .get(self.pc..self.pc + n_bytes as usize)
+                        .expect("invalid bytecode");
+                    let value_to_push = U256::from(next_n_bytes);
+                    self.stack.push(value_to_push);
+                    self.increment_pc_by(n_bytes as usize);
                 }
                 Opcode::PUSH32 => {
                     let next_32_bytes = bytecode.get(self.pc..self.pc + 32).unwrap();
