use crate::opcodes::Opcode;
use bytes::Bytes;
use ethereum_types::U256;

#[derive(Debug, PartialEq, Eq, Clone)]
pub enum Operation {
    Stop,
    Add,
    Mul,
    Sub,
    Div,
    Sdiv,
    Mod,
    SMod,
    Addmod,
    Mulmod,
    Exp,
    SignExtend,
    Lt,
    Gt,
    Slt,
    Sgt,
    Eq,
    IsZero,
    And,
    Or,
    Xor,
    Not,
    Byte,
    Shl,
    Shr,
    Sar,
    // Keccak256,
    // And,
    // Or,
    // Xor,
    // Not,
    // Byte,
    // Shl,
    // Shr,
    // Sar,
    Keccak256,
    // Address,
    // Balance,
    // Origin,
    // Caller,
    // Callvalue,
    // CalldataLoad,
    // CallDataSize,
    // CallDataCopy,
    // Codesize,
    // Codecopy,
    // Gasprice,
    // ExtcodeSize,
    // ExtcodeCopy,
    // ReturnDataSize,
    // ReturnDataCopy,
    // ExtcodeHash,
    // BlockHash,
    // Coinbase,
    // Timestamp,
    // Number,
    // Prevrandao,
    // Gaslimit,
    // Chainid,
    // SelfBalance,
    // Basefee,
    // BlobHash,
    // BlobBaseFee,
    Pop,
    Mload,
    Mstore,
    Mstore8,
    // Sload,
    // Sstore,
    Jump,
    Jumpi,
    PC,
    Msize,
<<<<<<< HEAD
    Gas,
    // Jumpdest { pc: usize },
=======
    // Gas,
    Jumpdest,
>>>>>>> 0270aef9
    // Tload,
    // Tstore,
    Mcopy,
    Push0,
    Push32(U256),
    Push((u8, U256)),
    Dup(u8),
    Swap(u8),
    // Log(u8),
    // Create,
    // Call,
    // CallCode,
    // Return,
    // DelegateCall,
    // Create2,
    // StaticCall,
    // Revert,
    // Invalid,
    // SelfDestruct,
}

impl Operation {
    pub fn to_bytecode(&self) -> Bytes {
        match self {
            Operation::Stop => Bytes::copy_from_slice(&[Opcode::STOP as u8]),
            Operation::Add => Bytes::copy_from_slice(&[Opcode::ADD as u8]),
            Operation::Mul => Bytes::copy_from_slice(&[Opcode::MUL as u8]),
            Operation::Sub => Bytes::copy_from_slice(&[Opcode::SUB as u8]),
            Operation::Div => Bytes::copy_from_slice(&[Opcode::DIV as u8]),
            Operation::Sdiv => Bytes::copy_from_slice(&[Opcode::SDIV as u8]),
            Operation::Mod => Bytes::copy_from_slice(&[Opcode::MOD as u8]),
            Operation::SMod => Bytes::copy_from_slice(&[Opcode::SMOD as u8]),
            Operation::Addmod => Bytes::copy_from_slice(&[Opcode::ADDMOD as u8]),
            Operation::Mulmod => Bytes::copy_from_slice(&[Opcode::MULMOD as u8]),
            Operation::Exp => Bytes::copy_from_slice(&[Opcode::EXP as u8]),
            Operation::SignExtend => Bytes::copy_from_slice(&[Opcode::SIGNEXTEND as u8]),
            Operation::Lt => Bytes::copy_from_slice(&[Opcode::LT as u8]),
            Operation::Gt => Bytes::copy_from_slice(&[Opcode::GT as u8]),
            Operation::Slt => Bytes::copy_from_slice(&[Opcode::SLT as u8]),
            Operation::Sgt => Bytes::copy_from_slice(&[Opcode::SGT as u8]),
            Operation::Eq => Bytes::copy_from_slice(&[Opcode::EQ as u8]),
            Operation::IsZero => Bytes::copy_from_slice(&[Opcode::ISZERO as u8]),
            Operation::And => Bytes::copy_from_slice(&[Opcode::AND as u8]),
            Operation::Or => Bytes::copy_from_slice(&[Opcode::OR as u8]),
            Operation::Xor => Bytes::copy_from_slice(&[Opcode::XOR as u8]),
            Operation::Not => Bytes::copy_from_slice(&[Opcode::NOT as u8]),
            Operation::Byte => Bytes::copy_from_slice(&[Opcode::BYTE as u8]),
            Operation::Shl => Bytes::copy_from_slice(&[Opcode::SHL as u8]),
            Operation::Shr => Bytes::copy_from_slice(&[Opcode::SHR as u8]),
            Operation::Sar => Bytes::copy_from_slice(&[Opcode::SAR as u8]),
            // Operation::Keccak256 => Bytes::copy_from_slice(&[Opcode::KECCAK256 as u8]),
            // Operation::And => Bytes::copy_from_slice(&[Opcode::AND as u8]),
            // Operation::Or => Bytes::copy_from_slice(&[Opcode::OR as u8]),
            // Operation::Xor => Bytes::copy_from_slice(&[Opcode::XOR as u8]),
            // Operation::Not => Bytes::copy_from_slice(&[Opcode::NOT as u8]),
            // Operation::Byte => Bytes::copy_from_slice(&[Opcode::BYTE as u8]),
            // Operation::Shl => Bytes::copy_from_slice(&[Opcode::SHL as u8]),
            // Operation::Shr => Bytes::copy_from_slice(&[Opcode::SHR as u8]),
            // Operation::Sar => Bytes::copy_from_slice(&[Opcode::SAR as u8]),
            Operation::Keccak256 => Bytes::copy_from_slice(&[Opcode::KECCAK256 as u8]),
            // Operation::Address => Bytes::copy_from_slice(&[Opcode::ADDRESS as u8]),
            // Operation::Balance => Bytes::copy_from_slice(&[Opcode::BALANCE as u8]),
            // Operation::Origin => Bytes::copy_from_slice(&[Opcode::ORIGIN as u8]),
            // Operation::Caller => Bytes::copy_from_slice(&[Opcode::CALLER as u8]),
            // Operation::Callvalue => Bytes::copy_from_slice(&[Opcode::CALLVALUE as u8]),
            // Operation::CalldataLoad => Bytes::copy_from_slice(&[Opcode::CALLDATALOAD as u8]),
            // Operation::CallDataSize => Bytes::copy_from_slice(&[Opcode::CALLDATASIZE as u8]),
            // Operation::CallDataCopy => Bytes::copy_from_slice(&[Opcode::CALLDATACOPY as u8]),
            // Operation::Codesize => Bytes::copy_from_slice(&[Opcode::CODESIZE as u8]),
            // Operation::Codecopy => Bytes::copy_from_slice(&[Opcode::CODECOPY as u8]),
            // Operation::Gasprice => Bytes::copy_from_slice(&[Opcode::GASPRICE as u8]),
            // Operation::ExtcodeCopy => Bytes::copy_from_slice(&[Opcode::EXTCODECOPY as u8]),
            // Operation::ReturnDataSize => Bytes::copy_from_slice(&[Opcode::RETURNDATASIZE as u8]),
            // Operation::ReturnDataCopy => Bytes::copy_from_slice(&[Opcode::RETURNDATACOPY as u8]),
            // Operation::ExtcodeHash => Bytes::copy_from_slice(&[Opcode::EXTCODEHASH as u8]),
            // Operation::BlockHash => Bytes::copy_from_slice(&[Opcode::BLOCKHASH as u8]),
            // Operation::ExtcodeSize => Bytes::copy_from_slice(&[Opcode::EXTCODESIZE as u8]),
            // Operation::Coinbase => Bytes::copy_from_slice(&[Opcode::COINBASE as u8]),
            // Operation::Timestamp => Bytes::copy_from_slice(&[Opcode::TIMESTAMP as u8]),
            // Operation::Number => Bytes::copy_from_slice(&[Opcode::NUMBER as u8]),
            // Operation::Prevrandao => Bytes::copy_from_slice(&[Opcode::PREVRANDAO as u8]),
            // Operation::Gaslimit => Bytes::copy_from_slice(&[Opcode::GASLIMIT as u8]),
            // Operation::Chainid => Bytes::copy_from_slice(&[Opcode::CHAINID as u8]),
            // Operation::SelfBalance => Bytes::copy_from_slice(&[Opcode::SELFBALANCE as u8]),
            // Operation::Basefee => Bytes::copy_from_slice(&[Opcode::BASEFEE as u8]),
            // Operation::BlobHash => Bytes::copy_from_slice(&[Opcode::BLOBHASH as u8]),
            // Operation::BlobBaseFee => Bytes::copy_from_slice(&[Opcode::BLOBBASEFEE as u8]),
            Operation::Pop => Bytes::copy_from_slice(&[Opcode::POP as u8]),
            Operation::Mload => Bytes::copy_from_slice(&[Opcode::MLOAD as u8]),
            Operation::Mstore => Bytes::copy_from_slice(&[Opcode::MSTORE as u8]),
            Operation::Mstore8 => Bytes::copy_from_slice(&[Opcode::MSTORE8 as u8]),
            // Operation::Sload => Bytes::copy_from_slice(&[Opcode::SLOAD as u8]),
            // Operation::Sstore => Bytes::copy_from_slice(&[Opcode::SSTORE as u8]),
            Operation::Jump => Bytes::copy_from_slice(&[Opcode::JUMP as u8]),
            Operation::Jumpi => Bytes::copy_from_slice(&[Opcode::JUMPI as u8]),
            Operation::PC => Bytes::copy_from_slice(&[Opcode::PC as u8]),
            Operation::Msize => Bytes::copy_from_slice(&[Opcode::MSIZE as u8]),
<<<<<<< HEAD
            Operation::Gas => Bytes::copy_from_slice(&[Opcode::GAS as u8]),
            // Operation::Jumpdest { pc: _ } => Bytes::copy_from_slice(&[Opcode::JUMPDEST as u8]),
=======
            // Operation::Gas => Bytes::copy_from_slice(&[Opcode::GAS as u8]),
            Operation::Jumpdest => Bytes::copy_from_slice(&[Opcode::JUMPDEST as u8]),
>>>>>>> 0270aef9
            // Operation::Tload => Bytes::copy_from_slice(&[Opcode::TLOAD as u8]),
            // Operation::Tstore => Bytes::copy_from_slice(&[Opcode::TSTORE as u8]),
            Operation::Mcopy => Bytes::copy_from_slice(&[Opcode::MCOPY as u8]),
            Operation::Push0 => Bytes::copy_from_slice(&[Opcode::PUSH0 as u8]),
            Operation::Push((n, value)) => {
                assert!(*n <= 32, "PUSH32 is the max");
                // the amount of bytes needed to represent the value must
                // be less than the n in PUSHn
                assert!(
                    value.bits().div_ceil(8) <= *n as usize,
                    "value doesn't fit in n bytes"
                );
                let mut word_buffer = [0; 32];
                value.to_big_endian(&mut word_buffer);
                // extract the last n bytes to push
                let value_to_push = &word_buffer[((32 - *n) as usize)..];
                assert_eq!(value_to_push.len(), *n as usize);
                let opcode = Opcode::from(Opcode::PUSH0 as u8 + *n);
                let mut bytes = vec![opcode as u8];
                bytes.extend_from_slice(value_to_push);

                Bytes::copy_from_slice(&bytes)
            }
            Operation::Push32(value) => {
                let mut value_to_push = [0; 32];
                value.to_big_endian(&mut value_to_push);
                let mut bytes = vec![Opcode::PUSH32 as u8];
                bytes.extend_from_slice(&value_to_push);
                Bytes::copy_from_slice(&bytes)
            }
            Operation::Dup(n) => {
                assert!(*n <= 16, "DUP16 is the max");
                Bytes::copy_from_slice(&[Opcode::DUP1 as u8 + n - 1])
            }
            Operation::Swap(n) => {
                assert!(*n <= 16, "SWAP16 is the max");
                Bytes::copy_from_slice(&[Opcode::SWAP1 as u8 + n - 1])
            } // Operation::Log(n) => Bytes::copy_from_slice(Opcode::&[LOG0 as u8 + n]),
              // Operation::Create => Bytes::copy_from_slice(&[Opcode::CREATE as u8]),
              // Operation::Call => Bytes::copy_from_slice(&[Opcode::CALL as u8]),
              // Operation::CallCode => Bytes::copy_from_slice(&[Opcode::CALLCODE as u8]),
              // Operation::Return => Bytes::copy_from_slice(&[Opcode::RETURN as u8]),
              // Operation::DelegateCall => Bytes::copy_from_slice(&[Opcode::DELEGATECALL as u8]),
              // Operation::Create2 => Bytes::copy_from_slice(&[Opcode::CREATE2 as u8]),
              // Operation::StaticCall => Bytes::copy_from_slice(&[Opcode::STATICCALL as u8]),
              // Operation::Revert => Bytes::copy_from_slice(&[Opcode::REVERT as u8]),
              // Operation::Invalid => Bytes::copy_from_slice(&[Opcode::INVALID as u8]),
              // Operation::SelfDestruct => Bytes::copy_from_slice(&[Opcode::SELFDESTRUCT as u8]),
        }
    }
}<|MERGE_RESOLUTION|>--- conflicted
+++ resolved
@@ -77,13 +77,8 @@
     Jumpi,
     PC,
     Msize,
-<<<<<<< HEAD
     Gas,
-    // Jumpdest { pc: usize },
-=======
-    // Gas,
     Jumpdest,
->>>>>>> 0270aef9
     // Tload,
     // Tstore,
     Mcopy,
@@ -181,13 +176,8 @@
             Operation::Jumpi => Bytes::copy_from_slice(&[Opcode::JUMPI as u8]),
             Operation::PC => Bytes::copy_from_slice(&[Opcode::PC as u8]),
             Operation::Msize => Bytes::copy_from_slice(&[Opcode::MSIZE as u8]),
-<<<<<<< HEAD
             Operation::Gas => Bytes::copy_from_slice(&[Opcode::GAS as u8]),
-            // Operation::Jumpdest { pc: _ } => Bytes::copy_from_slice(&[Opcode::JUMPDEST as u8]),
-=======
-            // Operation::Gas => Bytes::copy_from_slice(&[Opcode::GAS as u8]),
             Operation::Jumpdest => Bytes::copy_from_slice(&[Opcode::JUMPDEST as u8]),
->>>>>>> 0270aef9
             // Operation::Tload => Bytes::copy_from_slice(&[Opcode::TLOAD as u8]),
             // Operation::Tstore => Bytes::copy_from_slice(&[Opcode::TSTORE as u8]),
             Operation::Mcopy => Bytes::copy_from_slice(&[Opcode::MCOPY as u8]),
