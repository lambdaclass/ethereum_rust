--- conflicted
+++ resolved
@@ -88,13 +88,8 @@
     Push((u8, U256)),
     Dup(u8),
     Swap(u8),
-<<<<<<< HEAD
-    // Log(u8),
+    Log(u8),
     Create,
-=======
-    Log(u8),
-    // Create,
->>>>>>> 2ec6c595
     Call,
     // CallCode,
     Return,
@@ -221,16 +216,12 @@
             Operation::Swap(n) => {
                 assert!(*n <= 16, "SWAP16 is the max");
                 Bytes::copy_from_slice(&[Opcode::SWAP1 as u8 + n - 1])
-<<<<<<< HEAD
-            } // Operation::Log(n) => Bytes::copy_from_slice(Opcode::&[LOG0 as u8 + n]),
-            Operation::Create => Bytes::copy_from_slice(&[Opcode::CREATE as u8]),
-=======
             }
             Operation::Log(n) => {
                 assert!(*n <= 4, "LOG4 is the max");
                 Bytes::copy_from_slice(&[Opcode::LOG0 as u8 + n])
-            } // Operation::Create => Bytes::copy_from_slice(&[Opcode::CREATE as u8]),
->>>>>>> 2ec6c595
+            }
+            Operation::Create => Bytes::copy_from_slice(&[Opcode::CREATE as u8]),
             Operation::Call => Bytes::copy_from_slice(&[Opcode::CALL as u8]),
             // Operation::CallCode => Bytes::copy_from_slice(&[Opcode::CALLCODE as u8]),
             Operation::Return => Bytes::copy_from_slice(&[Opcode::RETURN as u8]),
