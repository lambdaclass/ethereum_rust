pub mod call_frame;
pub mod constants;
pub mod memory;
pub mod opcodes;
pub mod operations;
<<<<<<< HEAD
mod transaction;
=======
pub mod primitives;
>>>>>>> ad843173
pub mod vm;<|MERGE_RESOLUTION|>--- conflicted
+++ resolved
@@ -3,9 +3,6 @@
 pub mod memory;
 pub mod opcodes;
 pub mod operations;
-<<<<<<< HEAD
+pub mod primitives;
 mod transaction;
-=======
-pub mod primitives;
->>>>>>> ad843173
 pub mod vm;