use ethrex_core::types::Genesis;
use ethrex_net::types::BootNode;
use std::{
    io::{self, BufReader},
    net::{SocketAddr, ToSocketAddrs},
    str::FromStr,
};
<<<<<<< HEAD
use tokio::try_join;
=======

use tokio::join;
>>>>>>> 78824f5d
use tracing::Level;
use tracing_subscriber::FmtSubscriber;
mod cli;

#[tokio::main]
async fn main() {
    let subscriber = FmtSubscriber::builder()
        .with_max_level(Level::DEBUG)
        .finish();

    tracing::subscriber::set_global_default(subscriber).expect("setting default subscriber failed");

    let matches = cli::cli().get_matches();

    let http_addr = matches
        .get_one::<String>("http.addr")
        .expect("http.addr is required");
    let http_port = matches
        .get_one::<String>("http.port")
        .expect("http.port is required");
    let authrpc_addr = matches
        .get_one::<String>("authrpc.addr")
        .expect("authrpc.addr is required");
    let authrpc_port = matches
        .get_one::<String>("authrpc.port")
        .expect("authrpc.port is required");

    let tcp_addr = matches.get_one::<String>("addr").expect("addr is required");
    let tcp_port = matches.get_one::<String>("port").expect("port is required");
    let udp_addr = matches
        .get_one::<String>("discovery.addr")
        .expect("discovery.addr is required");
    let udp_port = matches
        .get_one::<String>("discovery.port")
        .expect("discovery.port is required");

    let genesis_file_path = matches
        .get_one::<String>("network")
        .expect("network is required");

    let bootnode_list: Vec<_> = matches
        .get_many::<String>("bootnodes")
        .expect("bootnodes is required")
        .collect();

    let _bootnodes: Vec<BootNode> = bootnode_list
        .iter()
        .map(|s| BootNode::from_str(s).expect("Failed to parse bootnodes"))
        .collect();

    let http_socket_addr =
        parse_socket_addr(http_addr, http_port).expect("Failed to parse http address and port");
    let authrpc_socket_addr = parse_socket_addr(authrpc_addr, authrpc_port)
        .expect("Failed to parse authrpc address and port");

    let udp_socket_addr =
        parse_socket_addr(udp_addr, udp_port).expect("Failed to parse discovery address and port");
    let tcp_socket_addr =
        parse_socket_addr(tcp_addr, tcp_port).expect("Failed to parse addr and port");

    let _genesis = read_genesis_file(genesis_file_path);

    let rpc_api = ethrex_rpc::start_api(http_socket_addr, authrpc_socket_addr);
    let networking = ethrex_net::start_network(udp_socket_addr, tcp_socket_addr);

    try_join!(tokio::spawn(rpc_api), tokio::spawn(networking)).unwrap();
}

fn read_genesis_file(genesis_file_path: &str) -> Genesis {
    let genesis_file = std::fs::File::open(genesis_file_path).expect("Failed to open genesis file");
    let genesis_reader = BufReader::new(genesis_file);
    serde_json::from_reader(genesis_reader).expect("Failed to read genesis file")
}

fn parse_socket_addr(addr: &str, port: &str) -> io::Result<SocketAddr> {
    // NOTE: this blocks until hostname can be resolved
    format!("{addr}:{port}")
        .to_socket_addrs()?
        .next()
        .ok_or(io::Error::new(
            io::ErrorKind::NotFound,
            "Failed to parse socket address",
        ))
}<|MERGE_RESOLUTION|>--- conflicted
+++ resolved
@@ -5,12 +5,8 @@
     net::{SocketAddr, ToSocketAddrs},
     str::FromStr,
 };
-<<<<<<< HEAD
-use tokio::try_join;
-=======
+use tokio::{join, try_join};
 
-use tokio::join;
->>>>>>> 78824f5d
 use tracing::Level;
 use tracing_subscriber::FmtSubscriber;
 mod cli;
